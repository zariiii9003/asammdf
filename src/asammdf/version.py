--- conflicted
+++ resolved
@@ -1,8 +1,4 @@
 # -*- coding: utf-8 -*-
 """ asammdf version module """
 
-<<<<<<< HEAD
-__version__ = "7.3.13"
-=======
-__version__ = "7.3.14.dev1"
->>>>>>> 71d6ae78
+__version__ = "7.3.14.dev1"