--- conflicted
+++ resolved
@@ -4293,11 +4293,7 @@
         return self._grid_pixmap
 
     def dropEvent(self, e):
-<<<<<<< HEAD
-        if e.source() is self.parent().parent().channel_selection:
-=======
         if e.source() is self.plot_parent.channel_selection:
->>>>>>> 872af032
             super().dropEvent(e)
         else:
             data = e.mimeData()
