"""
asammdf utility functions and classes
"""

from __future__ import annotations

from collections.abc import Iterator
from copy import deepcopy
from functools import lru_cache
from io import StringIO
import json
import logging
import os
from pathlib import Path
from random import randint
import re
import string
from struct import Struct
import subprocess
import sys
from tempfile import TemporaryDirectory
from time import perf_counter
from traceback import format_exc
from typing import Any, overload
import xml.etree.ElementTree as ET

from canmatrix.canmatrix import CanMatrix, matrix_class
import canmatrix.formats
import lxml
import numpy as np
from numpy import arange, bool_, dtype, interp, where
from numpy.typing import NDArray
from pandas import Series
from typing_extensions import Literal, TypedDict

<<<<<<< HEAD
from ..types import (
    ChannelType,
    DataGroupType,
    MDF_v2_v3_v4,
    RasterType,
    ReadableBufferType,
    StrPathType,
)
from . import v2_v3_constants as v3c
from . import v4_constants as v4c
=======
THREAD_COUNT = max(os.cpu_count() - 1, 1)
TERMINATED = object()
NONE = object()
COMPARISON_NAME = re.compile(r"(\s*\d+:)?(?P<name>.+)")
C_FUNCTION = re.compile(r"\s+(?P<function>\S+)\s*\(\s*struct\s+DATA\s+\*data\s*\)")
target_byte_order = "<=" if sys.byteorder == "little" else ">="

COLORS = [
    "#1f77b4",
    "#ff7f0e",
    "#2ca02c",
    "#d62728",
    "#9467bd",
    "#8c564b",
    "#e377c2",
    "#7f7f7f",
    "#bcbd22",
    "#17becf",
]
COLORS_COUNT = len(COLORS)
>>>>>>> a39b2461

try:
    from pyqtgraph import functions as fn
except ImportError:

    class fn:
        @classmethod
        def mkColor(cls, color):
            return color

        @classmethod
        def mkPen(cls, color):
            return color

        @classmethod
        def mkBrush(cls, color):
            return color


try:
    from cchardet import detect
except:
    try:
        from chardet import detect
    except:

        class DetectDict(TypedDict):
            encoding: str | None

        def detect(text: bytes) -> DetectDict:
            for encoding in ("utf-8", "latin-1", "cp1250", "cp1252"):
                try:
                    text.decode(encoding)
                    break
                except:
                    continue
            else:
                encoding = None
            return {"encoding": encoding}


TERMINATED = object()
NONE = object()
COMPARISON_NAME = re.compile(r"(\s*\d+:)?(?P<name>.+)")
C_FUNCTION = re.compile(r"\s+(?P<function>\S+)\s*\(\s*struct\s+DATA\s+\*data\s*\)")
target_byte_order = "<=" if sys.byteorder == "little" else ">="

COLORS = [
    "#1f77b4",
    "#ff7f0e",
    "#2ca02c",
    "#d62728",
    "#9467bd",
    "#8c564b",
    "#e377c2",
    "#7f7f7f",
    "#bcbd22",
    "#17becf",
]
COLORS_COUNT = len(COLORS)

UINT8_u = Struct("<B").unpack
UINT16_u = Struct("<H").unpack
UINT32_p = Struct("<I").pack
UINT32_u = Struct("<I").unpack
UINT64_u = Struct("<Q").unpack
UINT8_uf = Struct("<B").unpack_from
UINT16_uf = Struct("<H").unpack_from
UINT32_uf = Struct("<I").unpack_from
UINT64_uf = Struct("<Q").unpack_from
FLOAT64_u = Struct("<d").unpack
FLOAT64_uf = Struct("<d").unpack_from
TWO_UINT64_u = Struct("<2Q").unpack
TWO_UINT64_uf = Struct("<2Q").unpack_from
BLK_COMMON_uf = Struct("<4s4xQ").unpack_from
BLK_COMMON_u = Struct("<4s4xQ8x").unpack

EMPTY_TUPLE = ()

_xmlns_pattern = re.compile(' xmlns="[^"]*"')

logger = logging.getLogger("asammdf")

__all__ = [
    "CHANNEL_COUNT",
    "CONVERT",
    "MDF2_VERSIONS",
    "MDF3_VERSIONS",
    "MDF4_VERSIONS",
    "MERGE",
    "SUPPORTED_VERSIONS",
    "ChannelsDB",
    "MdfException",
    "UniqueDB",
    "extract_xml_comment",
    "fmt_to_datatype_v3",
    "fmt_to_datatype_v4",
    "get_fmt_v3",
    "get_fmt_v4",
    "get_text_v4",
    "matlab_compatible",
    "validate_version_argument",
]

CHANNEL_COUNT = (1000, 2000, 10000, 20000)
_channel_count = arange(0, 20000, 1000, dtype="<u4")

CONVERT = (10 * 2**20, 20 * 2**20, 30 * 2**20, 40 * 2**20)
CONVERT = interp(_channel_count, CHANNEL_COUNT, CONVERT).astype("<u4")

MERGE = (10 * 2**20, 20 * 2**20, 35 * 2**20, 60 * 2**20)
MERGE = interp(_channel_count, CHANNEL_COUNT, MERGE).astype("<u4")

CHANNEL_COUNT = _channel_count

MDF2_VERSIONS = ("2.00", "2.10", "2.14")
MDF3_VERSIONS = ("3.00", "3.10", "3.20", "3.30")
MDF4_VERSIONS = ("4.00", "4.10", "4.11", "4.20")
SUPPORTED_VERSIONS = MDF2_VERSIONS + MDF3_VERSIONS + MDF4_VERSIONS


ALLOWED_MATLAB_CHARS = set(string.ascii_letters + string.digits + "_")


class MdfException(Exception):
    """MDF Exception class"""

    def __repr__(self):
        return f"asammdf MdfException: {self.args[0]}"


def extract_xml_comment(comment: str) -> str:
    """extract *TX* tag or otherwise the *common_properties* from a xml comment

    Parameters
    ----------
    comment : str
        xml string comment

    Returns
    -------
    comment : str
        extracted string

    """

    comment = comment.replace(' xmlns="http://www.asam.net/mdf/v4"', "")
    try:
        comment = ET.fromstring(comment)
        match = comment.find(".//TX")
        if match is None:
            common_properties = comment.find(".//common_properties")
            if common_properties is not None:
                comment = []
                for e in common_properties:
                    field = f'{e.get("name")}: {e.text}'
                    comment.append(field)
                comment = "\n".join(field)
            else:
                comment = ""
        else:
            comment = match.text or ""
    except ET.ParseError:
        pass

    return comment


def matlab_compatible(name: str) -> str:
    """make a channel name compatible with Matlab variable naming

    Parameters
    ----------
    name : str
        channel name

    Returns
    -------
    compatible_name : str
        channel name compatible with Matlab

    """

    compatible_name = [ch if ch in ALLOWED_MATLAB_CHARS else "_" for ch in name]
    compatible_name = "".join(compatible_name)

    if compatible_name[0] not in string.ascii_letters:
        compatible_name = "M_" + compatible_name

    # max variable name is 63 and 3 chars are reserved
    # for get_unique_name in case of multiple channel name occurrence
    return compatible_name[:60]


@overload
def get_text_v3(
    address: int,
    stream: ReadableBufferType,
    mapped: bool = ...,
    decode: Literal[True] = ...,
) -> str: ...


@overload
def get_text_v3(
    address: int,
    stream: ReadableBufferType,
    mapped: bool = ...,
    decode: Literal[False] = ...,
) -> bytes: ...


def get_text_v3(address: int, stream: ReadableBufferType, mapped: bool = False, decode: bool = True) -> str | bytes:
    """faster way to extract strings from mdf versions 2 and 3 TextBlock

    Parameters
    ----------
    address : int
        TextBlock address
    stream : handle
        file IO handle

    Returns
    -------
    text : str | bytes
        unicode string or bytes object depending on the ``decode`` argument

    """

    if address == 0:
        return "" if decode else b""

    if mapped:
        block_id = stream[address : address + 2]
        if block_id != b"TX":
            return "" if decode else b""
        (size,) = UINT16_uf(stream, address + 2)
        text_bytes = stream[address + 4 : address + size].split(b"\0", 1)[0].strip(b" \r\t\n")
    else:
        stream.seek(address)
        block_id = stream.read(2)
        if block_id != b"TX":
            return "" if decode else b""
        size = UINT16_u(stream.read(2))[0] - 4
        text_bytes = stream.read(size).split(b"\0", 1)[0].strip(b" \r\t\n")
    if decode:
        try:
            text = text_bytes.decode("latin-1")
        except UnicodeDecodeError:
            try:
                encoding = detect(text_bytes)["encoding"]
                text = text_bytes.decode(encoding, "ignore")
            except:
                text = "<!text_decode_error>"
    else:
        text = text_bytes

    return text


@overload
def get_text_v4(
    address: int,
    stream: ReadableBufferType,
    mapped: bool = ...,
    decode: Literal[True] = ...,
) -> str: ...


@overload
def get_text_v4(
    address: int,
    stream: ReadableBufferType,
    mapped: bool = ...,
    decode: Literal[False] = ...,
) -> bytes: ...


def get_text_v4(address: int, stream: ReadableBufferType, mapped: bool = False, decode: bool = True) -> str | bytes:
    """faster way to extract strings from mdf version 4 TextBlock

    Parameters
    ----------
    address : int
        TextBlock address
    stream : handle
        file IO handle

    Returns
    -------
    text : str | bytes
        unicode string or bytes object depending on the ``decode`` argument

    """

    if address == 0:
        return "" if decode else b""

    if mapped:
        block_id, size = BLK_COMMON_uf(stream, address)
        if block_id not in (b"##TX", b"##MD"):
            return "" if decode else b""
        text_bytes = stream[address + 24 : address + size].split(b"\0", 1)[0].strip(b" \r\t\n")
    else:
        stream.seek(address)
        block_id, size = BLK_COMMON_u(stream.read(24))
        if block_id not in (b"##TX", b"##MD"):
            return "" if decode else b""
        text_bytes = stream.read(size - 24).split(b"\0", 1)[0].strip(b" \r\t\n")

    if decode:
        try:
            text = text_bytes.decode("utf-8")
        except UnicodeDecodeError:
            try:
                encoding = detect(text_bytes)["encoding"]
                text = text_bytes.decode(encoding, "ignore")
            except:
                text = "<!text_decode_error>"
    else:
        text = text_bytes

    return text


def sanitize_xml(text: str) -> str:
    return re.sub(_xmlns_pattern, "", text)


def extract_display_names(comment: str) -> dict[str, str]:
    comment = comment.replace(' xmlns="http://www.asam.net/mdf/v4"', "")
    display_names = {}
    if comment.startswith("<CN") and "<names>" in comment:
        try:
            start = comment.index("<names>")
            end = comment.index("</names>") + 8
            names = ET.fromstring(comment[start:end])
            for i, elem in enumerate(names.iter()):
                if i == 0:
                    continue
                display_names[elem.text.strip(" \t\r\n\v\0")] = elem.tag

        except:
            pass

    return display_names


def extract_encryption_information(comment: str) -> dict[str, str]:
    info = {}
    comment = comment.replace(' xmlns="http://www.asam.net/mdf/v4"', "")
    if comment.startswith("<ATcomment") and "<encrypted>" in comment:
        try:
            comment = ET.fromstring(comment)
            for match in comment.findall(".//extensions/extension"):
                encrypted = match.find("encrypted").text.strip().lower() == "true"
                algorithm = match.find("algorithm").text.strip().lower()
                original_md5_sum = match.find("original_md5_sum").text.strip().lower()
                original_size = int(match.find("original_size").text)

                info["encrypted"] = encrypted
                info["algorithm"] = algorithm
                info["original_md5_sum"] = original_md5_sum
                info["original_size"] = original_size
                break
        except:
            pass

    return info


def extract_ev_tool(comment: str) -> str:
    tool = ""
    comment = comment.replace(' xmlns="http://www.asam.net/mdf/v4"', "")
    try:
        comment = ET.fromstring(comment)
        match = comment.find(".//tool")
        if match is None:
            tool = ""
        else:
            tool = match.text or ""
    except:
        pass

    return tool


@lru_cache(maxsize=1024)
def get_fmt_v3(data_type: int, size: int, byte_order: int = v3c.BYTE_ORDER_INTEL) -> str:
    """convert mdf versions 2 and 3 channel data type to numpy dtype format
    string

    Parameters
    ----------
    data_type : int
        mdf channel data type
    size : int
        data bit size
    Returns
    -------
    fmt : str
        numpy compatible data type format string

    """
    if data_type in (v3c.DATA_TYPE_STRING, v3c.DATA_TYPE_BYTEARRAY):
        size = size // 8
        if data_type == v3c.DATA_TYPE_STRING:
            fmt = f"S{size}"
        else:
            fmt = f"({size},)u1"
    else:
        if size > 64 and data_type in (
            v3c.DATA_TYPE_UNSIGNED_INTEL,
            v3c.DATA_TYPE_UNSIGNED,
            v3c.DATA_TYPE_UNSIGNED_MOTOROLA,
            v3c.DATA_TYPE_SIGNED_INTEL,
            v3c.DATA_TYPE_SIGNED,
            v3c.DATA_TYPE_SIGNED_MOTOROLA,
        ):
            fmt = f"({size // 8},)u1"
        else:
            if size <= 8:
                size = 1
            elif size <= 16:
                size = 2
            elif size <= 32:
                size = 4
            elif size <= 64:
                size = 8
            else:
                size = size // 8

            if data_type == v3c.DATA_TYPE_UNSIGNED_INTEL:
                fmt = f"<u{size}"

            elif data_type == v3c.DATA_TYPE_UNSIGNED:
                if byte_order == v3c.BYTE_ORDER_INTEL:
                    fmt = f"<u{size}"
                else:
                    fmt = f">u{size}"

            elif data_type == v3c.DATA_TYPE_UNSIGNED_MOTOROLA:
                fmt = f">u{size}"

            elif data_type == v3c.DATA_TYPE_SIGNED_INTEL:
                fmt = f"<i{size}"

            elif data_type == v3c.DATA_TYPE_SIGNED:
                if byte_order == v3c.BYTE_ORDER_INTEL:
                    fmt = f"<i{size}"
                else:
                    fmt = f">i{size}"

            elif data_type == v3c.DATA_TYPE_SIGNED_MOTOROLA:
                fmt = f">i{size}"

            elif data_type in (v3c.DATA_TYPE_FLOAT_INTEL, v3c.DATA_TYPE_DOUBLE_INTEL):
                fmt = f"<f{size}"

            elif data_type in (
                v3c.DATA_TYPE_FLOAT_MOTOROLA,
                v3c.DATA_TYPE_DOUBLE_MOTOROLA,
            ):
                fmt = f">f{size}"

            elif data_type in (v3c.DATA_TYPE_FLOAT, v3c.DATA_TYPE_DOUBLE):
                if byte_order == v3c.BYTE_ORDER_INTEL:
                    fmt = f"<f{size}"
                else:
                    fmt = f">f{size}"

    return fmt


@lru_cache(maxsize=1024)
def get_fmt_v4(data_type: int, size: int, channel_type: int = v4c.CHANNEL_TYPE_VALUE) -> str:
    """convert mdf version 4 channel data type to numpy dtype format string

    Parameters
    ----------
    data_type : int
        mdf channel data type
    size : int
        data bit size
    channel_type: int
        mdf channel type

    Returns
    -------
    fmt : str
        numpy compatible data type format string

    """
    if data_type in v4c.NON_SCALAR_TYPES:
        size = size // 8 or 1

        if data_type in (
            v4c.DATA_TYPE_BYTEARRAY,
            v4c.DATA_TYPE_MIME_STREAM,
            v4c.DATA_TYPE_MIME_SAMPLE,
        ):
            if channel_type == v4c.CHANNEL_TYPE_VALUE:
                fmt = f"({size},)u1"
            else:
                fmt = f"<u{size}"

        elif data_type in v4c.STRING_TYPES:
            if channel_type == v4c.CHANNEL_TYPE_VALUE:
                fmt = f"S{size}"
            else:
                fmt = f"<u{size}"

        elif data_type == v4c.DATA_TYPE_CANOPEN_DATE:
            fmt = "V7"

        elif data_type == v4c.DATA_TYPE_CANOPEN_TIME:
            fmt = "V6"

    elif channel_type in v4c.VIRTUAL_TYPES:
        if data_type == v4c.DATA_TYPE_UNSIGNED_INTEL:
            fmt = "<u8"

        elif data_type == v4c.DATA_TYPE_UNSIGNED_MOTOROLA:
            fmt = ">u8"

        elif data_type == v4c.DATA_TYPE_SIGNED_INTEL:
            fmt = "<i8"

        elif data_type == v4c.DATA_TYPE_SIGNED_MOTOROLA:
            fmt = ">i8"

        elif data_type == v4c.DATA_TYPE_REAL_INTEL:
            fmt = "<f8"

        elif data_type == v4c.DATA_TYPE_REAL_MOTOROLA:
            fmt = ">f8"
        elif data_type == v4c.DATA_TYPE_COMPLEX_INTEL:
            fmt = "<c8"
        elif data_type == v4c.DATA_TYPE_COMPLEX_MOTOROLA:
            fmt = ">c8"

    else:
        if size > 64 and data_type in (
            v4c.DATA_TYPE_UNSIGNED_INTEL,
            v4c.DATA_TYPE_UNSIGNED_MOTOROLA,
            v4c.DATA_TYPE_SIGNED_INTEL,
            v4c.DATA_TYPE_SIGNED_MOTOROLA,
        ):
            fmt = f"({size // 8},)u1"
        else:
            if size <= 8:
                size = 1
            elif size <= 16:
                size = 2
            elif size <= 32:
                size = 4
            elif size <= 64:
                size = 8
            else:
                size = size // 8

            if data_type == v4c.DATA_TYPE_UNSIGNED_INTEL:
                fmt = f"<u{size}"

            elif data_type == v4c.DATA_TYPE_UNSIGNED_MOTOROLA:
                fmt = f">u{size}"

            elif data_type == v4c.DATA_TYPE_SIGNED_INTEL:
                fmt = f"<i{size}"

            elif data_type == v4c.DATA_TYPE_SIGNED_MOTOROLA:
                fmt = f">i{size}"

            elif data_type == v4c.DATA_TYPE_REAL_INTEL:
                fmt = f"<f{size}"

            elif data_type == v4c.DATA_TYPE_REAL_MOTOROLA:
                fmt = f">f{size}"
            elif data_type == v4c.DATA_TYPE_COMPLEX_INTEL:
                fmt = f"<c{size}"
            elif data_type == v4c.DATA_TYPE_COMPLEX_MOTOROLA:
                fmt = f">c{size}"

    return fmt


@lru_cache(maxsize=1024)
def fmt_to_datatype_v3(fmt: dtype[Any], shape: tuple[int, ...], array: bool = False) -> tuple[int, int]:
    """convert numpy dtype format string to mdf versions 2 and 3
    channel data type and size

    Parameters
    ----------
    fmt : numpy.dtype
        numpy data type
    shape : tuple
        numpy array shape
    array : bool
        disambiguate between bytearray and channel array

    Returns
    -------
    data_type, size : int, int
        integer data type as defined by ASAM MDF and bit size

    """
    byteorder = fmt.byteorder
    if byteorder in "=|":
        byteorder = "<" if sys.byteorder == "little" else ">"
    size = fmt.itemsize * 8
    kind = fmt.kind

    if not array and shape[1:] and fmt.itemsize == 1 and kind == "u":
        data_type = v3c.DATA_TYPE_BYTEARRAY
        for dim in shape[1:]:
            size *= dim
    else:
        if kind == "u":
            if byteorder == "<":
                data_type = v3c.DATA_TYPE_UNSIGNED_INTEL
            else:
                data_type = v3c.DATA_TYPE_UNSIGNED_MOTOROLA
        elif kind == "i":
            if byteorder == "<":
                data_type = v3c.DATA_TYPE_SIGNED_INTEL
            else:
                data_type = v3c.DATA_TYPE_SIGNED_MOTOROLA
        elif kind == "f":
            if byteorder == "<":
                if size == 32:
                    data_type = v3c.DATA_TYPE_FLOAT
                else:
                    data_type = v3c.DATA_TYPE_DOUBLE
            else:
                if size == 32:
                    data_type = v3c.DATA_TYPE_FLOAT_MOTOROLA
                else:
                    data_type = v3c.DATA_TYPE_DOUBLE_MOTOROLA
        elif kind in "SV":
            data_type = v3c.DATA_TYPE_STRING
        elif kind == "b":
            data_type = v3c.DATA_TYPE_UNSIGNED_INTEL
            size = 1
        else:
            message = f"Unknown type: dtype={fmt}, shape={shape}"
            logger.exception(message)
            raise MdfException(message)

    return data_type, size


@lru_cache(maxsize=1024)
def info_to_datatype_v4(signed: bool, little_endian: bool) -> int:
    """map CAN signal to MDF integer types

    Parameters
    ----------
    signed : bool
        signal is flagged as signed in the CAN database
    little_endian : bool
        signal is flagged as little endian (Intel) in the CAN database

    Returns
    -------
    datatype : int
        integer code for MDF channel data type

    """

    if signed:
        if little_endian:
            datatype = v4c.DATA_TYPE_SIGNED_INTEL
        else:
            datatype = v4c.DATA_TYPE_SIGNED_MOTOROLA
    else:
        if little_endian:
            datatype = v4c.DATA_TYPE_UNSIGNED_INTEL
        else:
            datatype = v4c.DATA_TYPE_UNSIGNED_MOTOROLA

    return datatype


@lru_cache(maxsize=1024)
def fmt_to_datatype_v4(fmt: dtype[Any], shape: tuple[int, ...], array: bool = False) -> tuple[int, int]:
    """convert numpy dtype format string to mdf version 4 channel data
    type and size

    Parameters
    ----------
    fmt : numpy.dtype
        numpy data type
    shape : tuple
        numpy array shape
    array : bool
        disambiguate between bytearray and channel array

    Returns
    -------
    data_type, size : int, int
        integer data type as defined by ASAM MDF and bit size

    """
    byteorder = fmt.byteorder
    if byteorder in "=|":
        byteorder = "<" if sys.byteorder == "little" else ">"
    size = fmt.itemsize * 8
    kind = fmt.kind

    if not array and len(shape) > 1 and size == 8 and kind == "u":
        data_type = v4c.DATA_TYPE_BYTEARRAY
        for dim in shape[1:]:
            size *= dim

    else:
        if kind == "u":
            if byteorder == "<":
                data_type = v4c.DATA_TYPE_UNSIGNED_INTEL
            else:
                data_type = v4c.DATA_TYPE_UNSIGNED_MOTOROLA
        elif kind == "i":
            if byteorder == "<":
                data_type = v4c.DATA_TYPE_SIGNED_INTEL
            else:
                data_type = v4c.DATA_TYPE_SIGNED_MOTOROLA
        elif kind == "f":
            if byteorder == "<":
                data_type = v4c.DATA_TYPE_REAL_INTEL
            else:
                data_type = v4c.DATA_TYPE_REAL_MOTOROLA
        elif kind in "SV":
            data_type = v4c.DATA_TYPE_STRING_LATIN_1
        elif kind == "b":
            data_type = v4c.DATA_TYPE_UNSIGNED_INTEL
            size = 1
        elif kind == "c":
            if byteorder == "<":
                data_type = v4c.DATA_TYPE_COMPLEX_INTEL
            else:
                data_type = v4c.DATA_TYPE_COMPLEX_MOTOROLA
        else:
            message = f"Unknown type: dtype={fmt}, shape={shape}"
            logger.exception(message)
            raise MdfException(message)

    return data_type, size


def as_non_byte_sized_signed_int(integer_array: NDArray[Any], bit_length: int) -> NDArray[Any]:
    """
    The MDF spec allows values to be encoded as integers that aren't
    byte-sized. Numpy only knows how to do two's complement on byte-sized
    integers (i.e. int16, int32, int64, etc.), so we have to calculate two's
    complement ourselves in order to handle signed integers with unconventional
    lengths.

    Parameters
    ----------
    integer_array : np.array
        Array of integers to apply two's complement to
    bit_length : int
        Number of bits to sample from the array

    Returns
    -------
    integer_array : np.array
        signed integer array with non-byte-sized two's complement applied

    """

    if integer_array.flags.writeable:
        integer_array &= (1 << bit_length) - 1  # Zero out the unwanted bits
        truncated_integers = integer_array
    else:
        truncated_integers = integer_array & ((1 << bit_length) - 1)  # Zero out the unwanted bits
    return where(
        truncated_integers >> bit_length - 1,  # sign bit as a truth series (True when negative)
        (2**bit_length - truncated_integers) * np.int8(-1),  # when negative, do two's complement
        truncated_integers,  # when positive, return the truncated int
    )


def debug_channel(
    mdf: MDF_v2_v3_v4,
    group: Group,
    channel: ChannelType,
    dependency: list[tuple[int, int]],
    file: StringIO | None = None,
) -> None:
    """use this to print debug information in case of errors

    Parameters
    ----------
    mdf : MDF
        source MDF object
    group : dict
        group
    channel : Channel
        channel object
    dependency : ChannelDependency
        channel dependency object

    """
    print("MDF", "=" * 76, file=file)
    print("name:", mdf.name, file=file)
    print("version:", mdf.version, file=file)
    print("read fragment size:", mdf._read_fragment_size, file=file)
    print("write fragment size:", mdf._write_fragment_size, file=file)
    print()

    record = mdf._prepare_record(group)
    print("GROUP", "=" * 74, file=file)
    print("sorted:", group["sorted"], file=file)
    print("data location:", group["data_location"], file=file)
    print("data blocks:", group.data_blocks, file=file)
    print("dependencies", group["channel_dependencies"], file=file)
    print("record:", record, file=file)
    print(file=file)

    cg = group["channel_group"]
    print("CHANNEL GROUP", "=" * 66, file=file)
    print(cg, cg.cycles_nr, cg.samples_byte_nr, cg.invalidation_bytes_nr, file=file)
    print(file=file)

    print("CHANNEL", "=" * 72, file=file)
    print(channel, file=file)
    print(file=file)

    print("CHANNEL ARRAY", "=" * 66, file=file)
    print(dependency, file=file)
    print(file=file)


def count_channel_groups(
    stream: ReadableBufferType, include_channels: bool = False, mapped: bool = False
) -> tuple[int, int]:
    """count all channel groups as fast as possible. This is used to provide
    reliable progress information when loading a file using the GUI

    Parameters
    ----------
    stream : file handle
        opened file handle
    include_channels : bool
        also count channels

    Returns
    -------
    count : int
        channel group count

    """

    count = 0
    ch_count = 0

    stream.seek(0, 2)
    file_limit = stream.tell()

    stream.seek(64)
    blk_id = stream.read(2)
    if blk_id == b"HD":
        version = 3
    else:
        blk_id += stream.read(2)
        if blk_id == b"##HD":
            version = 4
        else:
            raise MdfException(f'"{stream.name}" is not a valid MDF file')

    if version >= 4:
        if mapped:
            dg_addr = UINT64_uf(stream, 88)[0]
            while dg_addr:
                stream.seek(dg_addr + 32)
                cg_addr = UINT64_uf(stream, dg_addr + 32)[0]
                while cg_addr:
                    count += 1
                    if include_channels:
                        ch_addr = UINT64_uf(stream, cg_addr + 32)[0]
                        while ch_addr:
                            ch_count += 1
                            ch_addr = UINT64_uf(stream, ch_addr + 24)[0]
                            if ch_addr >= file_limit:
                                raise MdfException("File is a corrupted MDF file - Invalid CH block address")

                    cg_addr = UINT64_uf(stream, cg_addr + 24)[0]
                    if cg_addr >= file_limit:
                        raise MdfException("File is a corrupted MDF file - Invalid CG block address")

                dg_addr = UINT64_uf(stream, dg_addr + 24)[0]
                if dg_addr >= file_limit:
                    raise MdfException("File is a corrupted MDF file - Invalid DG block address")
        else:
            stream.seek(88, 0)
            dg_addr = UINT64_u(stream.read(8))[0]
            while dg_addr:
                stream.seek(dg_addr + 32)
                cg_addr = UINT64_u(stream.read(8))[0]
                while cg_addr:
                    count += 1
                    if include_channels:
                        stream.seek(cg_addr + 32)
                        ch_addr = UINT64_u(stream.read(8))[0]
                        while ch_addr:
                            ch_count += 1
                            stream.seek(ch_addr + 24)
                            ch_addr = UINT64_u(stream.read(8))[0]
                            if ch_addr >= file_limit:
                                raise MdfException("File is a corrupted MDF file - Invalid CH block address")

                    stream.seek(cg_addr + 24)
                    cg_addr = UINT64_u(stream.read(8))[0]
                    if cg_addr >= file_limit:
                        raise MdfException("File is a corrupted MDF file - Invalid CG block address")

                stream.seek(dg_addr + 24)
                dg_addr = UINT64_u(stream.read(8))[0]

                if dg_addr >= file_limit:
                    raise MdfException("File is a corrupted MDF file - Invalid DG block address")

    else:
        stream.seek(68, 0)
        dg_addr = UINT32_u(stream.read(4))[0]
        while dg_addr:
            stream.seek(dg_addr + 8)
            cg_addr = UINT32_u(stream.read(4))[0]
            while cg_addr:
                count += 1
                if include_channels:
                    stream.seek(cg_addr + 8)
                    ch_addr = UINT32_u(stream.read(4))[0]
                    while ch_addr:
                        ch_count += 1
                        stream.seek(ch_addr + 4)
                        ch_addr = UINT32_u(stream.read(4))[0]
                        if ch_addr >= file_limit:
                            raise MdfException("File is a corrupted MDF file - Invalid CH block address")

                stream.seek(cg_addr + 4)
                cg_addr = UINT32_u(stream.read(4))[0]
                if cg_addr >= file_limit:
                    raise MdfException("File is a corrupted MDF file - Invalid CG block address")

            stream.seek(dg_addr + 4)
            dg_addr = UINT32_u(stream.read(4))[0]

            if dg_addr >= file_limit:
                raise MdfException("File is a corrupted MDF file - Invalid DG block address")

    return count, ch_count


def validate_version_argument(version: str, hint: int = 4) -> str:
    """validate the version argument against the supported MDF versions. The
    default version used depends on the hint MDF major revision

    Parameters
    ----------
    version : str
        requested MDF version
    hint : int
        MDF revision hint

    Returns
    -------
    valid_version : str
        valid version

    """
    if version not in SUPPORTED_VERSIONS:
        if hint == 2:
            valid_version = "2.14"
        elif hint == 3:
            valid_version = "3.30"
        else:
            valid_version = "4.10"
        message = 'Unknown mdf version "{}".' " The available versions are {};" ' automatically using version "{}"'
        message = message.format(version, SUPPORTED_VERSIONS, valid_version)
        logger.warning(message)
    else:
        valid_version = version
    return valid_version


class ChannelsDB(dict[str, tuple[tuple[int, int], ...]]):
    def __init__(self) -> None:
        super().__init__()

    def add(self, channel_name: str, entry: tuple[int, int]) -> None:
        """add name to channels database and check if it contains a source
        path

        Parameters
        ----------
        channel_name : str
            name that needs to be added to the database
        entry : tuple
            (group index, channel index) pair

        """
        if channel_name:
            if channel_name not in self:
                self[channel_name] = (entry,)
            else:
                self[channel_name] += (entry,)

            if "\\" in channel_name:
                channel_name, _ = channel_name.split("\\", 1)

                if channel_name not in self:
                    self[channel_name] = (entry,)
                elif entry not in self[channel_name]:
                    self[channel_name] += (entry,)


def randomized_string(size: int) -> bytes:
    """get a \0 terminated string of size length

    Parameters
    ----------
    size : int
        target string length

    Returns
    -------
    string : bytes
        randomized string

    """
    return bytes(randint(65, 90) for _ in range(size - 1)) + b"\0"


def is_file_like(obj: object) -> bool:
    """
    Check if the object is a file-like object.

    For objects to be considered file-like, they must
    be an iterator AND have a 'read' and 'seek' method
    as an attribute.

    Note: file-like objects must be iterable, but
    iterable objects need not be file-like.

    Parameters
    ----------
    obj : The object to check.

    Returns
    -------
    is_file_like : bool
        Whether `obj` has file-like properties.

    Examples
    --------
    >>> buffer(StringIO("data"))
    >>> is_file_like(buffer)
    True
    >>> is_file_like([1, 2, 3])
    False
    """
    if not (hasattr(obj, "read") and hasattr(obj, "seek")):
        return False

    if not hasattr(obj, "__iter__"):
        return False

    return True


class UniqueDB:
    def __init__(self) -> None:
        self._db = {}

    def get_unique_name(self, name: str) -> str:
        """returns an available unique name

        Parameters
        ----------
        name : str
            name to be made unique

        Returns
        -------
        unique_name : str
            new unique name

        """

        if name not in self._db:
            self._db[name] = 0
            return name
        else:
            index = self._db[name]
            self._db[name] = index + 1
            return f"{name}_{index}"


def cut_video_stream(stream: bytes, start: float, end: float, fmt: str) -> bytes:
    """cut video stream from `start` to `end` time

    Parameters
    ----------
    stream : bytes
        video file content
    start : float
        start time
    end : float
        end time

    Returns
    -------
    result : bytes
        content of cut video

    """
    with TemporaryDirectory() as tmp:
        in_file = Path(tmp) / f"in{fmt}"
        out_file = Path(tmp) / f"out{fmt}"

        in_file.write_bytes(stream)

        try:
            ret = subprocess.run(
                [
                    "ffmpeg",
                    "-ss",
                    f"{start}",
                    "-i",
                    f"{in_file}",
                    "-to",
                    f"{end}",
                    "-c",
                    "copy",
                    f"{out_file}",
                ],
                capture_output=True,
                check=False,
            )
        except FileNotFoundError:
            result = stream
        else:
            if ret.returncode:
                result = stream
            else:
                result = out_file.read_bytes()

    return result


def get_video_stream_duration(stream: bytes) -> float | None:
    with TemporaryDirectory() as tmp:
        in_file = Path(tmp) / "in"
        in_file.write_bytes(stream)

        try:
            result = subprocess.run(
                [
                    "ffprobe",
                    "-v",
                    "error",
                    "-show_entries",
                    "format=duration",
                    "-of",
                    "default=noprint_wrappers=1:nokey=1",
                    f"{in_file}",
                ],
                capture_output=True,
                check=False,
            )
            result = float(result.stdout)
        except FileNotFoundError:
            result = None
    return result


class Group:
    __slots__ = (
        "channel_dependencies",
        "channel_group",
        "channels",
        "data_blocks",
        "data_blocks_info_generator",
        "data_group",
        "data_location",
        "index",
        "read_split_count",
        "record",
        "record_size",
        "record_size",
        "signal_data",
        "signal_types",
        "single_channel_dtype",
        "sorted",
        "string_dtypes",
        "trigger",
        "uses_ld",
        "uuid",
    )

    def __init__(self, data_group: DataGroupType) -> None:
        self.data_group = data_group
        self.channels = []
        self.channel_dependencies = []
        self.signal_data = []
        self.record = None
        self.trigger = None
        self.string_dtypes = None
        self.data_blocks = []
        self.single_channel_dtype = None
        self.uses_ld = False
        self.read_split_count = 0
        self.data_blocks_info_generator = iter(EMPTY_TUPLE)
        self.uuid = ""
        self.index = 0

    def __getitem__(self, item: str) -> Any:
        return self.__getattribute__(item)

    def __setitem__(self, item: str, value: Any) -> None:
        self.__setattr__(item, value)

    def set_blocks_info(self, info: list[DataBlockInfo]) -> None:
        self.data_blocks = info

    def __contains__(self, item: str) -> bool:
        return hasattr(self, item)

    def clear(self) -> None:
        self.data_blocks.clear()
        self.channels.clear()
        self.channel_dependencies.clear()
        self.signal_data.clear()
        self.data_blocks_info_generator = None

    def get_data_blocks(self) -> Iterator[DataBlockInfo]:
        yield from self.data_blocks

        while True:
            try:
                info = next(self.data_blocks_info_generator)
                self.data_blocks.append(info)
                yield info
            except StopIteration:
                break

    def get_signal_data_blocks(self, index: int) -> Iterator[SignalDataBlockInfo]:
        signal_data = self.signal_data[index]
        if signal_data is not None:
            signal_data, signal_generator = signal_data
            yield from signal_data

            while True:
                try:
                    info = next(signal_generator)
                    signal_data.append(info)
                    yield info
                except StopIteration:
                    break

    def load_all_data_blocks(self):
        for _ in self.get_data_blocks():
            continue


class VirtualChannelGroup:
    """starting with MDF v4.20 it is possible to use remote masters and column
    oriented storage. This means we now have virtual channel groups that can
    span over multiple regular channel groups. This class facilitates the
    handling of this virtual groups"""

    __slots__ = (
        "cycles_nr",
        "groups",
        "record_size",
    )

    def __init__(self) -> None:
        self.groups = []
        self.record_size = 0
        self.cycles_nr = 0

    def __repr__(self) -> None:
        return f"VirtualChannelGroup(groups={self.groups}, records_size={self.record_size}, cycles_nr={self.cycles_nr})"


def block_fields(obj: object) -> list[str]:
    fields = []
    for attr in dir(obj):
        if attr[:2] + attr[-2:] == "____":
            continue
        try:
            if callable(getattr(obj, attr)):
                continue
            fields.append(f"{attr}:{getattr(obj, attr)}")
        except AttributeError:
            continue

    return fields


def components(
    channel: NDArray[Any],
    channel_name: str,
    unique_names: UniqueDB,
    prefix: str = "",
    master: NDArray[Any] | None = None,
    only_basenames: bool = False,
) -> tuple[str, Series[Any]]:
    """yield pandas Series and unique name based on the ndarray object

    Parameters
    ----------
    channel : numpy.ndarray
        channel to be used for Series
    channel_name : str
        channel name
    unique_names : UniqueDB
        unique names object
    prefix : str
        prefix used in case of nested recarrays
    master : np.array
        optional index for the Series
    only_basenames (False) : bool
        use just the field names, without prefix, for structures and channel
        arrays

        .. versionadded:: 5.13.0

    Returns
    -------
    name, series : (str, values)
        tuple of unique name and values
    """
    names = channel.dtype.names

    # channel arrays
    if names[0] == channel_name:
        name = names[0]

        if not only_basenames:
            if prefix:
                name_ = unique_names.get_unique_name(f"{prefix}.{name}")
            else:
                name_ = unique_names.get_unique_name(name)
        else:
            name_ = unique_names.get_unique_name(name)

        values = channel[name]
        if values.dtype.byteorder not in target_byte_order:
            values = values.byteswap().view(values.dtype.newbyteorder())

        if len(values.shape) > 1:
            values = Series(
                list(values),
                index=master,
            )
        else:
            values = Series(
                values,
                index=master,
            )

        yield name_, values

        for name in names[1:]:
            values = channel[name]

            if values.dtype.byteorder not in target_byte_order:
                values = values.byteswap().view(values.dtype.newbyteorder())

            if not only_basenames:
                axis_name = unique_names.get_unique_name(f"{name_}.{name}")
            else:
                axis_name = unique_names.get_unique_name(name)
            if len(values.shape) > 1:
                values = Series(
                    list(values),
                    index=master,
                )
            else:
                values = Series(
                    values,
                    index=master,
                )

            yield axis_name, values

    # structure composition
    else:
        for name in channel.dtype.names:
            values = channel[name]

            if values.dtype.names:
                yield from components(
                    values,
                    name,
                    unique_names,
                    prefix=f"{prefix}.{channel_name}" if prefix else f"{channel_name}",
                    master=master,
                    only_basenames=only_basenames,
                )

            else:
                if values.dtype.byteorder not in target_byte_order:
                    values = values.byteswap().view(values.dtype.newbyteorder())

                if not only_basenames:
                    name_ = unique_names.get_unique_name(
                        f"{prefix}.{channel_name}.{name}" if prefix else f"{channel_name}.{name}"
                    )
                else:
                    name_ = unique_names.get_unique_name(name)
                if len(values.shape) > 1:
                    values = Series(
                        list(values),
                        index=master,
                    )
                else:
                    values = Series(
                        values,
                        index=master,
                    )

                yield name_, values


class DataBlockInfo:
    __slots__ = (
        "address",
        "block_limit",
        "block_type",
        "compressed_size",
        "invalidation_block",
        "original_size",
        "param",
    )

    def __init__(
        self,
        address: int,
        block_type: int,
        original_size: int,
        compressed_size: int,
        param: int,
        invalidation_block=None,
        block_limit: int | None = None,
    ) -> None:
        self.address = address
        self.block_type = block_type
        self.original_size = original_size
        self.compressed_size = compressed_size
        self.param = param
        self.invalidation_block = invalidation_block
        self.block_limit = block_limit

    def __repr__(self) -> str:
        return (
            f"DataBlockInfo(address=0x{self.address:X}, "
            f"block_type={self.block_type}, "
            f"original_size={self.original_size}, "
            f"compressed_size={self.compressed_size}, "
            f"param={self.param}, "
            f"invalidation_block={self.invalidation_block}, "
            f"block_limit={self.block_limit})"
        )


class Fragment:
    def __init__(
        self,
        data,
        record_offset=-1,
        record_count=-1,
        invalidation_data=None,
        is_record=True,
    ) -> None:
        self.data = data
        self.record_count = record_count
        self.record_offset = record_offset
        self.invalidation_data = invalidation_data
        self.is_record = is_record

    def __repr__(self) -> str:
        return (
            f"FragmentInfo({len(self.data)} bytes, "
            f"record_offset={self.record_offset}, "
            f"record_count={self.record_count}, "
            f"is_record={self.is_record})"
        )


class InvalidationBlockInfo(DataBlockInfo):
    __slots__ = ("all_valid",)

    def __init__(
        self,
        address: int,
        block_type: int,
        original_size: int,
        compressed_size: int,
        param: int,
        all_valid: bool = False,
        block_limit: int | None = None,
    ) -> None:
        super().__init__(address, block_type, original_size, compressed_size, param, block_limit)
        self.all_valid = all_valid

    def __repr__(self) -> str:
        return (
            f"InvalidationBlockInfo(address=0x{self.address:X}, "
            f"block_type={self.block_type}, "
            f"original_size={self.original_size}, "
            f"compressed_size={self.compressed_size}, "
            f"param={self.param}, "
            f"all_valid={self.all_valid}, "
            f"block_limit={self.block_limit})"
        )


class SignalDataBlockInfo:
    __slots__ = (
        "address",
        "block_type",
        "compressed_size",
        "location",
        "original_size",
        "param",
    )

    def __init__(
        self,
        address: int,
        original_size: int,
        block_type: int = v4c.DT_BLOCK,
        param: int = 0,
        compressed_size: int | None = None,
        location: int = v4c.LOCATION_ORIGINAL_FILE,
    ) -> None:
        self.address = address
        self.compressed_size = compressed_size or original_size
        self.block_type = block_type
        self.original_size = original_size
        self.param = param
        self.location = location

    def __repr__(self) -> str:
        return (
            f"SignalDataBlockInfo(address=0x{self.address:X}, "
            f"original_size={self.original_size}, "
            f"compressed_size={self.compressed_size}, "
            f"block_type={self.block_type})"
        )


def get_fields(obj: object) -> list[Any]:
    fields = []
    for attr in dir(obj):
        if attr[:2] + attr[-2:] == "____":
            continue
        try:
            if callable(getattr(obj, attr)):
                continue
            fields.append(attr)
        except AttributeError:
            continue
    return fields


# code snippet taken from https://www.kaggle.com/arjanso/reducing-dataframe-memory-size-by-65
def downcast(array: NDArray[Any]) -> NDArray[Any]:
    kind = array.dtype.kind
    if kind == "f":
        array = array.astype(np.float32)
    elif kind in "ui":
        min_ = array.min()
        max_ = array.max()
        if min_ >= 0:
            if max_ < 255:
                array = array.astype(np.uint8)
            elif max_ < 65535:
                array = array.astype(np.uint16)
            elif max_ < 4294967295:
                array = array.astype(np.uint32)
            else:
                array = array.astype(np.uint64)
        else:
            if min_ > np.iinfo(np.int8).min and max_ < np.iinfo(np.int8).max:
                array = array.astype(np.int8)
            elif min_ > np.iinfo(np.int16).min and max_ < np.iinfo(np.int16).max:
                array = array.astype(np.int16)
            elif min_ > np.iinfo(np.int32).min and max_ < np.iinfo(np.int32).max:
                array = array.astype(np.int32)
            elif min_ > np.iinfo(np.int64).min and max_ < np.iinfo(np.int64).max:
                array = array.astype(np.int64)

    return array


def master_using_raster(mdf: MDF_v2_v3_v4, raster: RasterType, endpoint: bool = False) -> NDArray[Any]:
    """get single master based on the raster

    Parameters
    ----------
    mdf : asammdf.MDF
        measurement object
    raster : float
        new raster
    endpoint=False : bool
        include maximum time stamp in the new master

    Returns
    -------
    master : np.array
        new master

    """
    if not raster:
        master = np.array([], dtype="<f8")
    else:
        t_min = []
        t_max = []
        for group_index in mdf.virtual_groups:
            group = mdf.groups[group_index]
            cycles_nr = group.channel_group.cycles_nr
            if cycles_nr:

                master_min = mdf.get_master(group_index, record_offset=0, record_count=1)
                if len(master_min):
                    t_min.append(master_min[0])
                master_max = mdf.get_master(group_index, record_offset=cycles_nr - 1, record_count=1)
                if len(master_max):
                    t_max.append(master_max[0])

        if t_min:
            t_min = np.amin(t_min)
            t_max = np.amax(t_max)

            num = float(np.float64((t_max - t_min) / raster))
            if num.is_integer():
                master = np.linspace(t_min, t_max, int(num) + 1)
            else:
                master = np.arange(t_min, t_max, raster)
                if endpoint:
                    master = np.concatenate([master, [t_max]])

        else:
            master = np.array([], dtype="<f8")

    return master


def csv_int2bin(val) -> str:
    """format CAN id as bin

    100 -> 1100100

    """

    return f"{val:b}"


csv_int2bin = np.vectorize(csv_int2bin, otypes=[str])


def csv_int2hex(val) -> str:
    """format CAN id as hex

    100 -> 64

    """

    return f"{val:X}"


csv_int2hex = np.vectorize(csv_int2hex, otypes=[str])


def csv_bytearray2hex(val, size: int | None = None) -> str:
    """format CAN payload as hex strings

    b'\xa2\xc3\x08' -> A2 C3 08

    """
    if size is not None:
        val = val.tobytes()[:size].hex(" ", 1).upper()
    else:
        try:
            val = val.tobytes().hex(" ", 1).upper()
        except:
            val = "●"

    return val


csv_bytearray2hex = np.vectorize(csv_bytearray2hex, otypes=[str])


def pandas_query_compatible(name: str) -> str:
    """adjust column name for usage in dataframe query string"""

    for c in ".$[]: ":
        name = name.replace(c, "_")

    if name.startswith(tuple(string.digits)):
        name = "file_" + name
    try:
        exec(f"from pandas import {name}")
    except ImportError:
        pass
    else:
        name = f"{name}__"
    return name


def load_can_database(path: StrPathType, contents: bytes | str | None = None, **kwargs) -> CanMatrix | None:
    """


    Parameters
    ----------
    path : StrPathType
        database path
    contents: bytes | str | None = None
        optional database content
    kwargs : dict

        fd : bool = False
            if supplied, only buses with the same FD kind will be loaded

        load_flat : bool = False
            if supplied all the CAN messages found in multiple buses will be contained
            in the CAN database object. By default the first bus will be returned

        cluster_name : str
            if supplied load just the clusters with this name

    Returns
    -------
    db : canmatrix.CanMatrix | None
        CAN database object or None

    """
    path = Path(path)
    import_type = path.suffix.lstrip(".").lower()
    if contents is None:
        func = canmatrix.formats.loadp
        arg = path
    else:
        func = canmatrix.formats.loads
        arg = contents

    try:
        dbs = func(arg, import_type=import_type, key="db", **kwargs)
    except UnicodeDecodeError:
        if contents is None:
            contents = path.read_bytes()

        encoding = detect(contents)["encoding"]

        try:
            dbs = func(
                arg,
                import_type=import_type,
                key="db",
                encoding=encoding,
                **kwargs,
            )
        except:
            dbs = None

    if dbs:
        # filter only CAN clusters
        dbs = {name: db for name, db in dbs.items() if db.type == matrix_class.CAN}

    if dbs:
        cluster_name = kwargs.get("cluster_name", None)
        if cluster_name is not None:
            dbs = {name: db for name, db in dbs.items() if name == cluster_name}

        if "fd" in kwargs:
            fd = kwargs["fd"]
            dbs = {name: db for name, db in dbs.items() if db.contains_fd == fd}

        if kwargs.get("load_flat", False):
            can_matrix, *rest = list(dbs.values())
            can_matrix.merge(rest)

        else:
            first_bus = list(dbs)[0]
            can_matrix = dbs[first_bus]
    else:
        can_matrix = None

    return can_matrix


def all_blocks_addresses(obj: ReadableBufferType):
    DG = "DG\x00\x00\x00\x00\x40\x00\x00\x00\x00\x00\x00\x00\x04\x00\x00\x00\x00\x00\x00\x00"
    others = "(D[VTZIL]|AT|C[AGHNC]|EV|FH|HL|LD|MD|R[DVI]|S[IRD]|TX)\x00\x00\x00\x00"
    pattern = re.compile(
        f"(?P<block>##({DG}|{others}))".encode("ascii"),
        re.DOTALL | re.MULTILINE,
    )

    try:
        obj.seek(0)
    except:
        pass

    try:
        re.search(pattern, obj)
        source = obj
    except TypeError:
        source = obj.read()

    addresses = []
    block_groups = {}
    blocks = {}

    for match in re.finditer(pattern, source):
        btype = match.group("block")[:4]
        start = match.start()

        if start % 8:
            continue

        btype_addresses = block_groups.setdefault(btype, [])
        btype_addresses.append(start)
        addresses.append(start)
        blocks[start] = btype

    return blocks, block_groups, addresses


def plausible_timestamps(
    t: NDArray[Any],
    minimum: float,
    maximum: float,
    exp_min: int = -15,
    exp_max: int = 15,
) -> tuple[bool, NDArray[bool_]]:
    """check if the time stamps are plausible

    Parameters
    ----------
    t : np.array
        time stamps array
    minimum : float
        minimum plausible time stamp
    maximum : float
        maximum plausible time stamp
    exp_min (-15) : int
        minimum plausible exponent used for the time stamps float values
    exp_max (15) : int
        maximum plausible exponent used for the time stamps float values

    Returns
    -------
    all_ok, idx : (bool, np.array)
        the *all_ok* flag to indicate if all the time stamps are ok; this can be checked
        before applying the indexing array.
    """

    exps = np.log10(t)
    idx = (~np.isnan(t)) & (~np.isinf(t)) & (t >= minimum) & (t <= maximum) & (t == 0) | (
        (exps >= exp_min) & (exps <= exp_max)
    )
    if not np.all(idx):
        all_ok = False
        return all_ok, idx
    else:
        all_ok = True
        return all_ok, idx


table = str.maketrans(
    {
        "<": "&lt;",
        ">": "&gt;",
        "&": "&amp;",
        "'": "&apos;",
        '"': "&quot;",
    }
)


def escape_xml_string(string: str) -> str:
    return string.translate(table)


def extract_mime_names(data, disable_new_channels=None):
    def fix_comparison_name(data, disable_new_channels=None):
        for item in data:
            if item["type"] == "channel":
                if disable_new_channels is not None:
                    item["enabled"] = not disable_new_channels

                if (item["group_index"], item["channel_index"]) != (-1, -1):
                    name = COMPARISON_NAME.match(item["name"]).group("name").strip()
                    item["name"] = name
            else:
                if disable_new_channels is not None:
                    item["enabled"] = not disable_new_channels
                fix_comparison_name(item["channels"], disable_new_channels=disable_new_channels)

    names = []
    if data.hasFormat("application/octet-stream-asammdf"):
        data = bytes(data.data("application/octet-stream-asammdf")).decode("utf-8")
        data = json.loads(data)
        fix_comparison_name(data, disable_new_channels=disable_new_channels)
        names = data

    return names


def set_mime_enable(mime, enable):
    for item in mime:
        if item["type"] == "channel":
            item["enabled"] = enable
        else:
            set_mime_enable(item["channels"], enable)


def load_dsp(file, background="#000000", flat=False, colors_as_string=False):
    if not colors_as_string and isinstance(background, str):
        background = fn.mkColor(background)

    def parse_conversions(display):
        conversions = {}

        if display is None:
            return conversions

        for item in display.findall("COMPU_METHOD"):
            try:
                conv = {
                    "name": item.get("name"),
                    "comment": item.get("description"),
                    "unit": item.get("unit"),
                }

                conversion_type = int(item.get("cnv_type"))
                if conversion_type == 0:
                    conv["conversion_type"] = v4c.CONVERSION_TYPE_LIN

                    coeffs = item.find("COEFFS_LINIAR")

                    conv["a"] = float(coeffs.get("P1"))
                    conv["b"] = float(coeffs.get("P2"))

                elif conversion_type == 9:
                    conv["conversion_type"] = v4c.CONVERSION_TYPE_RAT

                    coeffs = item.find("COEFFS")
                    for i in range(1, 7):
                        conv[f"P{i}"] = float(coeffs.get(f"P{i}"))

                elif conversion_type == 11:
                    conv["conversion_type"] = v4c.CONVERSION_TYPE_TABX
                    vtab = item.find("COMPU_VTAB")

                    if vtab is not None:
                        for i, item in enumerate(vtab.findall("tab")):
                            conv[f"val_{i}"] = float(item.get("min"))
                            text = item.get("text")
                            if isinstance(text, bytes):
                                text = text.decode("utf-8", errors="replace")
                            conv[f"text_{i}"] = text

                elif conversion_type == 12:
                    conv["conversion_type"] = v4c.CONVERSION_TYPE_RTABX
                    vtab = item.find("COMPU_VTAB_RANGE")

                    if vtab is not None:
                        text = vtab.get("default")
                        if isinstance(text, bytes):
                            text = text.decode("utf-8", errors="replace")
                        conv["default_addr"] = vtab.get("default")
                        for i, item in enumerate(vtab.findall("tab_range")):
                            conv[f"upper_{i}"] = float(item.get("max"))
                            conv[f"lower_{i}"] = float(item.get("min"))
                            text = item.get("text")
                            if isinstance(text, bytes):
                                text = text.decode("utf-8", errors="replace")
                            conv[f"text_{i}"] = text
                else:
                    continue

                conversions[conv["name"]] = conv

            except:
                print(format_exc())
                continue

        return conversions

    def parse_channels(display, conversions):
        channels = []
        for elem in display.iterchildren():
            if elem.tag == "CHANNEL":
                channel_name = elem.get("name")

                comment = elem.find("COMMENT")
                if comment is not None:
                    comment = elem.get("text")
                else:
                    comment = ""

                color_ = int(elem.get("color"))
                c = 0
                for i in range(3):
                    c = c << 8
                    c += color_ & 0xFF
                    color_ = color_ >> 8

                ch_color = c

                gain = abs(float(elem.get("gain")))
                offset = float(elem.get("offset")) / 100

                multi_color = elem.find("MULTI_COLOR")

                ranges = []

                if multi_color is not None:
                    for color in multi_color.findall("color"):
                        min_ = float(color.find("min").get("data"))
                        max_ = float(color.find("max").get("data"))
                        color_ = int(color.find("color").get("data"))
                        c = 0
                        for i in range(3):
                            c = c << 8
                            c += color_ & 0xFF
                            color_ = color_ >> 8
                        color = f"#{c:06X}" if colors_as_string else fn.mkColor(f"#{c:06X}")
                        ranges.append(
                            {
                                "background_color": background,
                                "font_color": color,
                                "op1": "<=",
                                "op2": "<=",
                                "value1": min_,
                                "value2": max_,
                            }
                        )

                chan = {
                    "color": f"#{ch_color:06X}",
                    "common_axis": False,
                    "computed": False,
                    "flags": 0,
                    "comment": comment,
                    "enabled": elem.get("on") == "1" and elem.get("trc_fmt") != "2",
                    "fmt": "{}",
                    "individual_axis": False,
                    "name": channel_name,
                    "mode": "phys",
                    "precision": 3,
                    "ranges": ranges,
                    "unit": "",
                    "type": "channel",
                    "y_range": sorted(
                        [
                            -gain * offset,
                            -gain * offset + 19 * gain,
                        ]
                    ),
                    "origin_uuid": "000000000000",
                }

                conv_name = elem.get("cnv_name")
                if conv_name in conversions:
                    chan["conversion"] = deepcopy(conversions[conv_name])

                channels.append(chan)

            elif elem.tag.startswith("GROUP"):
                channels.append(
                    {
                        "name": elem.get("data"),
                        "enabled": elem.get("on") == "1",
                        "type": "group",
                        "channels": parse_channels(elem, conversions=conversions),
                        "pattern": None,
                        "origin_uuid": "000000000000",
                        "ranges": [],
                    }
                )

            elif elem.tag == "CHANNEL_PATTERN":
                try:
                    filter_type = elem.get("filter_type")
                    if filter_type in ("None", None):
                        filter_type = "Unspecified"
                        filter_value = 0
                        raw = False
                    else:
                        filter_value = float(elem.get("filter_value"))
                        raw = bool(int(elem.get("filter_use_raw")))

                    info = {
                        "pattern": elem.get("name_pattern"),
                        "name": elem.get("name_pattern"),
                        "match_type": "Wildcard",
                        "filter_type": filter_type,
                        "filter_value": filter_value,
                        "raw": raw,
                    }

                    multi_color = elem.find("MULTI_COLOR")

                    ranges = []

                    if multi_color is not None:
                        for color in multi_color.findall("color"):
                            min_ = float(color.find("min").get("data"))
                            max_ = float(color.find("max").get("data"))
                            color_ = int(color.find("color").get("data"))
                            c = 0
                            for i in range(3):
                                c = c << 8
                                c += color_ & 0xFF
                                color_ = color_ >> 8
                            color = f"#{c:06X}" if colors_as_string else fn.mkColor(f"#{c:06X}")
                            ranges.append(
                                {
                                    "background_color": background,
                                    "font_color": color,
                                    "op1": "<=",
                                    "op2": "<=",
                                    "value1": min_,
                                    "value2": max_,
                                }
                            )

                    info["ranges"] = ranges

                    channels.append(
                        {
                            "channels": [],
                            "enabled": True,
                            "name": info["pattern"],
                            "pattern": info,
                            "type": "group",
                            "ranges": [],
                            "origin_uuid": "000000000000",
                        }
                    )

                except:
                    print(format_exc())
                    continue

        return channels

    def parse_virtual_channels(display):
        channels = {}

        if display is None:
            return channels

        for item in display.findall("V_CHAN"):
            try:
                virtual_channel = {}

                parent = item.find("VIR_TIME_CHAN")
                vtab = item.find("COMPU_VTAB")
                if parent is None or vtab is None:
                    continue

                name = item.get("name")

                virtual_channel["name"] = name
                virtual_channel["parent"] = parent.get("data")
                virtual_channel["comment"] = item.find("description").get("data")

                conv = {}
                for i, item in enumerate(vtab.findall("tab")):
                    conv[f"val_{i}"] = float(item.get("min"))
                    text = item.get("text")
                    if isinstance(text, bytes):
                        text = text.decode("utf-8", errors="replace")
                    conv[f"text_{i}"] = text

                virtual_channel["vtab"] = conv

                channels[name] = virtual_channel
            except:
                continue

        return channels

    def parse_c_functions(display):
        c_functions = set()

        if display is None:
            return c_functions

        for item in display.findall("CALC_FUNC"):
            string = item.text

            for match in C_FUNCTION.finditer(string):
                c_functions.add(match.group("function"))

        return sorted(c_functions)

    dsp = Path(file).read_bytes().replace(b"\0", b"")
    dsp = lxml.etree.fromstring(dsp, parser=lxml.etree.XMLParser(recover=True))

    conversions = parse_conversions(dsp.find("COMPU_METHODS"))

    channels = parse_channels(dsp.find("DISPLAY_INFO"), conversions)
    c_functions = parse_c_functions(dsp)

    functions = {}
    virtual_channels = []

    for i, ch in enumerate(parse_virtual_channels(dsp.find("VIRTUAL_CHANNEL")).values()):
        virtual_channels.append(
            {
                "color": COLORS[i % len(COLORS)],
                "common_axis": False,
                "computed": True,
                "computation": {
                    "args": {"arg1": []},
                    "type": "python_function",
                    "channel_comment": ch["comment"],
                    "channel_name": ch["name"],
                    "channel_unit": "",
                    "function": f"f_{ch['name']}",
                    "triggering": "triggering_on_all",
                    "triggering_value": "all",
                },
                "flags": int(SignalFlags.computed | SignalFlags.user_defined_conversion),
                "enabled": True,
                "fmt": "{}",
                "individual_axis": False,
                "name": ch["parent"],
                "precision": 3,
                "ranges": [],
                "unit": "",
                "conversion": ch["vtab"],
                "user_defined_name": ch["name"],
                "comment": f"Datalyser virtual channel: {ch['comment']}",
                "origin_uuid": "000000000000",
                "type": "channel",
            }
        )

        functions[f"f_{ch['name']}"] = f"def f_{ch['name']}(arg1=0, t=0):\n    return arg1"

    if virtual_channels:
        channels.append(
            {
                "name": "Datalyser Virtual Channels",
                "enabled": False,
                "type": "group",
                "channels": virtual_channels,
                "pattern": None,
                "origin_uuid": "000000000000",
                "ranges": [],
            }
        )

    info = {
        "selected_channels": [],
        "windows": [],
        "has_virtual_channels": bool(virtual_channels),
        "c_functions": c_functions,
        "functions": functions,
    }

    if flat:
        info = flatten_dsp(channels)
    else:
        plot = {
            "type": "Plot",
            "title": "Display channels",
            "maximized": True,
            "minimized": False,
            "configuration": {
                "channels": channels,
                "locked": True,
                "pattern": {},
            },
        }

        info["windows"].append(plot)

    return info


def flatten_dsp(channels):
    res = []

    for item in channels:
        if item["type"] == "group":
            res.extend(flatten_dsp(item["channels"]))
        else:
            res.append(item["name"])

    return res


def load_channel_names_from_file(file_name, lab_section=""):
    file_name = Path(file_name)

    extension = file_name.suffix.lower()
    if extension == ".dsp":
        channels = load_dsp(file_name, flat=True)

    elif extension == ".dspf":
        with open(file_name) as infile:
            info = json.load(infile)

        channels = []
        for window in info["windows"]:
            if window["type"] == "Plot":
                channels.extend(flatten_dsp(window["configuration"]["channels"]))
            elif window["type"] == "Numeric":
                channels.extend([item["name"] for item in window["configuration"]["channels"]])
            elif window["type"] == "Tabular":
                channels.extend(window["configuration"]["channels"])

    elif extension == ".lab":
        info = load_lab(file_name)
        if info:
            if len(info) > 1 and lab_section:
                channels = info[lab_section]
            else:
                channels = list(info.values())[0]

            channels = [name.split(";")[0] for name in channels]

    elif extension == ".cfg":
        with open(file_name) as infile:
            info = json.load(infile)
        channels = info.get("selected_channels", [])
    elif extension == ".txt":
        try:
            with open(file_name) as infile:
                info = json.load(infile)
            channels = info.get("selected_channels", [])
        except:
            with open(file_name) as infile:
                channels = [line.strip() for line in infile.readlines()]
                channels = [name for name in channels if name]

    return sorted(set(channels))


def load_lab(file):
    sections = {}
    with open(file) as lab:
        for line in lab:
            line = line.strip()
            if not line:
                continue

            if line.startswith("[") and line.endswith("]"):
                section_name = line.strip("[]")
                s = []
                sections[section_name] = s

            else:
                if "s" in locals():
                    s.append(line)

    return {name: channels for name, channels in sections.items() if channels if name != "SETTINGS"}


class SignalFlags:
    no_flags = 0x0
    user_defined_comment = 0x1
    user_defined_conversion = 0x2
    user_defined_unit = 0x4
    user_defined_name = 0x8
    stream_sync = 0x10
    computed = 0x20
    virtual = 0x40
    virtual_master = 0x80


def timeit(func):
    def timed(*args, **kwargs):
        t1 = perf_counter()
        ret = func(*args, **kwargs)
        t2 = perf_counter()
        delta = t2 - t1
        if delta >= 1e-3:
            print(f"CALL {func.__qualname__}: {delta*1e3:.3f} ms")
        else:
            print(f"CALL {func.__qualname__}: {delta*1e6:.3f} us")
        return ret

    return timed


class Timer:

    def __init__(self, name=""):
        self.name = name or str(id(self))
        self.count = 0
        self.total_time = 0.0

    def __enter__(self):
        now = perf_counter()
        self.start = now
        return self

    def __exit__(self, type, value, traceback):
        now = perf_counter()
        self.total_time += now - self.start
        self.count += 1

    def display(self):
        if self.count:
            for factor, r, unit in ((1e3, 3, "ms"), (1e6, 6, "us"), (1e9, 9, "ns")):
                tpi = round(self.total_time / self.count, r)
                if tpi:
                    break
            print(
                f"""TIMER {self.name}:
\t* {self.count} iterations in {self.total_time * 1000:.3f}ms 
\t* {self.count / self.total_time:.3f} iter/s
\t* {self.total_time / self.count * factor:.3f} {unit}/iter"""
            )
        else:
            print(f"TIMER {self.name}:\n\t* inactive")<|MERGE_RESOLUTION|>--- conflicted
+++ resolved
@@ -33,7 +33,12 @@
 from pandas import Series
 from typing_extensions import Literal, TypedDict
 
-<<<<<<< HEAD
+THREAD_COUNT = max(os.cpu_count() - 1, 1)
+TERMINATED = object()
+NONE = object()
+COMPARISON_NAME = re.compile(r"(\s*\d+:)?(?P<name>.+)")
+C_FUNCTION = re.compile(r"\s+(?P<function>\S+)\s*\(\s*struct\s+DATA\s+\*data\s*\)")
+target_byte_order = "<=" if sys.byteorder == "little" else ">="
 from ..types import (
     ChannelType,
     DataGroupType,
@@ -44,28 +49,6 @@
 )
 from . import v2_v3_constants as v3c
 from . import v4_constants as v4c
-=======
-THREAD_COUNT = max(os.cpu_count() - 1, 1)
-TERMINATED = object()
-NONE = object()
-COMPARISON_NAME = re.compile(r"(\s*\d+:)?(?P<name>.+)")
-C_FUNCTION = re.compile(r"\s+(?P<function>\S+)\s*\(\s*struct\s+DATA\s+\*data\s*\)")
-target_byte_order = "<=" if sys.byteorder == "little" else ">="
-
-COLORS = [
-    "#1f77b4",
-    "#ff7f0e",
-    "#2ca02c",
-    "#d62728",
-    "#9467bd",
-    "#8c564b",
-    "#e377c2",
-    "#7f7f7f",
-    "#bcbd22",
-    "#17becf",
-]
-COLORS_COUNT = len(COLORS)
->>>>>>> a39b2461
 
 try:
     from pyqtgraph import functions as fn
