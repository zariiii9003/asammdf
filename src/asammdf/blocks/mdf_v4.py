"""
ASAM MDF version 4 file format module
"""

from __future__ import annotations

import bisect
from collections import defaultdict, deque
from collections.abc import Iterator, Sequence
from copy import deepcopy
from datetime import datetime
from functools import lru_cache
from hashlib import md5
from io import BufferedReader, BytesIO
import logging
from math import ceil, floor
import mmap
import os
from pathlib import Path
import re
import shutil
import sys
from tempfile import gettempdir, NamedTemporaryFile
from traceback import format_exc
from typing import Any, overload
from zipfile import ZIP_DEFLATED, ZipFile

import canmatrix
from canmatrix.canmatrix import CanMatrix
from lz4.frame import compress as lz_compress
from lz4.frame import decompress as lz_decompress
import numpy as np
from numpy import (
    arange,
    argwhere,
    array,
    array_equal,
    bool_,
    column_stack,
    concatenate,
    dtype,
    empty,
    float32,
    float64,
    frombuffer,
    full,
    linspace,
    nonzero,
    searchsorted,
    transpose,
    uint8,
    uint16,
    uint32,
    uint64,
    unique,
    where,
    zeros,
)
from numpy.typing import NDArray
from pandas import DataFrame
from typing_extensions import Literal

from .. import tool
from ..signal import InvalidationArray, Signal
from ..types import (
    BusType,
    ChannelsType,
    CompressionType,
    RasterType,
    ReadableBufferType,
    StrPathType,
    WritableBufferType,
)
from . import bus_logging_utils
from . import v4_constants as v4c
from .conversion_utils import conversion_transfer
from .cutils import (
    data_block_from_arrays,
    extract,
    get_channel_raw_bytes,
    get_vlsd_max_sample_size,
    sort_data_block,
)
from .mdf_common import MDF_Common
from .options import get_global_option
from .source_utils import Source
from .utils import (
    all_blocks_addresses,
    as_non_byte_sized_signed_int,
    CHANNEL_COUNT,
    ChannelsDB,
    CONVERT,
    count_channel_groups,
    DataBlockInfo,
    debug_channel,
    extract_display_names,
    extract_encryption_information,
    extract_xml_comment,
    fmt_to_datatype_v4,
    Fragment,
    get_fmt_v4,
    get_text_v4,
    Group,
    InvalidationBlockInfo,
    is_file_like,
    load_can_database,
    MdfException,
    SignalDataBlockInfo,
    TERMINATED,
    THREAD_COUNT,
    UINT8_uf,
    UINT16_uf,
    UINT32_p,
    UINT32_uf,
    UINT64_uf,
    UniqueDB,
    validate_version_argument,
    VirtualChannelGroup,
)
from .v4_blocks import (
    AttachmentBlock,
    Channel,
    ChannelArrayBlock,
    ChannelConversion,
    ChannelGroup,
    DataBlock,
    DataGroup,
    DataList,
    DataZippedBlock,
    EventBlock,
    FileHistory,
    FileIdentificationBlock,
    HeaderBlock,
    HeaderList,
    ListData,
    SourceInformation,
    TextBlock,
)

try:
    from cryptography.hazmat.primitives.ciphers import algorithms, Cipher, modes

    CRYPTOGRAPHY_AVAILABLE = True
except:
    CRYPTOGRAPHY_AVAILABLE = False

try:
    from isal.isal_zlib import decompress
except ImportError:
    from zlib import decompress

try:
    decode = np.strings.decode
    encode = np.strings.encode
except:
    decode = np.char.decode
    encode = np.char.encode

MASTER_CHANNELS = (v4c.CHANNEL_TYPE_MASTER, v4c.CHANNEL_TYPE_VIRTUAL_MASTER)
COMMON_SIZE = v4c.COMMON_SIZE
COMMON_u = v4c.COMMON_u
COMMON_uf = v4c.COMMON_uf

COMMON_SHORT_SIZE = v4c.COMMON_SHORT_SIZE
COMMON_SHORT_uf = v4c.COMMON_SHORT_uf
COMMON_SHORT_u = v4c.COMMON_SHORT_u
VALID_DATA_TYPES = v4c.VALID_DATA_TYPES

EMPTY_TUPLE = ()

# 100 extra steps for the sorting, 1 step after sorting and 1 step at finish
SORT_STEPS = 102


logger = logging.getLogger("asammdf")

__all__ = ["MDF4"]


<<<<<<< HEAD
=======
from .cutils import (
    data_block_from_arrays,
    extract,
    get_channel_raw_bytes,
    get_channel_raw_bytes_parallel,
    get_invalidation_bits_array,
    get_vlsd_max_sample_size,
    sort_data_block,
)


>>>>>>> a39b2461
class MDF4(MDF_Common):
    """The *header* attibute is a *HeaderBlock*.

    The *groups* attribute is a list of dicts, each one with the following keys:

    * ``data_group`` - DataGroup object
    * ``channel_group`` - ChannelGroup object
    * ``channels`` - list of Channel objects with the same order as found in the mdf file
    * ``channel_dependencies`` - list of *ChannelArrayBlock* in case of channel arrays;
      list of Channel objects in case of structure channel composition
    * ``data_block`` - address of data block
    * ``data_location``- integer code for data location (original file, temporary file or
      memory)
    * ``data_block_addr`` - list of raw samples starting addresses
    * ``data_block_type`` - list of codes for data block type
    * ``data_block_size`` - list of raw samples block size
    * ``sorted`` - sorted indicator flag
    * ``record_size`` - dict that maps record ID's to record sizes in bytes (including invalidation bytes)
    * ``param`` - row size used for transposition, in case of transposed zipped blocks


    Parameters
    ----------
    name : string
        mdf file name (if provided it must be a real file name) or
        file-like object

    version : string
        mdf file version ('4.00', '4.10', '4.11', '4.20'); default '4.10'

    kwargs :

    use_display_names (True) : bool
        keyword only argument: for MDF4 files parse the XML channel comment to
        search for the display name; XML parsing is quite expensive so setting
        this to *False* can decrease the loading times very much; default
        *True*
    remove_source_from_channel_names (True) : bool

    copy_on_get (True) : bool
        copy channel values (np.array) to avoid high memory usage
    compact_vlsd (False) : bool
        use slower method to save the exact sample size for VLSD channels
    column_storage (True) : bool
        use column storage for MDF version >= 4.20
    password : bytes | str
        use this password to decode encrypted attachments

    Attributes
    ----------
    attachments : list
        list of file attachments
    channels_db : dict
        used for fast channel access by name; for each name key the value is a
        list of (group index, channel index) tuples
    events : list
        list event blocks
    file_comment : TextBlock
        file comment TextBlock
    file_history : list
        list of (FileHistory, TextBlock) pairs
    groups : list
        list of data group dicts
    header : HeaderBlock
        mdf file header
    identification : FileIdentificationBlock
        mdf file start block
    last_call_info : dict | None
        a dict to hold information about the last called method.

        .. versionadded:: 5.12.0

    masters_db : dict
        used for fast master channel access; for each group index key the value
         is the master channel index
    name : string
        mdf file name
    version : str
        mdf version

    """

    def __init__(
        self,
        name: BufferedReader | BytesIO | StrPathType | None = None,
        version: str = "4.10",
        channels: list[str] | None = None,
        **kwargs,
    ) -> None:
        if not kwargs.get("__internal__", False):
            raise MdfException("Always use the MDF class; do not use the class MDF4 directly")

        # bind cache to instance to avoid memory leaks
        self.determine_max_vlsd_sample_size = lru_cache(maxsize=1024 * 1024)(self._determine_max_vlsd_sample_size)
        self.extract_attachment = lru_cache(maxsize=128)(self._extract_attachment)

        self._kwargs = kwargs
        self.original_name = kwargs["original_name"]
        self.groups = []
        self.header = None
        self.identification = None
        self.file_history = []
        self.channels_db = ChannelsDB()
        self.masters_db = {}
        self.attachments = []
        self._attachments_cache = {}
        self.file_comment = None
        self.events = []
        self.bus_logging_map = {"CAN": {}, "ETHERNET": {}, "FLEXRAY": {}, "LIN": {}}

        self._attachments_map = {}
        self._ch_map = {}
        self._master_channel_metadata = {}
        self._invalidation_cache = {}
        self._external_dbc_cache = {}
        self._si_map = {}
        self._file_si_map = {}
        self._cc_map = {}
        self._file_cc_map = {}
        self._cg_map = {}
        self._cn_data_map = {}
        self._dbc_cache = {}
        self._interned_strings = {}

        self._closed = False

        self.temporary_folder = kwargs.get("temporary_folder", get_global_option("temporary_folder"))

        if channels is None:
            self.load_filter = set()
            self.use_load_filter = False
        else:
            self.load_filter = set(channels)
            self.use_load_filter = True

        self._tempfile = NamedTemporaryFile(dir=self.temporary_folder)
        self._file = self._mapped_file = None

        self._read_fragment_size = get_global_option("read_fragment_size")
        self._write_fragment_size = get_global_option("write_fragment_size")
        self._single_bit_uint_as_bool = get_global_option("single_bit_uint_as_bool")
        self._integer_interpolation = get_global_option("integer_interpolation")
        self._float_interpolation = get_global_option("float_interpolation")
        self._raise_on_multiple_occurrences = kwargs.get(
            "raise_on_multiple_occurrences",
            get_global_option("raise_on_multiple_occurrences"),
        )
        self._use_display_names = kwargs.get("use_display_names", get_global_option("use_display_names"))
        self._fill_0_for_missing_computation_channels = kwargs.get(
            "fill_0_for_missing_computation_channels",
            get_global_option("fill_0_for_missing_computation_channels"),
        )

        self._remove_source_from_channel_names = kwargs.get("remove_source_from_channel_names", False)
        self._password = kwargs.get("password", None)
        self._force_attachment_encryption = kwargs.get("force_attachment_encryption", False)
        self.copy_on_get = kwargs.get("copy_on_get", True)
        self.compact_vlsd = kwargs.get("compact_vlsd", False)

        self.virtual_groups = {}  # master group 2 referencing groups
        self.virtual_groups_map = {}  # group index 2 master group

        self.vlsd_max_length = {}  # hint about the maximum vlsd length for group_index, name pairs

        self._master = None

        self.last_call_info = None

        # make sure no appended block has the address 0
        self._tempfile.write(b"\0")

        self._delete_on_close = False

        progress = kwargs.get("progress", None)

        self._column_storage = False

        if name:
            if is_file_like(name):
                self._file = name
                self.name = self.original_name = Path("From_FileLike.mf4")
                self._from_filelike = True
                self._read(mapped=False, progress=progress)
            else:
                try:
                    with open(name, "rb") as stream:
                        identification = FileIdentificationBlock(stream=stream)
                        version = identification["version_str"]
                        version = version.decode("utf-8").strip(" \n\t\0")
                        flags = identification["unfinalized_standard_flags"]

                    if version >= "4.10" and flags:
                        tmpdir = Path(gettempdir())
                        if self.temporary_folder:
                            tmpdir = Path(self.temporary_folder)
                        self.name = tmpdir / f"{os.urandom(6).hex()}_{Path(name).name}"
                        shutil.copy(name, self.name)
                        self._file = open(self.name, "rb+")
                        self._from_filelike = False
                        self._delete_on_close = True
                        self._read(mapped=False, progress=progress)
                    else:
                        if sys.maxsize < 2**32:
                            self.name = Path(name)
                            self._file = open(self.name, "rb")
                            self._from_filelike = False
                            self._read(mapped=False, progress=progress)
                        else:
                            self.name = Path(name)
                            self._mapped_file = open(self.name, "rb")
                            self._file = mmap.mmap(self._mapped_file.fileno(), 0, access=mmap.ACCESS_READ)
                            self._from_filelike = False
                            self._read(mapped=True, progress=progress)
                except:
                    if self._file:
                        self._file.close()
                    if self._mapped_file:
                        self._mapped_file.close()
                    self._file = self._mapped_file = None
                    raise

        else:
            self._from_filelike = False
            version = validate_version_argument(version)
            self.header = HeaderBlock()
            self.identification = FileIdentificationBlock(version=version)
            self.version = version

            if self.version >= "4.20":
                self._column_storage = kwargs.get("column_storage", True)
            else:
                self._column_storage = False

            self.name = Path("__new__.mf4")

        self._parent = None

    def __del__(self) -> None:
        self.close()

    def _check_finalised(self) -> int:
        flags = self.identification["unfinalized_standard_flags"]

        if flags & 1:
            message = f"Unfinalised file {self.name}:" " Update of cycle counters for CG/CA blocks required"

            logger.info(message)
        if flags & 1 << 1:
            message = f"Unfinalised file {self.name}: Update of cycle counters for SR blocks required"

            logger.info(message)
        if flags & 1 << 2:
            message = f"Unfinalised file {self.name}: Update of length for last DT block required"

            logger.info(message)
        if flags & 1 * 8:
            message = f"Unfinalised file {self.name}: Update of length for last RD block required"

            logger.info(message)
        if flags & 1 << 4:
            message = (
                f"Unfinalised file {self.name}:"
                " Update of last DL block in each chained list"
                " of DL blocks required"
            )

            logger.info(message)
        if flags & 1 << 5:
            message = (
                f"Unfinalised file {self.name}:"
                " Update of cg_data_bytes and cg_inval_bytes"
                " in VLSD CG block required"
            )

            logger.info(message)
        if flags & 1 << 6:
            message = (
                f"Unfinalised file {self.name}:"
                " Update of offset values for VLSD channel required"
                " in case a VLSD CG block is used"
            )

            logger.info(message)

        return flags

    def _read(self, mapped: bool = False, progress=None) -> None:
        stream = self._file
        self._mapped = mapped
        dg_cntr = 0

        stream.seek(0, 2)
        self.file_limit = stream.tell()
        stream.seek(0)

        cg_count, _ = count_channel_groups(stream)
        progress_steps = cg_count + SORT_STEPS

        if progress is not None:
            if callable(progress):
                progress(0, progress_steps)
        current_cg_index = 0

        self.identification = FileIdentificationBlock(stream=stream, mapped=mapped)
        version = self.identification["version_str"]
        self.version = version.decode("utf-8").strip(" \n\t\r\0")

        if self.version >= "4.20":
            self._column_storage = self._kwargs.get("column_storage", True)
        else:
            self._column_storage = False

        if self.version >= "4.10":
            # Check for finalization past version 4.10
            finalisation_flags = self._check_finalised()

            if finalisation_flags:
                message = f"Attempting finalization of {self.name}"
                logger.info(message)
                self._finalize()
                self._mapped = mapped = False

        stream = self._file

        self.header = HeaderBlock(address=0x40, stream=stream, mapped=mapped)

        # read file history
        fh_addr = self.header["file_history_addr"]
        while fh_addr:
            if (fh_addr + v4c.FH_BLOCK_SIZE) > self.file_limit:
                logger.warning(f"File history address {fh_addr:X} is outside the file size {self.file_limit}")
                break
            history_block = FileHistory(address=fh_addr, stream=stream, mapped=mapped)
            self.file_history.append(history_block)
            fh_addr = history_block.next_fh_addr

        # read attachments
        at_addr = self.header["first_attachment_addr"]
        index = 0
        while at_addr:
            if (at_addr + v4c.AT_COMMON_SIZE) > self.file_limit:
                logger.warning(f"Attachment address {at_addr:X} is outside the file size {self.file_limit}")
                break
            at_block = AttachmentBlock(address=at_addr, stream=stream, mapped=mapped)
            self._attachments_map[at_addr] = index
            self.attachments.append(at_block)
            at_addr = at_block.next_at_addr
            index += 1

        # go to first date group and read each data group sequentially
        dg_addr = self.header.first_dg_addr

        while dg_addr:
            if (dg_addr + v4c.DG_BLOCK_SIZE) > self.file_limit:
                logger.warning(f"Data group address {dg_addr:X} is outside the file size {self.file_limit}")
                break
            new_groups = []
            group = DataGroup(address=dg_addr, stream=stream, mapped=mapped)
            record_id_nr = group.record_id_len

            # go to first channel group of the current data group
            cg_addr = first_cg_addr = group.first_cg_addr

            cg_nr = 0

            cg_size = {}

            while cg_addr:
                if (cg_addr + v4c.CG_BLOCK_SIZE) > self.file_limit:
                    logger.warning(f"Channel group address {cg_addr:X} is outside the file size {self.file_limit}")
                    break
                cg_nr += 1

                if cg_addr == first_cg_addr:
                    grp = Group(group)
                else:
                    grp = Group(group.copy())

                # read each channel group sequentially
                block = ChannelGroup(
                    address=cg_addr,
                    stream=stream,
                    mapped=mapped,
                    si_map=self._si_map,
                    version=self.version,
                    tx_map=self._interned_strings,
                )
                self._cg_map[cg_addr] = dg_cntr
                channel_group = grp.channel_group = block

                grp.record_size = cg_size

                if channel_group.flags & v4c.FLAG_CG_VLSD:
                    # VLDS flag
                    record_id = channel_group.record_id
                    cg_size[record_id] = 0
                elif channel_group.flags & v4c.FLAG_CG_BUS_EVENT:
                    samples_size = channel_group.samples_byte_nr
                    inval_size = channel_group.invalidation_bytes_nr
                    record_id = channel_group.record_id
                    cg_size[record_id] = samples_size + inval_size
                else:
                    # in case no `cg_flags` are set
                    samples_size = channel_group.samples_byte_nr
                    inval_size = channel_group.invalidation_bytes_nr
                    record_id = channel_group.record_id
                    cg_size[record_id] = samples_size + inval_size

                if record_id_nr:
                    grp.sorted = False
                else:
                    grp.sorted = True

                # go to first channel of the current channel group
                ch_addr = channel_group.first_ch_addr
                ch_cntr = 0

                # Read channels by walking recursively in the channel group
                # starting from the first channel
                self._read_channels(ch_addr, grp, stream, dg_cntr, ch_cntr, mapped=mapped)

                cg_addr = channel_group.next_cg_addr

                dg_cntr += 1

                current_cg_index += 1
                if progress is not None:
                    if callable(progress):
                        progress(current_cg_index, progress_steps)

                new_groups.append(grp)

            # store channel groups record sizes dict in each
            # new group data belong to the initial unsorted group, and add
            # the key 'sorted' with the value False to use a flag;

            address = group.data_block_addr

            total_size = 0
            inval_total_size = 0
            block_type = b"##DT"
            record_size = 0

            for new_group in new_groups:
                channel_group = new_group.channel_group
                if channel_group.flags & v4c.FLAG_CG_REMOTE_MASTER:
                    block_type = b"##DV"
                    total_size += channel_group.samples_byte_nr * channel_group.cycles_nr
                    inval_total_size += channel_group.invalidation_bytes_nr * channel_group.cycles_nr
                    record_size = channel_group.samples_byte_nr
                else:
                    block_type = b"##DT"
                    total_size += (
                        channel_group.samples_byte_nr + channel_group.invalidation_bytes_nr
                    ) * channel_group.cycles_nr

                    record_size = channel_group.samples_byte_nr + channel_group.invalidation_bytes_nr

            if self.identification["unfinalized_standard_flags"] & v4c.FLAG_UNFIN_UPDATE_CG_COUNTER:
                total_size = int(10**12)
                inval_total_size = int(10**12)

            data_blocks_info = self._get_data_blocks_info(
                address=address,
                stream=stream,
                block_type=block_type,
                mapped=mapped,
                total_size=total_size,
                inval_total_size=inval_total_size,
                record_size=record_size,
            )
            data_blocks = list(data_blocks_info)  # load the info blocks directly here
            uses_ld = self._uses_ld(
                address=address,
                stream=stream,
                block_type=block_type,
                mapped=mapped,
            )

            for grp in new_groups:
                grp.data_location = v4c.LOCATION_ORIGINAL_FILE
                grp.data_blocks_info_generator = data_blocks_info
                grp.data_blocks = data_blocks
                grp.uses_ld = uses_ld
                self._prepare_record(grp)

            self.groups.extend(new_groups)

            dg_addr = group.next_dg_addr

        # all channels have been loaded so now we can link the
        # channel dependencies and load the signal data for VLSD channels
        for gp_index, grp in enumerate(self.groups):
            if self.version >= "4.20" and grp.channel_group.flags & v4c.FLAG_CG_REMOTE_MASTER:
                grp.channel_group.cg_master_index = self._cg_map[grp.channel_group.cg_master_addr]
                index = grp.channel_group.cg_master_index

            else:
                index = gp_index

            self.virtual_groups_map[gp_index] = index
            if index not in self.virtual_groups:
                self.virtual_groups[index] = VirtualChannelGroup()

            virtual_channel_group = self.virtual_groups[index]
            virtual_channel_group.groups.append(gp_index)
            virtual_channel_group.record_size += (
                grp.channel_group.samples_byte_nr + grp.channel_group.invalidation_bytes_nr
            )
            virtual_channel_group.cycles_nr = grp.channel_group.cycles_nr

            for ch_index, dep_list in enumerate(grp.channel_dependencies):
                if not dep_list:
                    continue

                for dep in dep_list:
                    if isinstance(dep, ChannelArrayBlock):
                        if dep.flags & v4c.FLAG_CA_DYNAMIC_AXIS:
                            for i in range(dep.dims):
                                ch_addr = dep[f"dynamic_size_{i}_ch_addr"]
                                if ch_addr:
                                    ref_channel = self._ch_map[ch_addr]
                                    dep.dynamic_size_channels.append(ref_channel)
                                else:
                                    dep.dynamic_size_channels.append(None)

                        if dep.flags & v4c.FLAG_CA_INPUT_QUANTITY:
                            for i in range(dep.dims):
                                ch_addr = dep[f"input_quantity_{i}_ch_addr"]
                                if ch_addr:
                                    ref_channel = self._ch_map[ch_addr]
                                    dep.input_quantity_channels.append(ref_channel)
                                else:
                                    dep.input_quantity_channels.append(None)

                        if dep.flags & v4c.FLAG_CA_OUTPUT_QUANTITY:
                            ch_addr = dep["output_quantity_ch_addr"]
                            if ch_addr:
                                ref_channel = self._ch_map[ch_addr]
                                dep.output_quantity_channel = ref_channel
                            else:
                                dep.output_quantity_channel = None

                        if dep.flags & v4c.FLAG_CA_COMPARISON_QUANTITY:
                            ch_addr = dep["comparison_quantity_ch_addr"]
                            if ch_addr:
                                ref_channel = self._ch_map[ch_addr]
                                dep.comparison_quantity_channel = ref_channel
                            else:
                                dep.comparison_quantity_channel = None

                        if dep.flags & v4c.FLAG_CA_AXIS:
                            for i in range(dep.dims):
                                cc_addr = dep[f"axis_conversion_{i}"]
                                if cc_addr:
                                    conv = ChannelConversion(
                                        stream=stream,
                                        address=cc_addr,
                                        mapped=mapped,
                                        tx_map={},
                                    )
                                    dep.axis_conversions.append(conv)
                                else:
                                    dep.axis_conversions.append(None)

                        if (dep.flags & v4c.FLAG_CA_AXIS) and not (dep.flags & v4c.FLAG_CA_FIXED_AXIS):
                            for i in range(dep.dims):
                                ch_addr = dep[f"scale_axis_{i}_ch_addr"]
                                if ch_addr:
                                    ref_channel = self._ch_map[ch_addr]
                                    dep.axis_channels.append(ref_channel)
                                else:
                                    dep.axis_channels.append(None)
                    else:
                        break

        self._sort(
            current_progress_index=current_cg_index,
            max_progress_count=progress_steps,
            progress=progress,
        )
        if progress is not None:
            if callable(progress):
                progress(progress_steps - 1, progress_steps)  # second to last step now

        for grp in self.groups:
            channels = grp.channels
            if len(channels) == 1 and channels[0].dtype_fmt.itemsize == grp.channel_group.samples_byte_nr:
                grp.single_channel_dtype = channels[0].dtype_fmt

        if self._kwargs.get("process_bus_logging", True):
            self._process_bus_logging()

        # read events
        addr = self.header.first_event_addr
        ev_map = {}
        event_index = 0
        while addr:
            if (addr + v4c.COMMON_SIZE) > self.file_limit:
                logger.warning(f"Event address {addr:X} is outside the file size {self.file_limit}")
                break
            event = EventBlock(address=addr, stream=stream, mapped=mapped)
            event.update_references(self._ch_map, self._cg_map)
            self.events.append(event)
            ev_map[addr] = event_index
            event_index += 1

            addr = event.next_ev_addr

        for event in self.events:
            addr = event.parent_ev_addr
            if addr:
                parent = ev_map.get(addr, None)
                if parent is not None:
                    event.parent = parent
                else:
                    event.parent = None

            addr = event.range_start_ev_addr
            if addr:
                range_start_ev_addr = ev_map.get(addr, None)
                if range_start_ev_addr is not None:
                    event.parent = range_start_ev_addr
                else:
                    event.parent = None

        self._si_map.clear()
        self._ch_map.clear()
        self._cc_map.clear()

        self._interned_strings.clear()
        self._attachments_map.clear()

        if progress is not None:
            if callable(progress):
                progress(progress_steps, progress_steps)  # last step, we've completely loaded the file for sure

        self.progress = cg_count, cg_count

    def _read_channels(
        self,
        ch_addr: int,
        grp: Group,
        stream: ReadableBufferType,
        dg_cntr: int,
        ch_cntr: int,
        parent_channel: Channel | None = None,
        mapped: bool = False,
    ) -> tuple[int, list[tuple[int, int]] | None, dtype | None]:
        filter_channels = self.use_load_filter
        use_display_names = self._use_display_names

        channels = grp.channels

        dependencies = grp.channel_dependencies

        unique_names = UniqueDB()

        if parent_channel:
            composition = []
            composition_channels = []

        if grp.channel_group.path_separator:
            path_separator = chr(grp.channel_group.path_separator)
        else:
            path_separator = "\\"

        while ch_addr:
            # read channel block and create channel object

            if (ch_addr + v4c.COMMON_SIZE) > self.file_limit:
                logger.warning(f"Channel address {ch_addr:X} is outside the file size {self.file_limit}")
                break

            if filter_channels:
                if mapped:
                    (
                        id_,
                        links_nr,
                        next_ch_addr,
                        component_addr,
                        name_addr,
                        comment_addr,
                    ) = v4c.CHANNEL_FILTER_uf(stream, ch_addr)
                    channel_type = stream[ch_addr + v4c.COMMON_SIZE + links_nr * 8]
                    name = get_text_v4(name_addr, stream, mapped=mapped)
                    if use_display_names:
                        comment = get_text_v4(comment_addr, stream, mapped=mapped)
                        display_names = extract_display_names(comment)
                    else:
                        display_names = {}
                        comment = None

                else:
                    stream.seek(ch_addr)
                    (
                        id_,
                        links_nr,
                        next_ch_addr,
                        component_addr,
                        name_addr,
                        comment_addr,
                    ) = v4c.CHANNEL_FILTER_u(stream.read(v4c.CHANNEL_FILTER_SIZE))
                    stream.seek(ch_addr + v4c.COMMON_SIZE + links_nr * 8)
                    channel_type = stream.read(1)[0]
                    name = get_text_v4(name_addr, stream, mapped=mapped)

                    if use_display_names:
                        comment = get_text_v4(comment_addr, stream, mapped=mapped)
                        display_names = extract_display_names(comment)
                    else:
                        display_names = {}
                        comment = None

                if id_ != b"##CN":
                    message = f'Expected "##CN" block @{hex(ch_addr)} but found "{id_}"'
                    raise MdfException(message)

                if self._remove_source_from_channel_names:
                    name = name.split(path_separator, 1)[0]
                    display_names = {_name.split(path_separator, 1)[0]: val for _name, val in display_names.items()}

                if (
                    parent_channel
                    or channel_type in v4c.MASTER_TYPES
                    or name in self.load_filter
                    or (use_display_names and any(dsp_name in self.load_filter for dsp_name in display_names))
                ):
                    if comment is None:
                        comment = get_text_v4(comment_addr, stream, mapped=mapped)
                    channel = Channel(
                        address=ch_addr,
                        stream=stream,
                        cc_map=self._cc_map,
                        si_map=self._si_map,
                        at_map=self._attachments_map,
                        use_display_names=use_display_names,
                        mapped=mapped,
                        tx_map=self._interned_strings,
                        file_limit=self.file_limit,
                        parsed_strings=(name, display_names, comment),
                    )

                elif not component_addr:
                    ch_addr = next_ch_addr
                    continue
                else:
                    if (component_addr + v4c.CC_ALG_BLOCK_SIZE) > self.file_limit:
                        logger.warning(
                            f"Channel component address {component_addr:X} is outside the file size {self.file_limit}"
                        )
                        break
                    # check if it is a CABLOCK or CNBLOCK
                    stream.seek(component_addr)
                    blk_id = stream.read(4)
                    if blk_id == b"##CN":
                        (
                            ch_cntr,
                            _1,
                            _2,
                        ) = self._read_channels(
                            component_addr,
                            grp,
                            stream,
                            dg_cntr,
                            ch_cntr,
                            None,
                            mapped=mapped,
                        )

                    ch_addr = next_ch_addr
                    continue

            else:
                channel = Channel(
                    address=ch_addr,
                    stream=stream,
                    cc_map=self._cc_map,
                    si_map=self._si_map,
                    at_map=self._attachments_map,
                    use_display_names=use_display_names,
                    mapped=mapped,
                    tx_map=self._interned_strings,
                    file_limit=self.file_limit,
                    parsed_strings=None,
                )

            if channel.data_type not in VALID_DATA_TYPES:
                ch_addr = channel.next_ch_addr
                continue

            if channel.channel_type == v4c.CHANNEL_TYPE_SYNC:
                channel.attachment = self._attachments_map.get(
                    channel.data_block_addr,
                    None,
                )

            if self._remove_source_from_channel_names:
                channel.name = channel.name.split(path_separator, 1)[0]
                channel.display_names = {
                    _name.split(path_separator, 1)[0]: val for _name, val in channel.display_names.items()
                }

            entry = (dg_cntr, ch_cntr)
            self._ch_map[ch_addr] = entry

            channels.append(channel)
            if parent_channel:
                composition.append(entry)
                composition_channels.append(channel)

            for _name in channel.display_names:
                self.channels_db.add(_name, entry)
            self.channels_db.add(channel.name, entry)

            # signal data
            cn_data_addr = channel.data_block_addr
            if cn_data_addr:
                grp.signal_data.append(([], self._get_signal_data_blocks_info(cn_data_addr, stream)))
            else:
                grp.signal_data.append(None)

            if cn_data_addr:
                self._cn_data_map[cn_data_addr] = entry

            if channel.channel_type in MASTER_CHANNELS:
                self.masters_db[dg_cntr] = ch_cntr

            ch_cntr += 1

            component_addr = channel.component_addr

            if component_addr:
                if (component_addr + 4) > self.file_limit:
                    logger.warning(
                        f"Channel component address {component_addr:X} is outside the file size {self.file_limit}"
                    )
                    break

                index = ch_cntr - 1
                dependencies.append(None)

                # check if it is a CABLOCK or CNBLOCK
                stream.seek(component_addr)
                blk_id = stream.read(4)
                if blk_id == b"##CN":
                    (
                        ch_cntr,
                        ret_composition,
                        ret_composition_dtype,
                    ) = self._read_channels(
                        component_addr,
                        grp,
                        stream,
                        dg_cntr,
                        ch_cntr,
                        channel,
                        mapped=mapped,
                    )
                    dependencies[index] = ret_composition

                    channel.dtype_fmt = ret_composition_dtype

                else:
                    # only channel arrays with storage=CN_TEMPLATE are
                    # supported so far
                    channel.dtype_fmt = dtype(
                        get_fmt_v4(
                            channel.data_type,
                            channel.bit_offset + channel.bit_count,
                            channel.channel_type,
                        )
                    )

                    first_dep = ca_block = ChannelArrayBlock(address=component_addr, stream=stream, mapped=mapped)
                    dependencies[index] = [first_dep]

                    while ca_block.composition_addr:
                        stream.seek(ca_block.composition_addr)
                        blk_id = stream.read(4)
                        if blk_id == b"##CA":
                            ca_block = ChannelArrayBlock(
                                address=ca_block.composition_addr,
                                stream=stream,
                                mapped=mapped,
                            )
                            dependencies[index].append(ca_block)

                        elif channel.data_type == v4c.DATA_TYPE_BYTEARRAY:
                            # read CA-CN nested structure
                            (
                                ch_cntr,
                                ret_composition,
                                ret_composition_dtype,
                            ) = self._read_channels(
                                ca_block.composition_addr,
                                grp,
                                stream,
                                dg_cntr,
                                ch_cntr,
                                channel,
                                mapped=mapped,
                            )

                            channel.dtype_fmt = ret_composition_dtype

                            ca_cnt = len(dependencies[index])
                            if ret_composition:
                                dependencies[index].extend(ret_composition)

                            byte_offset_factors = []
                            bit_pos_inval_factors = []
                            dimensions = []
                            total_elem = 1

                            for ca_blck in dependencies[index][:ca_cnt]:
                                # only consider CN templates
                                if ca_blck.ca_type != v4c.CA_STORAGE_TYPE_CN_TEMPLATE:
                                    logger.warning("Only CN template arrays are supported")
                                    continue

                                # 1D array with dimensions
                                for i in range(ca_blck.dims):
                                    dim_size = ca_blck[f"dim_size_{i}"]
                                    dimensions.append(dim_size)
                                    total_elem *= dim_size

                                # 1D arrays for byte offset and invalidation bit pos calculations
                                byte_offset_factors.extend(ca_blck.get_byte_offset_factors())
                                bit_pos_inval_factors.extend(ca_blck.get_bit_pos_inval_factors())

                            multipliers = [1] * len(dimensions)
                            for i in range(len(dimensions) - 2, -1, -1):
                                multipliers[i] = multipliers[i + 1] * dimensions[i + 1]

                            def _get_nd_coords(index, factors: list[int]) -> list[int]:
                                """Convert 1D index to CA's nD coordinates"""
                                coords = [0] * len(factors)
                                for i, factor in enumerate(factors):
                                    coords[i] = index // factor
                                    index %= factor
                                return coords

                            def _get_name_with_indices(ch_name: str, ch_parent_name: str, indices: list[int]) -> str:
                                coords = "[" + "][".join(str(coord) for coord in indices) + "]"
                                m = re.match(ch_parent_name, ch_name)
                                n = re.search(r"\[\d+\]", ch_name)
                                if m:
                                    name = ch_name[: m.end()] + coords + ch_name[m.end() :]
                                elif n:
                                    name = ch_name[: n.start()] + coords + ch_name[n.start() :]
                                else:
                                    name = ch_name + coords
                                return name

                            ch_len = len(channels)
                            for elem_id in range(1, total_elem):
                                for cn_id in range(index, ch_len):
                                    nd_coords = _get_nd_coords(elem_id, multipliers)

                                    # copy composition block
                                    new_block = deepcopy(channels[cn_id])

                                    # update byte offset & position of invalidation bit
                                    byte_offset = bit_offset = 0
                                    for coord, byte_factor, bit_factor in zip(
                                        nd_coords, byte_offset_factors, bit_pos_inval_factors
                                    ):
                                        byte_offset += coord * byte_factor
                                        bit_offset += coord * bit_factor
                                    new_block.byte_offset += byte_offset
                                    new_block.pos_invalidation_bit += bit_offset

                                    # update channel name
                                    new_block.name = _get_name_with_indices(new_block.name, channel.name, nd_coords)

                                    # append to channel list
                                    channels.append(new_block)

                                    # update channel dependencies
                                    if dependencies[cn_id] is not None:
                                        deps = []
                                        for dep in dependencies[cn_id]:
                                            if not isinstance(dep, ChannelArrayBlock):
                                                dep_entry = (dep[0], dep[1] + (ch_len - index) * elem_id)
                                                deps.append(dep_entry)
                                        dependencies.append(deps)
                                    else:
                                        dependencies.append(None)

                                    # update channels db
                                    entry = (dg_cntr, ch_cntr)
                                    self.channels_db.add(new_block.name, entry)
                                    ch_cntr += 1

                            # modify channels' names found recursively in-place
                            orig_name = channel.name
                            for cn_id in range(index, ch_len):
                                nd_coords = _get_nd_coords(0, multipliers)
                                name = _get_name_with_indices(channels[cn_id].name, orig_name, nd_coords)
                                entry = self.channels_db.pop(channels[cn_id].name)
                                channels[cn_id].name = name
                                # original channel entry will only contain single source tuple
                                self.channels_db.add(name, entry[0])

                            break

                        else:
                            logger.warning(
                                "skipping CN block; Nested CA structure should be contained within BYTEARRAY data type"
                            )
                            break

            else:
                dependencies.append(None)

                channel.dtype_fmt = dtype(
                    get_fmt_v4(
                        channel.data_type,
                        channel.bit_offset + channel.bit_count,
                        channel.channel_type,
                    )
                )

            # go to next channel of the current channel group
            ch_addr = channel.next_ch_addr

        if parent_channel:
            composition_channels.sort(key=lambda x: x.byte_offset)
            padding = 0
            dtype_fields = []
            offset = parent_channel.byte_offset

            for comp_channel in composition_channels:
                if (delta := (comp_channel.byte_offset - offset)) > 0:
                    dtype_fields.append((f"__padding_{padding}__", f"V{delta}"))
                    padding += 1
                dtype_fields.append((unique_names.get_unique_name(comp_channel.name), comp_channel.dtype_fmt))
                offset = comp_channel.byte_offset + comp_channel.dtype_fmt.itemsize

            composition_dtype = dtype(dtype_fields)

        else:
            composition = None
            composition_dtype = None

        return ch_cntr, composition, composition_dtype

    def _load_signal_data(
        self,
        group: Group | None = None,
        index: int | None = None,
        start_offset: int | None = None,
        end_offset: int | None = None,
    ) -> bytes:
        """this method is used to get the channel signal data, usually for
        VLSD channels

        Parameters
        ----------
        address : int
            address of referenced block
        stream : handle
            file IO stream handle

        Returns
        -------
        data : bytes
            signal data bytes

        """

        if group is not None and index is not None:
            info_blocks = group.signal_data[index]

            if info_blocks is not None:
                if start_offset is None and end_offset is None:
                    data = []

                    for info in group.get_signal_data_blocks(index):
                        address, original_size, compressed_size, block_type, param = (
                            info.address,
                            info.original_size,
                            info.compressed_size,
                            info.block_type,
                            info.param,
                        )

                        if not info.original_size:
                            continue
                        if info.location == v4c.LOCATION_TEMPORARY_FILE:
                            stream = self._tempfile
                        else:
                            stream = self._file

                        stream.seek(address)
                        new_data = stream.read(compressed_size)
                        if block_type == v4c.DZ_BLOCK_DEFLATE:
                            new_data = decompress(new_data, bufsize=original_size)
                        elif block_type == v4c.DZ_BLOCK_TRANSPOSED:
                            new_data = decompress(new_data, bufsize=original_size)
                            cols = param
                            lines = original_size // cols

                            matrix_size = lines * cols

                            if matrix_size != original_size:
                                new_data = (
                                    frombuffer(new_data[:matrix_size], dtype=uint8)
                                    .reshape((cols, lines))
                                    .T.ravel()
                                    .tobytes()
                                    + new_data[matrix_size:]
                                )
                            else:
                                new_data = frombuffer(new_data, dtype=uint8).reshape((cols, lines)).T.ravel().tobytes()

                        elif block_type == v4c.DZ_BLOCK_LZ:
                            new_data = lz_decompress(new_data)

                        data.append(new_data)

                    data = b"".join(data)

                else:

                    data = bytearray()

                    start_offset = int(start_offset)
                    end_offset = int(end_offset)
                    last_sample_start = end_offset - start_offset

                    current_offset = 0

                    for info in group.get_signal_data_blocks(index):
                        address, original_size, compressed_size, block_type, param = (
                            info.address,
                            info.original_size,
                            info.compressed_size,
                            info.block_type,
                            info.param,
                        )

                        if not info.original_size:
                            continue
                        if info.location == v4c.LOCATION_TEMPORARY_FILE:
                            stream = self._tempfile
                        else:
                            stream = self._file

                        if current_offset + original_size < start_offset:
                            current_offset += original_size
                            continue

                        stream.seek(address)
                        new_data = stream.read(compressed_size)
                        if block_type == v4c.DZ_BLOCK_DEFLATE:
                            new_data = decompress(new_data, bufsize=original_size)
                        elif block_type == v4c.DZ_BLOCK_TRANSPOSED:
                            new_data = decompress(new_data, bufsize=original_size)
                            cols = param
                            lines = original_size // cols

                            matrix_size = lines * cols

                            if matrix_size != original_size:
                                new_data = (
                                    frombuffer(new_data[:matrix_size], dtype=uint8)
                                    .reshape((cols, lines))
                                    .T.ravel()
                                    .tobytes()
                                    + new_data[matrix_size:]
                                )
                            else:
                                new_data = frombuffer(new_data, dtype=uint8).reshape((cols, lines)).T.ravel().tobytes()

                        elif block_type == v4c.DZ_BLOCK_LZ:
                            new_data = lz_decompress(new_data)

                        if start_offset > current_offset:
                            data.extend(new_data[start_offset - current_offset :])
                        else:
                            data.extend(new_data)

                        current_offset += original_size

                        if (current_data_size := len(data)) >= last_sample_start + 4:
                            (last_sample_size,) = UINT32_uf(data, last_sample_start)
                            required_size = last_sample_start + 4 + last_sample_size
                            if required_size <= current_data_size:
                                data = bytes(data[:required_size])
                                break

                    else:
                        data = bytes(data)

            else:
                data = b""
        else:
            data = b""

        return data

    def _load_data(
        self,
        group: Group,
        record_offset: int = 0,
        record_count: int | None = None,
        optimize_read: bool = False,
    ) -> Iterator[tuple[bytes, int, int, bytes | None]]:
        """get group's data block bytes"""

        from time import perf_counter

        cc = 0

        offset = 0
        invalidation_offset = 0
        has_yielded = False
        _count = 0

        data_blocks_info_generator = group.data_blocks_info_generator
        channel_group = group.channel_group

        if group.data_location == v4c.LOCATION_ORIGINAL_FILE:
            stream = self._file
        else:
            stream = self._tempfile

        read = stream.read
        seek = stream.seek

        if group.uses_ld:
            samples_size = channel_group.samples_byte_nr
            invalidation_size = channel_group.invalidation_bytes_nr
            invalidation_record_offset = record_offset * invalidation_size
            rm = True
        else:
            rm = False
            samples_size = channel_group.samples_byte_nr + channel_group.invalidation_bytes_nr
            invalidation_size = channel_group.invalidation_bytes_nr

        record_offset *= samples_size

        finished = False
        if record_count is not None:
            invalidation_record_count = record_count * invalidation_size
            record_count *= samples_size
            max_size = record_count + invalidation_record_count
        else:
            max_size = (invalidation_size + samples_size) * channel_group.cycles_nr

        if not samples_size:
            if rm:
                yield Fragment(b"", offset, _count, b"")
            else:
                yield Fragment(b"", offset, _count, None)
        else:
            if group.read_split_count:
                split_size = group.read_split_count * samples_size
                invalidation_split_size = group.read_split_count * invalidation_size
            else:
                if self._read_fragment_size:
                    split_size = self._read_fragment_size // samples_size
                    invalidation_split_size = split_size * invalidation_size
                    split_size *= samples_size

                else:
                    channels_nr = len(group.channels)

                    y_axis = CONVERT

                    idx = searchsorted(CHANNEL_COUNT, channels_nr, side="right") - 1
                    idx = max(idx, 0)
                    split_size = y_axis[idx]

                    split_size = split_size // samples_size
                    invalidation_split_size = split_size * invalidation_size
                    split_size *= samples_size

            if split_size == 0:
                split_size = samples_size
                invalidation_split_size = invalidation_size

            split_size = int(split_size)
            if split_size > max_size:
                invalidation_split_size = (max_size // samples_size) * invalidation_size
                split_size = max_size

            buffer = bytearray(split_size)
            buffer_view = memoryview(buffer)

            invalidation_split_size = int(invalidation_split_size)

            blocks = iter(group.data_blocks)

            cur_size = 0
            data = []

            cur_invalidation_size = 0
            invalidation_data = []

            tt = perf_counter()
            ss = 0
            cc = 0

            while True:
                try:
                    info = next(blocks)
                    (
                        address,
                        original_size,
                        compressed_size,
                        block_type,
                        param,
                        block_limit,
                    ) = (
                        info.address,
                        info.original_size,
                        info.compressed_size,
                        info.block_type,
                        info.param,
                        info.block_limit,
                    )

                    if rm and invalidation_size:
                        invalidation_info = info.invalidation_block
                    else:
                        invalidation_info = None
                except StopIteration:
                    try:
                        info = next(data_blocks_info_generator)
                        (
                            address,
                            original_size,
                            compressed_size,
                            block_type,
                            param,
                            block_limit,
                        ) = (
                            info.address,
                            info.original_size,
                            info.compressed_size,
                            info.block_type,
                            info.param,
                            info.block_limit,
                        )

                        if rm and invalidation_size:
                            invalidation_info = info.invalidation_block
                        else:
                            invalidation_info = None
                        group.data_blocks.append(info)
                    except StopIteration:
                        break

                if offset + original_size < record_offset + 1:
                    offset += original_size
                    if rm and invalidation_size:
                        if invalidation_info.all_valid:
                            count = original_size // samples_size
                            invalidation_offset += count * invalidation_size
                        else:
                            invalidation_offset += invalidation_info.original_size
                    continue

                seek(address)
                new_data = read(compressed_size)

                cc += 1
                ss += original_size

                if block_type == v4c.DZ_BLOCK_DEFLATE:
                    new_data = decompress(new_data, bufsize=original_size)
                elif block_type == v4c.DZ_BLOCK_TRANSPOSED:
                    new_data = decompress(new_data, bufsize=original_size)
                    cols = param
                    lines = original_size // cols
                    matrix_size = lines * cols

                    if matrix_size != original_size:
                        new_data = (
                            frombuffer(new_data[:matrix_size], dtype=uint8).reshape((cols, lines)).T.ravel().tobytes()
                            + new_data[matrix_size:]
                        )
                    else:
                        new_data = frombuffer(new_data, dtype=uint8).reshape((cols, lines)).T.ravel().tobytes()

                elif block_type == v4c.DZ_BLOCK_LZ:
                    new_data = lz_decompress(new_data)

                if block_limit is not None:
                    new_data = new_data[:block_limit]

                if len(data) > split_size - cur_size:
                    new_data = memoryview(new_data)

                if rm and invalidation_size:
                    if invalidation_info.all_valid:
                        count = original_size // samples_size
                        new_invalidation_data = b"\0" * (count * invalidation_size)

                    else:
                        seek(invalidation_info.address)
                        new_invalidation_data = read(invalidation_info.size)
                        if invalidation_info.block_type == v4c.DZ_BLOCK_DEFLATE:
                            new_invalidation_data = decompress(
                                new_invalidation_data,
                                bufsize=invalidation_info.original_size,
                            )
                        elif invalidation_info.block_type == v4c.DZ_BLOCK_TRANSPOSED:
                            new_invalidation_data = decompress(
                                new_invalidation_data,
                                bufsize=invalidation_info.original_size,
                            )
                            cols = invalidation_info.param
                            lines = invalidation_info.original_size // cols

                            nd = frombuffer(new_invalidation_data[: lines * cols], dtype=uint8)
                            nd = nd.reshape((cols, lines))
                            new_invalidation_data = nd.T.ravel().tobytes() + new_invalidation_data[lines * cols :]
                        if invalidation_info.block_limit is not None:
                            new_invalidation_data = new_invalidation_data[: invalidation_info.block_limit]

                    inv_size = len(new_invalidation_data)

                if offset < record_offset:
                    delta = record_offset - offset
                    new_data = new_data[delta:]
                    original_size -= delta
                    offset = record_offset

                    if rm and invalidation_size:
                        delta = invalidation_record_offset - invalidation_offset
                        new_invalidation_data = new_invalidation_data[delta:]
                        inv_size -= delta
                        invalidation_offset = invalidation_record_offset

                while original_size >= split_size - cur_size:
                    if cur_size:
                        buffer_view[cur_size:] = new_data[: split_size - cur_size]
                        new_data = new_data[split_size - cur_size :]

                        if rm and invalidation_size:
                            invalidation_data.append(
                                new_invalidation_data[: invalidation_split_size - cur_invalidation_size]
                            )
                            new_invalidation_data = new_invalidation_data[
                                invalidation_split_size - cur_invalidation_size :
                            ]
                            invalidation_data_ = b"".join(invalidation_data)

                        if record_count is not None:
                            if rm and invalidation_size:
                                __data = buffer[:record_count]
                                _count = len(__data) // samples_size
                                yield Fragment(
                                    __data,
                                    offset // samples_size,
                                    _count,
                                    invalidation_data_[:invalidation_record_count],
                                )
                                invalidation_record_count -= len(invalidation_data_)
                            else:
                                __data = buffer[:record_count]
                                _count = len(__data) // samples_size
                                yield Fragment(__data, offset // samples_size, _count, None)
                            has_yielded = True
                            record_count -= split_size
                            if record_count <= 0:
                                finished = True
                                break
                        else:
                            if rm and invalidation_size:
                                _count = split_size // samples_size
                                yield Fragment(buffer, offset // samples_size, _count, invalidation_data_)
                            else:
                                _count = split_size // samples_size
                                yield Fragment(buffer, offset // samples_size, _count, None)
                            has_yielded = True

                    else:
                        buffer_view[:] = new_data[:split_size]
                        new_data = new_data[split_size:]
                        if rm and invalidation_size:
                            invalidation_data_ = new_invalidation_data[:invalidation_split_size]
                            new_invalidation_data = new_invalidation_data[invalidation_split_size:]

                        if record_count is not None:
                            if rm and invalidation_size:
                                yield Fragment(
                                    buffer[:record_count],
                                    offset // samples_size,
                                    _count,
                                    invalidation_data_[:invalidation_record_count],
                                )
                                invalidation_record_count -= len(invalidation_data_)
                            else:
                                __data = buffer[:record_count]
                                _count = len(__data) // samples_size
                                yield Fragment(__data, offset // samples_size, _count, None)
                            has_yielded = True
                            record_count -= split_size
                            if record_count <= 0:
                                finished = True
                                break
                        else:
                            if rm and invalidation_size:
                                _count = split_size // samples_size
                                yield Fragment(buffer, offset // samples_size, _count, invalidation_data_)
                            else:
                                _count = split_size // samples_size
                                yield Fragment(buffer, offset // samples_size, _count, None)
                            has_yielded = True

                    offset += split_size
                    original_size -= split_size - cur_size
                    data = []
                    cur_size = 0

                    if rm and invalidation_size:
                        invalidation_offset += invalidation_split_size
                        invalidation_data = []
                        cur_invalidation_size = 0
                        inv_size -= invalidation_split_size - cur_invalidation_size

                if finished:
                    if rm and invalidation_size:
                        invalidation_data = []
                    break

                if original_size:
                    buffer_view[cur_size : cur_size + original_size] = new_data
                    cur_size += original_size

                    if rm and invalidation_size:
                        invalidation_data.append(new_invalidation_data)
                        cur_invalidation_size += inv_size

                if (vv := (perf_counter() - tt)) > 10:
                    print(f"{ss / 1024/1024 / vv:.6f} MB/s {cc=} {vv=}")
                    cc = 0
                    ss = 0
                    tt = perf_counter()

            if cur_size:
                data_ = buffer[:cur_size]
                if rm and invalidation_size:
                    invalidation_data_ = b"".join(invalidation_data)
                if record_count is not None:
                    if rm and invalidation_size:
                        __data = data_[:record_count]
                        _count = len(__data) // samples_size
                        yield Fragment(
                            __data, offset // samples_size, _count, invalidation_data_[:invalidation_record_count]
                        )
                        invalidation_record_count -= len(invalidation_data_)
                    else:
                        __data = data_[:record_count]
                        _count = len(__data) // samples_size
                        yield Fragment(__data, offset // samples_size, _count, None)
                    has_yielded = True
                    record_count -= len(data_)
                else:
                    if rm and invalidation_size:
                        _count = len(data_) // samples_size
                        yield Fragment(data_, offset // samples_size, _count, invalidation_data_)
                    else:
                        _count = len(data_) // samples_size
                        yield Fragment(data_, offset // samples_size, _count, None)
                    has_yielded = True

            if not has_yielded:
                if rm and invalidation_size:
                    yield Fragment(b"", 0, 0, b"")
                else:
                    yield Fragment(b"", 0, 0, None)

    def _prepare_record(self, group: Group) -> list:
        """compute record

        Parameters
        ----------
        group : dict
            MDF group dict

        Returns
        -------
        record : list
            mapping of channels to records fields, records fields dtype

        """

        record = group.record

        if record is None:
            channels = group.channels

            record = []

            for idx, new_ch in enumerate(channels):
                start_offset = new_ch.byte_offset
                bit_offset = new_ch.bit_offset
                data_type = new_ch.data_type
                bit_count = new_ch.bit_count
                ch_type = new_ch.channel_type
                dependency_list = group.channel_dependencies[idx]

                if ch_type not in v4c.VIRTUAL_TYPES:
                    # adjust size to 1, 2, 4 or 8 bytes
                    size = bit_offset + bit_count

                    byte_size, rem = divmod(size, 8)
                    if rem:
                        byte_size += 1
                    bit_size = byte_size * 8

                    if data_type in (
                        v4c.DATA_TYPE_SIGNED_MOTOROLA,
                        v4c.DATA_TYPE_UNSIGNED_MOTOROLA,
                    ):
                        if size > 32:
                            bit_offset += 64 - bit_size
                        elif size > 16:
                            bit_offset += 32 - bit_size
                        elif size > 8:
                            bit_offset += 16 - bit_size

                    if not new_ch.dtype_fmt:
                        new_ch.dtype_fmt = dtype(get_fmt_v4(data_type, size, ch_type))

                    if (
                        bit_offset
                        or dependency_list
                        or (new_ch.dtype_fmt.kind in "ui" and size < 64 and size not in (8, 16, 32))
                    ):
                        new_ch.standard_C_size = False

                    record.append(
                        (
                            new_ch.dtype_fmt,
                            new_ch.dtype_fmt.itemsize,
                            start_offset,
                            bit_offset,
                        )
                    )
                else:
                    record.append(None)

            group.record = record

        return record

    def _uses_ld(
        self,
        address: int,
        stream: ReadableBufferType,
        block_type: bytes = b"##DT",
        mapped: bool = False,
    ) -> bool:
        info = []
        mapped = mapped or not is_file_like(stream)
        uses_ld = False

        if mapped:
            if address:
                id_string, block_len = COMMON_SHORT_uf(stream, address)

                if id_string == b"##LD":
                    uses_ld = True
                # or a header list
                elif id_string == b"##HL":
                    hl = HeaderList(address=address, stream=stream, mapped=mapped)
                    address = hl.first_dl_addr

                    uses_ld = self._uses_ld(
                        address,
                        stream,
                        block_type,
                        mapped,
                    )
        else:
            if address:
                stream.seek(address)
                id_string, block_len = COMMON_SHORT_u(stream.read(COMMON_SHORT_SIZE))

                # can be a DataBlock
                if id_string == b"##LD":
                    uses_ld = True

                # or a header list
                elif id_string == b"##HL":
                    hl = HeaderList(address=address, stream=stream)
                    address = hl.first_dl_addr

                    uses_ld = self._uses_ld(
                        address,
                        stream,
                        block_type,
                        mapped,
                    )

        return uses_ld

    def _get_data_blocks_info(
        self,
        address: int,
        stream: ReadableBufferType,
        block_type: bytes = b"##DT",
        mapped: bool = False,
        total_size: int = 0,
        inval_total_size: int = 0,
        record_size: int = 0,
    ) -> Iterator[DataBlockInfo]:
        mapped = mapped or not is_file_like(stream)

        if record_size > 4 * 1024 * 1024:
            READ_CHUNK_SIZE = record_size
        elif record_size:
            READ_CHUNK_SIZE = 4 * 1024 * 1024 // record_size * record_size
        else:
            READ_CHUNK_SIZE = 4 * 1024 * 1024

        READ_CHUNK_SIZE = min(READ_CHUNK_SIZE, total_size)

        if mapped:
            if address:
                id_string, block_len = COMMON_SHORT_uf(stream, address)

                # can be a DataBlock
                if id_string == block_type:
                    size = block_len - 24
                    if size:
                        size = min(size, total_size)

                        address = address + COMMON_SIZE

                        # split the DTBLOCK into chucks of up to 32MB
                        while True:
                            if size > READ_CHUNK_SIZE:
                                total_size -= READ_CHUNK_SIZE
                                size -= READ_CHUNK_SIZE

                                yield DataBlockInfo(
                                    address=address,
                                    block_type=v4c.DT_BLOCK,
                                    original_size=READ_CHUNK_SIZE,
                                    compressed_size=READ_CHUNK_SIZE,
                                    param=0,
                                    block_limit=None,
                                )
                                address += READ_CHUNK_SIZE
                            else:
                                if total_size < size:
                                    block_limit = total_size
                                else:
                                    block_limit = None

                                yield DataBlockInfo(
                                    address=address,
                                    block_type=v4c.DT_BLOCK,
                                    original_size=size,
                                    compressed_size=size,
                                    param=0,
                                    block_limit=block_limit,
                                )
                                break

                # or a DataZippedBlock
                elif id_string == b"##DZ":
                    (
                        zip_type,
                        param,
                        original_size,
                        zip_size,
                    ) = v4c.DZ_COMMON_INFO_uf(stream, address + v4c.DZ_INFO_COMMON_OFFSET)

                    if original_size:
                        if zip_type == v4c.FLAG_DZ_DEFLATE:
                            block_type_ = v4c.DZ_BLOCK_DEFLATE
                            param = 0
                        else:
                            block_type_ = v4c.DZ_BLOCK_TRANSPOSED
                        if total_size < original_size:
                            block_limit = total_size
                        else:
                            block_limit = None
                        total_size -= original_size
                        yield DataBlockInfo(
                            address=address + v4c.DZ_COMMON_SIZE,
                            block_type=block_type_,
                            original_size=original_size,
                            compressed_size=zip_size,
                            param=param,
                            block_limit=block_limit,
                        )

                # or a DataList
                elif id_string == b"##DL":
                    while address:
                        dl = DataList(address=address, stream=stream, mapped=mapped)
                        for i in range(dl.data_block_nr):
                            addr = getattr(dl, f"data_block_addr{i}")

                            id_string, block_len = COMMON_SHORT_uf(stream, addr)
                            # can be a DataBlock
                            if id_string == block_type:
                                size = block_len - 24
                                if size:
                                    size = min(size, total_size)

                                    addr += COMMON_SIZE

                                    # split the DTBLOCK into chucks of up to 32MB
                                    while True:
                                        if size > READ_CHUNK_SIZE:
                                            total_size -= READ_CHUNK_SIZE
                                            size -= READ_CHUNK_SIZE

                                            yield DataBlockInfo(
                                                address=addr,
                                                block_type=v4c.DT_BLOCK,
                                                original_size=READ_CHUNK_SIZE,
                                                compressed_size=READ_CHUNK_SIZE,
                                                param=0,
                                                block_limit=None,
                                            )
                                            addr += READ_CHUNK_SIZE
                                        else:
                                            if total_size < size:
                                                block_limit = total_size
                                            else:
                                                block_limit = None

                                            total_size -= size

                                            yield DataBlockInfo(
                                                address=addr,
                                                block_type=v4c.DT_BLOCK,
                                                original_size=size,
                                                compressed_size=size,
                                                param=0,
                                                block_limit=block_limit,
                                            )
                                            break

                            # or a DataZippedBlock
                            else:
                                (
                                    zip_type,
                                    param,
                                    original_size,
                                    zip_size,
                                ) = v4c.DZ_COMMON_INFO_uf(stream, addr + v4c.DZ_INFO_COMMON_OFFSET)

                                if original_size:
                                    if zip_type == v4c.FLAG_DZ_DEFLATE:
                                        block_type_ = v4c.DZ_BLOCK_DEFLATE
                                        param = 0
                                    else:
                                        block_type_ = v4c.DZ_BLOCK_TRANSPOSED
                                    if total_size < original_size:
                                        block_limit = total_size
                                    else:
                                        block_limit = None
                                    total_size -= original_size
                                    yield DataBlockInfo(
                                        address=addr + v4c.DZ_COMMON_SIZE,
                                        block_type=block_type_,
                                        original_size=original_size,
                                        compressed_size=zip_size,
                                        param=param,
                                        block_limit=block_limit,
                                    )
                        address = dl.next_dl_addr

                # or a ListData
                elif id_string == b"##LD":
                    uses_ld = True
                    while address:
                        ld = ListData(address=address, stream=stream, mapped=mapped)
                        has_invalidation = ld.flags & v4c.FLAG_LD_INVALIDATION_PRESENT
                        for i in range(ld.data_block_nr):
                            addr = getattr(ld, f"data_block_addr_{i}")

                            id_string, block_len = COMMON_SHORT_uf(stream, addr)
                            # can be a DataBlock
                            if id_string == b"##DV":
                                size = block_len - 24
                                if size:
                                    if total_size < size:
                                        block_limit = total_size
                                    else:
                                        block_limit = None
                                    total_size -= size
                                    data_info = DataBlockInfo(
                                        address=addr + COMMON_SIZE,
                                        block_type=v4c.DT_BLOCK,
                                        original_size=size,
                                        compressed_size=size,
                                        param=0,
                                        block_limit=block_limit,
                                    )

                            # or a DataZippedBlock
                            elif id_string == b"##DZ":
                                (
                                    zip_type,
                                    param,
                                    original_size,
                                    zip_size,
                                ) = v4c.DZ_COMMON_INFO_uf(stream, addr + v4c.DZ_INFO_COMMON_OFFSET)

                                if original_size:
                                    if zip_type == v4c.FLAG_DZ_DEFLATE:
                                        block_type_ = v4c.DZ_BLOCK_DEFLATE
                                        param = 0
                                    else:
                                        block_type_ = v4c.DZ_BLOCK_TRANSPOSED
                                    if total_size < original_size:
                                        block_limit = total_size
                                    else:
                                        block_limit = None
                                    total_size -= original_size
                                    data_info = DataBlockInfo(
                                        address=addr + v4c.DZ_COMMON_SIZE,
                                        block_type=block_type_,
                                        original_size=original_size,
                                        compressed_size=zip_size,
                                        param=param,
                                        block_limit=block_limit,
                                    )

                            if has_invalidation:
                                inval_addr = ld[f"invalidation_bits_addr_{i}"]
                                if inval_addr:
                                    id_string, block_len = COMMON_SHORT_uf(stream, inval_addr)
                                    if id_string == b"##DI":
                                        size = block_len - 24
                                        if size:
                                            if inval_total_size < size:
                                                block_limit = inval_total_size
                                            else:
                                                block_limit = None
                                            inval_total_size -= size
                                            data_info.invalidation_block = InvalidationBlockInfo(
                                                address=inval_addr + COMMON_SIZE,
                                                block_type=v4c.DT_BLOCK,
                                                original_size=size,
                                                compressed_size=size,
                                                param=0,
                                                block_limit=block_limit,
                                            )
                                    else:
                                        (
                                            zip_type,
                                            param,
                                            original_size,
                                            zip_size,
                                        ) = v4c.DZ_COMMON_INFO_uf(
                                            stream,
                                            inval_addr + v4c.DZ_INFO_COMMON_OFFSET,
                                        )

                                        if original_size:
                                            if zip_type == v4c.FLAG_DZ_DEFLATE:
                                                block_type_ = v4c.DZ_BLOCK_DEFLATE
                                                param = 0
                                            else:
                                                block_type_ = v4c.DZ_BLOCK_TRANSPOSED
                                            if inval_total_size < original_size:
                                                block_limit = inval_total_size
                                            else:
                                                block_limit = None
                                            inval_total_size -= original_size
                                            data_info.invalidation_block = InvalidationBlockInfo(
                                                address=inval_addr + v4c.DZ_COMMON_SIZE,
                                                block_type=block_type_,
                                                original_size=original_size,
                                                compressed_size=zip_size,
                                                param=param,
                                                block_limit=block_limit,
                                            )
                                else:
                                    data_info.invalidation_block = InvalidationBlockInfo(
                                        address=0,
                                        block_type=v4c.DT_BLOCK,
                                        original_size=None,
                                        compressed_size=None,
                                        param=None,
                                        all_valid=True,
                                    )

                            yield data_info

                        address = ld.next_ld_addr

                # or a header list
                elif id_string == b"##HL":
                    hl = HeaderList(address=address, stream=stream, mapped=mapped)
                    address = hl.first_dl_addr

                    yield from self._get_data_blocks_info(
                        address,
                        stream,
                        block_type,
                        mapped,
                        total_size,
                        inval_total_size,
                        record_size,
                    )
        else:
            if address:
                stream.seek(address)
                id_string, block_len = COMMON_SHORT_u(stream.read(COMMON_SHORT_SIZE))

                # can be a DataBlock
                if id_string == block_type:
                    size = block_len - 24
                    if size:
                        size = min(size, total_size)
                        address = address + COMMON_SIZE

                        # split the DTBLOCK into chucks of up to 32MB
                        while True:
                            if size > READ_CHUNK_SIZE:
                                total_size -= READ_CHUNK_SIZE
                                size -= READ_CHUNK_SIZE

                                yield DataBlockInfo(
                                    address=address,
                                    block_type=v4c.DT_BLOCK,
                                    original_size=READ_CHUNK_SIZE,
                                    compressed_size=READ_CHUNK_SIZE,
                                    param=0,
                                    block_limit=None,
                                )
                                address += READ_CHUNK_SIZE
                            else:
                                if total_size < size:
                                    block_limit = total_size
                                else:
                                    block_limit = None

                                yield DataBlockInfo(
                                    address=address,
                                    block_type=v4c.DT_BLOCK,
                                    original_size=size,
                                    compressed_size=size,
                                    param=0,
                                    block_limit=block_limit,
                                )
                                break

                # or a DataZippedBlock
                elif id_string == b"##DZ":
                    stream.seek(address + v4c.DZ_INFO_COMMON_OFFSET)
                    (
                        zip_type,
                        param,
                        original_size,
                        zip_size,
                    ) = v4c.DZ_COMMON_INFO_u(stream.read(v4c.DZ_COMMON_INFO_SIZE))

                    if original_size:
                        if zip_type == v4c.FLAG_DZ_DEFLATE:
                            block_type_ = v4c.DZ_BLOCK_DEFLATE
                            param = 0
                        else:
                            block_type_ = v4c.DZ_BLOCK_TRANSPOSED
                        if total_size < original_size:
                            block_limit = total_size
                        else:
                            block_limit = None
                        total_size -= original_size
                        yield DataBlockInfo(
                            address=address + v4c.DZ_COMMON_SIZE,
                            block_type=block_type_,
                            original_size=original_size,
                            compressed_size=zip_size,
                            param=param,
                            block_limit=block_limit,
                        )

                # or a DataList
                elif id_string == b"##DL":
                    while address:
                        dl = DataList(address=address, stream=stream)
                        for i in range(dl.data_block_nr):
                            addr = getattr(dl, f"data_block_addr{i}")

                            stream.seek(addr)
                            id_string, block_len = COMMON_SHORT_u(stream.read(COMMON_SHORT_SIZE))

                            # can be a DataBlock
                            if id_string == block_type:
                                size = block_len - 24
                                if size:
                                    addr = addr + COMMON_SIZE

                                    # split the DTBLOCK into chucks of up to 32MB
                                    while True:
                                        if size > READ_CHUNK_SIZE:
                                            total_size -= READ_CHUNK_SIZE
                                            size -= READ_CHUNK_SIZE

                                            yield DataBlockInfo(
                                                address=addr,
                                                block_type=v4c.DT_BLOCK,
                                                original_size=READ_CHUNK_SIZE,
                                                compressed_size=READ_CHUNK_SIZE,
                                                param=0,
                                                block_limit=None,
                                            )
                                            addr += READ_CHUNK_SIZE
                                        else:
                                            if total_size < size:
                                                block_limit = total_size
                                            else:
                                                block_limit = None

                                            total_size -= size

                                            yield DataBlockInfo(
                                                address=addr,
                                                block_type=v4c.DT_BLOCK,
                                                original_size=size,
                                                compressed_size=size,
                                                param=0,
                                                block_limit=block_limit,
                                            )
                                            break

                            # or a DataZippedBlock
                            elif id_string == b"##DZ":
                                stream.seek(addr + v4c.DZ_INFO_COMMON_OFFSET)
                                (
                                    zip_type,
                                    param,
                                    original_size,
                                    zip_size,
                                ) = v4c.DZ_COMMON_INFO_u(stream.read(v4c.DZ_COMMON_INFO_SIZE))

                                if original_size:
                                    if zip_type == v4c.FLAG_DZ_DEFLATE:
                                        block_type_ = v4c.DZ_BLOCK_DEFLATE
                                        param = 0
                                    else:
                                        block_type_ = v4c.DZ_BLOCK_TRANSPOSED
                                    if total_size < original_size:
                                        block_limit = total_size
                                    else:
                                        block_limit = None
                                    total_size -= original_size
                                    yield DataBlockInfo(
                                        address=addr + v4c.DZ_COMMON_SIZE,
                                        block_type=block_type_,
                                        original_size=original_size,
                                        compressed_size=zip_size,
                                        param=param,
                                        block_limit=block_limit,
                                    )

                        address = dl.next_dl_addr

                # or a DataList
                elif id_string == b"##LD":
                    uses_ld = True
                    while address:
                        ld = ListData(address=address, stream=stream)
                        has_invalidation = ld.flags & v4c.FLAG_LD_INVALIDATION_PRESENT
                        for i in range(ld.data_block_nr):
                            addr = getattr(ld, f"data_block_addr{i}")

                            stream.seek(addr)
                            id_string, block_len = COMMON_SHORT_u(stream.read(COMMON_SHORT_SIZE))
                            # can be a DataBlock
                            if id_string == b"##DV":
                                size = block_len - 24
                                if size:
                                    if total_size < size:
                                        block_limit = total_size
                                    else:
                                        block_limit = None
                                    total_size -= size
                                    data_info = DataBlockInfo(
                                        address=addr + COMMON_SIZE,
                                        block_type=v4c.DT_BLOCK,
                                        original_size=size,
                                        compressed_size=size,
                                        param=0,
                                        block_limit=block_limit,
                                    )

                            # or a DataZippedBlock
                            elif id_string == b"##DZ":
                                stream.seek(addr + v4c.DZ_INFO_COMMON_OFFSET)
                                (
                                    zip_type,
                                    param,
                                    original_size,
                                    zip_size,
                                ) = v4c.DZ_COMMON_INFO_u(stream.read(v4c.DZ_COMMON_INFO_SIZE))

                                if original_size:
                                    if zip_type == v4c.FLAG_DZ_DEFLATE:
                                        block_type_ = v4c.DZ_BLOCK_DEFLATE
                                        param = 0
                                    else:
                                        block_type_ = v4c.DZ_BLOCK_TRANSPOSED
                                    if total_size < original_size:
                                        block_limit = total_size
                                    else:
                                        block_limit = None
                                    total_size -= original_size
                                    data_info = DataBlockInfo(
                                        address=addr + v4c.DZ_COMMON_SIZE,
                                        block_type=block_type_,
                                        original_size=original_size,
                                        compressed_size=zip_size,
                                        param=param,
                                        block_limit=block_limit,
                                    )

                            if has_invalidation:
                                inval_addr = ld[f"invalidation_bits_addr_{i}"]
                                if inval_addr:
                                    stream.seek(inval_addr)
                                    id_string, block_len = COMMON_SHORT_u(stream.read(COMMON_SHORT_SIZE))
                                    if id_string == b"##DI":
                                        size = block_len - 24
                                        if size:
                                            if inval_total_size < size:
                                                block_limit = inval_total_size
                                            else:
                                                block_limit = None
                                            inval_total_size -= size
                                            data_info.invalidation_block = InvalidationBlockInfo(
                                                address=inval_addr + COMMON_SIZE,
                                                block_type=v4c.DT_BLOCK,
                                                original_size=size,
                                                compressed_size=size,
                                                param=0,
                                                block_limit=block_limit,
                                            )
                                    else:
                                        stream.seek(inval_addr + v4c.DZ_INFO_COMMON_OFFSET)
                                        (
                                            zip_type,
                                            param,
                                            original_size,
                                            zip_size,
                                        ) = v4c.DZ_COMMON_INFO_u(stream.read(v4c.DZ_COMMON_INFO_SIZE))

                                        if original_size:
                                            if zip_type == v4c.FLAG_DZ_DEFLATE:
                                                block_type_ = v4c.DZ_BLOCK_DEFLATE
                                                param = 0
                                            else:
                                                block_type_ = v4c.DZ_BLOCK_TRANSPOSED
                                            if inval_total_size < original_size:
                                                block_limit = inval_total_size
                                            else:
                                                block_limit = None
                                            inval_total_size -= original_size
                                            data_info.invalidation_block = InvalidationBlockInfo(
                                                address=inval_addr + v4c.DZ_COMMON_SIZE,
                                                block_type=block_type_,
                                                original_size=original_size,
                                                compressed_size=zip_size,
                                                param=param,
                                                block_limit=block_limit,
                                            )
                                else:
                                    data_info.invalidation_block = InvalidationBlockInfo(
                                        address=0,
                                        block_type=v4c.DT_BLOCK,
                                        original_size=0,
                                        compressed_size=0,
                                        param=0,
                                        all_valid=True,
                                    )

                            yield data_info
                        address = ld.next_ld_addr

                # or a header list
                elif id_string == b"##HL":
                    hl = HeaderList(address=address, stream=stream)
                    address = hl.first_dl_addr

                    yield from self._get_data_blocks_info(
                        address,
                        stream,
                        block_type,
                        mapped,
                        total_size,
                        inval_total_size,
                        record_size,
                    )

    def _get_signal_data_blocks_info(
        self,
        address: int,
        stream: ReadableBufferType,
    ) -> Iterator[SignalDataBlockInfo]:
        if not address:
            raise MdfException(f"Expected non-zero SDBLOCK address but got 0x{address:X}")

        stream.seek(address)
        id_string, block_len = COMMON_SHORT_u(stream.read(COMMON_SHORT_SIZE))

        # can be a DataBlock
        if id_string == b"##SD":
            size = block_len - 24
            if size:
                yield SignalDataBlockInfo(
                    address=address + COMMON_SIZE,
                    compressed_size=size,
                    original_size=size,
                    block_type=v4c.DT_BLOCK,
                )

        # or a DataZippedBlock
        elif id_string == b"##DZ":
            stream.seek(address + v4c.DZ_INFO_COMMON_OFFSET)
            (
                zip_type,
                param,
                original_size,
                zip_size,
            ) = v4c.DZ_COMMON_INFO_u(stream.read(v4c.DZ_COMMON_INFO_SIZE))

            if original_size:
                if zip_type == v4c.FLAG_DZ_DEFLATE:
                    block_type_ = v4c.DZ_BLOCK_DEFLATE
                    param = 0
                else:
                    block_type_ = v4c.DZ_BLOCK_TRANSPOSED

                yield SignalDataBlockInfo(
                    address=address + v4c.DZ_COMMON_SIZE,
                    block_type=block_type_,
                    original_size=original_size,
                    compressed_size=zip_size,
                    param=param,
                )

        # or a DataList
        elif id_string == b"##DL":
            while address:
                dl = DataList(address=address, stream=stream)
                for i in range(dl.data_block_nr):
                    addr = dl[f"data_block_addr{i}"]

                    stream.seek(addr)
                    id_string, block_len = COMMON_SHORT_u(stream.read(COMMON_SHORT_SIZE))

                    # can be a DataBlock
                    if id_string == b"##SD":
                        size = block_len - 24
                        if size:
                            yield SignalDataBlockInfo(
                                address=addr + COMMON_SIZE,
                                compressed_size=size,
                                original_size=size,
                                block_type=v4c.DT_BLOCK,
                            )

                    # or a DataZippedBlock
                    elif id_string == b"##DZ":
                        stream.seek(addr + v4c.DZ_INFO_COMMON_OFFSET)
                        (
                            zip_type,
                            param,
                            original_size,
                            zip_size,
                        ) = v4c.DZ_COMMON_INFO_u(stream.read(v4c.DZ_COMMON_INFO_SIZE))

                        if original_size:
                            if zip_type == v4c.FLAG_DZ_DEFLATE:
                                block_type_ = v4c.DZ_BLOCK_DEFLATE
                                param = 0
                            else:
                                block_type_ = v4c.DZ_BLOCK_TRANSPOSED
                            yield SignalDataBlockInfo(
                                address=addr + v4c.DZ_COMMON_SIZE,
                                block_type=block_type_,
                                original_size=original_size,
                                compressed_size=zip_size,
                                param=param,
                            )

                address = dl.next_dl_addr

        # or a header list
        elif id_string == b"##HL":
            hl = HeaderList(address=address, stream=stream)
            address = hl.first_dl_addr

            yield from self._get_signal_data_blocks_info(
                address,
                stream,
            )

    def _filter_occurrences(
        self,
        occurrences: Sequence[tuple[int, int]],
        source_name: str | None = None,
        source_path: str | None = None,
        acq_name: str | None = None,
    ) -> Iterator[tuple[int, int]]:
        if source_name is not None:
            occurrences = (
                (gp_idx, cn_idx)
                for gp_idx, cn_idx in occurrences
                if (
                    self.groups[gp_idx].channels[cn_idx].source is not None
                    and self.groups[gp_idx].channels[cn_idx].source.name == source_name
                )
                or (
                    self.groups[gp_idx].channel_group.acq_source is not None
                    and self.groups[gp_idx].channel_group.acq_source.name == source_name
                )
            )

        if source_path is not None:
            occurrences = (
                (gp_idx, cn_idx)
                for gp_idx, cn_idx in occurrences
                if (
                    self.groups[gp_idx].channels[cn_idx].source is not None
                    and self.groups[gp_idx].channels[cn_idx].source.path == source_path
                )
                or (
                    self.groups[gp_idx].channel_group.acq_source is not None
                    and self.groups[gp_idx].channel_group.acq_source.path == source_path
                )
            )

        if acq_name is not None:
            occurrences = (
                (gp_idx, cn_idx)
                for gp_idx, cn_idx in occurrences
                if self.groups[gp_idx].channel_group.acq_name == acq_name
            )

        return occurrences

    def get_invalidation_bits(
        self,
        group_index: int,
        pos_invalidation_bit: int,
        fragment: tuple[bytes, int, int, ReadableBufferType | None],
    ) -> NDArray[bool_]:
        """get invalidation indexes for the channel

        Parameters
        ----------
        group_index : int
            group index
        pos_invalidation_bit : int
            channel invalidation bit position
        fragment : (bytes, int)
            (fragment bytes, fragment offset)

        Returns
        -------
        invalidation_bits : iterable
            iterable of valid channel indexes; if all are valid `None` is
            returned

        """
        group = self.groups[group_index]

        data_bytes, offset, _count, invalidation_bytes = (
            fragment.data,
            fragment.record_offset,
            fragment.record_count,
            fragment.invalidation_data,
        )

        if invalidation_bytes is None:
            invalidation_bytes_nr = group.channel_group.invalidation_bytes_nr
            samples_byte_nr = group.channel_group.samples_byte_nr
            record = group.record
            if record is None:
                self._prepare_record(group)

            invalidation_bytes = get_channel_raw_bytes(
                data_bytes,
                samples_byte_nr + invalidation_bytes_nr,
                samples_byte_nr,
                invalidation_bytes_nr,
            )

        key = (group_index, offset, _count, pos_invalidation_bit)
        if key not in self._invalidation_cache:
            self._invalidation_cache[key] = InvalidationArray(
                get_invalidation_bits_array(
                    invalidation_bytes, group.channel_group.invalidation_bytes_nr, pos_invalidation_bit
                ),
                (group_index, pos_invalidation_bit),
            )

        return self._invalidation_cache[key]

    def append(
        self,
        signals: list[Signal] | Signal | DataFrame,
        acq_name: str | None = None,
        acq_source: Source | None = None,
        comment: str = "Python",
        common_timebase: bool = False,
        units: dict[str, str | bytes] | None = None,
    ) -> int | None:
        """
        Appends a new data group.

        For channel dependencies type Signals, the *samples* attribute must be
        a numpy.recarray

        Parameters
        ----------
        signals : list | Signal | pandas.DataFrame
            list of *Signal* objects, or a single *Signal* object, or a pandas
            *DataFrame* object. All bytes columns in the pandas *DataFrame*
            must be *utf-8* encoded
        acq_name : str
            channel group acquisition name
        acq_source : Source
            channel group acquisition source
        comment : str
            channel group comment; default 'Python'
        common_timebase : bool
            flag to hint that the signals have the same timebase. Only set this
            if you know for sure that all appended channels share the same
            time base
        units : dict
            will contain the signal units mapped to the signal names when
            appending a pandas DataFrame

        Examples
        --------
        >>> # case 1 conversion type None
        >>> s1 = np.array([1, 2, 3, 4, 5])
        >>> s2 = np.array([-1, -2, -3, -4, -5])
        >>> s3 = np.array([0.1, 0.04, 0.09, 0.16, 0.25])
        >>> t = np.array([0.001, 0.002, 0.003, 0.004, 0.005])
        >>> names = ['Positive', 'Negative', 'Float']
        >>> units = ['+', '-', '.f']
        >>> info = {}
        >>> s1 = Signal(samples=s1, timestamps=t, unit='+', name='Positive')
        >>> s2 = Signal(samples=s2, timestamps=t, unit='-', name='Negative')
        >>> s3 = Signal(samples=s3, timestamps=t, unit='flts', name='Floats')
        >>> mdf = MDF4('new.mdf')
        >>> mdf.append([s1, s2, s3], comment='created by asammdf v4.0.0')
        >>> # case 2: VTAB conversions from channels inside another file
        >>> mdf1 = MDF4('in.mf4')
        >>> ch1 = mdf1.get("Channel1_VTAB")
        >>> ch2 = mdf1.get("Channel2_VTABR")
        >>> sigs = [ch1, ch2]
        >>> mdf2 = MDF4('out.mf4')
        >>> mdf2.append(sigs, comment='created by asammdf v4.0.0')
        >>> mdf2.append(ch1, comment='just a single channel')
        >>> df = pd.DataFrame.from_dict({'s1': np.array([1, 2, 3, 4, 5]), 's2': np.array([-1, -2, -3, -4, -5])})
        >>> units = {'s1': 'V', 's2': 'A'}
        >>> mdf2.append(df, units=units)

        """
        source_block = SourceInformation.from_common_source(acq_source) if acq_source else acq_source

        if isinstance(signals, Signal):
            signals = [signals]
        elif isinstance(signals, DataFrame):
            self._append_dataframe(
                signals,
                acq_name=acq_name,
                acq_source=source_block,
                comment=comment,
                units=units,
            )
            return

        if not signals:
            return

        # check if the signals have a common timebase
        # if not interpolate the signals using the union of all timebases

        supports_virtual_channels = self.version >= "4.10"
        virtual_master = False
        virtual_master_conversion = None

        if signals:
            t_ = signals[0].timestamps

            if (
                supports_virtual_channels
                and all(sig.flags & sig.Flags.virtual_master for sig in signals)
                and all(np.array_equal(sig.timestamps, t_) for sig in signals)
            ):
                virtual_master = True
                virtual_master_conversion = signals[0].virtual_master_conversion
                t = t_

            else:
                if not common_timebase:
                    for s in signals[1:]:
                        if not array_equal(s.timestamps, t_):
                            different = True
                            break
                    else:
                        different = False

                    if different:
                        times = [s.timestamps for s in signals]
                        t = unique(concatenate(times))
                        if t.dtype != float64:
                            t = t.astype(float64)
                        signals = [
                            s.interp(
                                t,
                                integer_interpolation_mode=self._integer_interpolation,
                                float_interpolation_mode=self._float_interpolation,
                            )
                            for s in signals
                        ]
                    else:
                        t = t_
                else:
                    t = t_
        else:
            t = []

        if self.version >= "4.20" and self._column_storage:
            return self._append_column_oriented(signals, acq_name=acq_name, acq_source=source_block, comment=comment)

        dg_cntr = len(self.groups)

        gp = Group(None)
        gp.signal_data = gp_sdata = []
        gp.channels = gp_channels = []
        gp.channel_dependencies = gp_dep = []
        gp.signal_types = gp_sig_types = []

        cycles_nr = len(t)

        # channel group
        kwargs = {"cycles_nr": cycles_nr, "samples_byte_nr": 0}
        gp.channel_group = ChannelGroup(**kwargs)
        gp.channel_group.acq_name = acq_name
        gp.channel_group.acq_source = source_block
        gp.channel_group.comment = comment
        gp.record = record = []
        inval_bits = {InvalidationArray.ORIGIN_UNKNOWN: []}

        if any(sig.invalidation_bits is not None for sig in signals):
            invalidation_bytes_nr = 1
            gp.channel_group.invalidation_bytes_nr = invalidation_bytes_nr

        else:
            invalidation_bytes_nr = 0

        self.groups.append(gp)

        fields = []

        ch_cntr = 0
        offset = 0

        defined_texts = {}
        si_map = self._si_map

        # setup all blocks related to the time master channel

        file = self._tempfile
        tell = file.tell
        seek = file.seek

        seek(0, 2)

        if signals:
            master_metadata = signals[0].master_metadata
        else:
            master_metadata = None
        if master_metadata:
            time_name, sync_type = master_metadata
            if sync_type in (0, 1):
                time_unit = "s"
            elif sync_type == 2:
                time_unit = "deg"
            elif sync_type == 3:
                time_unit = "m"
            elif sync_type == 4:
                time_unit = "index"
        else:
            time_name, sync_type = "time", v4c.SYNC_TYPE_TIME
            time_unit = "s"

        gp.channel_group.acq_source = source_block

        if signals:
            # time channel

            if virtual_master:
                kwargs = {
                    "channel_type": v4c.CHANNEL_TYPE_VIRTUAL_MASTER,
                    "data_type": v4c.DATA_TYPE_UNSIGNED_INTEL,
                    "sync_type": sync_type,
                    "byte_offset": 0,
                    "bit_offset": 0,
                    "bit_count": 0,
                }

                ch = Channel(**kwargs)
                ch.unit = time_unit
                ch.name = time_name
                ch.source = source_block
                ch.dtype_fmt = t.dtype
                ch.conversion = conversion_transfer(virtual_master_conversion, version=4)
                name = time_name

                gp_channels.append(ch)

                gp_sdata.append(None)
                self.channels_db.add(name, (dg_cntr, ch_cntr))
                self.masters_db[dg_cntr] = 0

                # time channel doesn't have channel dependencies
                gp_dep.append(None)

                ch_cntr += 1

                gp_sig_types.append((v4c.SIGNAL_TYPE_VIRTUAL, 0))

            else:
                t_type, t_size = fmt_to_datatype_v4(t.dtype, t.shape)
                kwargs = {
                    "channel_type": v4c.CHANNEL_TYPE_MASTER,
                    "data_type": t_type,
                    "sync_type": sync_type,
                    "byte_offset": 0,
                    "bit_offset": 0,
                    "bit_count": t_size,
                }

                ch = Channel(**kwargs)
                ch.unit = time_unit
                ch.name = time_name
                ch.source = source_block
                ch.dtype_fmt = t.dtype
                name = time_name

                gp_channels.append(ch)

                gp_sdata.append(None)
                self.channels_db.add(name, (dg_cntr, ch_cntr))
                self.masters_db[dg_cntr] = 0

                record.append(
                    (
                        t.dtype,
                        t.dtype.itemsize,
                        0,
                        0,
                    )
                )

                # time channel doesn't have channel dependencies
                gp_dep.append(None)

                if not t.flags["C_CONTIGUOUS"]:
                    t = np.ascontiguousarray(t)
                fields.append((t, t.itemsize))

                offset += t_size // 8
                ch_cntr += 1

                gp_sig_types.append((v4c.SIGNAL_TYPE_SCALAR, t_size // 8))

        for signal in signals:
            sig = signal
            samples = sig.samples
            sig_dtype = samples.dtype
            sig_shape = samples.shape
            names = sig_dtype.names
            name = signal.name

            if names is None:
                if supports_virtual_channels and sig.flags & sig.Flags.virtual:
                    sig_type = v4c.SIGNAL_TYPE_VIRTUAL
                else:
                    sig_type = v4c.SIGNAL_TYPE_SCALAR
                    if sig_dtype.kind in "SV":
                        sig_type = v4c.SIGNAL_TYPE_STRING
            else:
                prepare_record = False
                if names in (v4c.CANOPEN_TIME_FIELDS, v4c.CANOPEN_DATE_FIELDS):
                    sig_type = v4c.SIGNAL_TYPE_CANOPEN
                elif names[0] != sig.name:
                    sig_type = v4c.SIGNAL_TYPE_STRUCTURE_COMPOSITION
                else:
                    sig_type = v4c.SIGNAL_TYPE_ARRAY

            # first add the signals in the simple signal list
            if sig_type == v4c.SIGNAL_TYPE_SCALAR:
                # compute additional byte offset for large records size
                s_type, s_size = fmt_to_datatype_v4(sig_dtype, sig_shape)

                if (s_type, s_size) == (v4c.DATA_TYPE_BYTEARRAY, 0):
                    offsets = arange(len(samples), dtype=uint64) * (sig_shape[1] + 4)

                    values = [
                        full(len(samples), sig_shape[1], dtype=uint32),
                        samples,
                    ]

                    types_ = [("o", uint32), ("s", sig_dtype, sig_shape[1:])]

                    data = np.rec.fromarrays(values, dtype=types_)

                    data_size = len(data) * data.itemsize
                    if data_size:
                        data_addr = tell()
                        info = SignalDataBlockInfo(
                            address=data_addr,
                            compressed_size=data_size,
                            original_size=data_size,
                            location=v4c.LOCATION_TEMPORARY_FILE,
                        )
                        gp_sdata.append(
                            (
                                [info],
                                iter(EMPTY_TUPLE),
                            )
                        )
                        data.tofile(file)
                    else:
                        data_addr = 0
                        gp_sdata.append(
                            (
                                [],
                                iter(EMPTY_TUPLE),
                            )
                        )

                    byte_size = 8
                    kwargs = {
                        "channel_type": v4c.CHANNEL_TYPE_VLSD,
                        "bit_count": 64,
                        "byte_offset": offset,
                        "bit_offset": 0,
                        "data_type": s_type,
                        "data_block_addr": data_addr,
                        "flags": 0,
                    }

                    if invalidation_bytes_nr and signal.invalidation_bits is not None:
                        if (origin := signal.invalidation_bits.origin) == InvalidationArray.ORIGIN_UNKNOWN:
                            inval_bits[origin].append(signal.invalidation_bits)
                        else:
                            inval_bits[origin] = signal.invalidation_bits
                        kwargs["flags"] = v4c.FLAG_CN_INVALIDATION_PRESENT
                        kwargs["pos_invalidation_bit"] = origin

                    ch = Channel(**kwargs)
                    ch.name = name
                    ch.unit = signal.unit
                    ch.comment = signal.comment
                    ch.display_names = signal.display_names
                    ch.dtype_fmt = dtype("<u8")

                    # conversions for channel
                    conversion = conversion_transfer(signal.conversion, version=4)
                    if signal.raw:
                        ch.conversion = conversion

                    # source for channel
                    source = signal.source
                    if source:
                        if source in si_map:
                            ch.source = si_map[source]
                        else:
                            new_source = SourceInformation(source_type=source.source_type, bus_type=source.bus_type)
                            new_source.name = source.name
                            new_source.path = source.path
                            new_source.comment = source.comment

                            si_map[source] = new_source

                            ch.source = new_source

                    gp_channels.append(ch)

                    record.append(
                        (
                            uint64,
                            8,
                            offset,
                            0,
                        )
                    )
                    gp_sig_types.append((sig_type, 8))

                    offset += byte_size

                    entry = (dg_cntr, ch_cntr)
                    self.channels_db.add(name, entry)
                    for _name in ch.display_names:
                        self.channels_db.add(_name, entry)

                    if not offsets.flags["C_CONTIGUOUS"]:
                        offsets = np.ascontiguousarray(offsets)
                    fields.append((offsets, 8))

                    ch_cntr += 1

                    # simple channels don't have channel dependencies
                    gp_dep.append(None)

                else:
                    byte_size = s_size // 8 or 1
                    data_block_addr = 0

                    gp_sig_types.append((sig_type, byte_size))

                    if sig_dtype.kind == "u" and signal.bit_count <= 4:
                        s_size = signal.bit_count

                    if signal.flags & signal.Flags.stream_sync:
                        channel_type = v4c.CHANNEL_TYPE_SYNC
                        if signal.attachment:
                            at_data, at_name, hash_sum = signal.attachment
                            attachment_index = self.attach(
                                at_data,
                                at_name,
                                hash_sum,
                                mime="video/avi",
                                embedded=False,
                            )
                            attachment = attachment_index
                        else:
                            attachment = None

                        sync_type = v4c.SYNC_TYPE_TIME
                    else:
                        channel_type = v4c.CHANNEL_TYPE_VALUE
                        sync_type = v4c.SYNC_TYPE_NONE

                        if signal.attachment:
                            at_data, at_name, hash_sum = signal.attachment

                            attachment_index = self.attach(at_data, at_name, hash_sum)
                            attachment = attachment_index
                        else:
                            attachment = None

                    kwargs = {
                        "channel_type": channel_type,
                        "sync_type": sync_type,
                        "bit_count": s_size,
                        "byte_offset": offset,
                        "bit_offset": 0,
                        "data_type": s_type,
                        "data_block_addr": data_block_addr,
                        "flags": 0,
                    }

                    if attachment is not None:
                        kwargs["attachment_addr"] = 0

                    if invalidation_bytes_nr and signal.invalidation_bits is not None:
                        if (origin := signal.invalidation_bits.origin) == InvalidationArray.ORIGIN_UNKNOWN:
                            inval_bits[origin].append(signal.invalidation_bits)
                        else:
                            inval_bits[origin] = signal.invalidation_bits
                        kwargs["flags"] = v4c.FLAG_CN_INVALIDATION_PRESENT
                        kwargs["pos_invalidation_bit"] = origin

                    ch = Channel(**kwargs)
                    ch.name = name
                    ch.unit = signal.unit
                    ch.comment = signal.comment
                    ch.display_names = signal.display_names
                    if len(sig_shape) > 1:
                        ch.dtype_fmt = dtype((sig_dtype, sig_shape[1:]))
                    else:
                        ch.dtype_fmt = sig_dtype
                    ch.attachment = attachment

                    # conversions for channel
                    if signal.raw:
                        ch.conversion = conversion_transfer(signal.conversion, version=4)

                    # source for channel

                    source = signal.source
                    if source:
                        if source in si_map:
                            ch.source = si_map[source]
                        else:
                            new_source = SourceInformation(source_type=source.source_type, bus_type=source.bus_type)
                            new_source.name = source.name
                            new_source.path = source.path
                            new_source.comment = source.comment

                            si_map[source] = new_source

                            ch.source = new_source

                    gp_channels.append(ch)

                    record.append(
                        (
                            ch.dtype_fmt,
                            ch.dtype_fmt.itemsize,
                            offset,
                            0,
                        )
                    )

                    offset += byte_size

                    if not samples.flags["C_CONTIGUOUS"]:
                        samples = np.ascontiguousarray(samples)
                    fields.append((samples, byte_size))

                    gp_sdata.append(None)
                    entry = (dg_cntr, ch_cntr)
                    self.channels_db.add(name, entry)
                    for _name in ch.display_names:
                        self.channels_db.add(_name, entry)

                    ch_cntr += 1

                    # simple channels don't have channel dependencies
                    gp_dep.append(None)

            elif sig_type == v4c.SIGNAL_TYPE_VIRTUAL:
                channel_type = v4c.CHANNEL_TYPE_VIRTUAL
                sync_type = v4c.SYNC_TYPE_NONE

                kwargs = {
                    "channel_type": channel_type,
                    "sync_type": sync_type,
                    "bit_count": 0,
                    "byte_offset": offset,
                    "bit_offset": 0,
                    "data_type": v4c.DATA_TYPE_UNSIGNED_INTEL,
                    "data_block_addr": 0,
                    "flags": 0,
                }

                ch = Channel(**kwargs)
                ch.name = name
                ch.unit = signal.unit
                ch.comment = signal.comment
                ch.display_names = signal.display_names

                # conversions for channel
                ch.conversion = conversion_transfer(signal.virtual_conversion, version=4)

                # source for channel

                source = signal.source
                if source:
                    if source in si_map:
                        ch.source = si_map[source]
                    else:
                        new_source = SourceInformation(source_type=source.source_type, bus_type=source.bus_type)
                        new_source.name = source.name
                        new_source.path = source.path
                        new_source.comment = source.comment

                        si_map[source] = new_source

                        ch.source = new_source

                gp_channels.append(ch)
                gp_sig_types.append((sig_type, 0))

                gp_sdata.append(None)
                entry = (dg_cntr, ch_cntr)
                self.channels_db.add(name, entry)
                for _name in ch.display_names:
                    self.channels_db.add(_name, entry)

                ch_cntr += 1

                # virtual channels don't have channel dependencies
                gp_dep.append(None)

            elif sig_type == v4c.SIGNAL_TYPE_CANOPEN:
                if names == v4c.CANOPEN_TIME_FIELDS:
                    record.append(
                        (
                            dtype("V6"),
                            6,
                            offset,
                            0,
                        )
                    )

                    vals = signal.samples.tobytes()

                    if not vals.flags["C_CONTIGUOUS"]:
                        vals = np.ascontiguousarray(vals)
                    fields.append((vals, 6))
                    byte_size = 6
                    s_type = v4c.DATA_TYPE_CANOPEN_TIME
                    s_dtype = dtype("V6")
                    gp_sig_types.append((sig_type, 6))

                else:
                    record.append(
                        (
                            dtype("V7"),
                            7,
                            offset,
                            0,
                        )
                    )

                    vals = []
                    for field in ("ms", "min", "hour", "day", "month", "year"):
                        if field == "hour":
                            vals.append(signal.samples[field] + (signal.samples["summer_time"] << 7))
                        elif field == "day":
                            vals.append(signal.samples[field] + (signal.samples["day_of_week"] << 4))
                        else:
                            vals.append(signal.samples[field])
                    vals = np.rec.fromarrays(vals).tobytes()

                    if not vals.flags["C_CONTIGUOUS"]:
                        vals = np.ascontiguousarray(vals)
                    fields.append((vals, 7))
                    byte_size = 7
                    s_type = v4c.DATA_TYPE_CANOPEN_DATE
                    s_dtype = dtype("V7")
                    gp_sig_types.append((sig_type, 7))

                s_size = byte_size * 8

                # there is no channel dependency
                gp_dep.append(None)

                # add channel block
                kwargs = {
                    "channel_type": v4c.CHANNEL_TYPE_VALUE,
                    "bit_count": s_size,
                    "byte_offset": offset,
                    "bit_offset": 0,
                    "data_type": s_type,
                    "flags": 0,
                }
                if invalidation_bytes_nr and signal.invalidation_bits is not None:
                    if (origin := signal.invalidation_bits.origin) == InvalidationArray.ORIGIN_UNKNOWN:
                        inval_bits[origin].append(signal.invalidation_bits)
                    else:
                        inval_bits[origin] = signal.invalidation_bits
                    kwargs["flags"] = v4c.FLAG_CN_INVALIDATION_PRESENT
                    kwargs["pos_invalidation_bit"] = origin

                ch = Channel(**kwargs)
                ch.name = name
                ch.unit = signal.unit
                ch.comment = signal.comment
                ch.display_names = signal.display_names
                ch.dtype_fmt = s_dtype

                # source for channel
                source = signal.source
                if source:
                    if source in si_map:
                        ch.source = si_map[source]
                    else:
                        new_source = SourceInformation(source_type=source.source_type, bus_type=source.bus_type)
                        new_source.name = source.name
                        new_source.path = source.path
                        new_source.comment = source.comment

                        si_map[source] = new_source

                        ch.source = new_source

                gp_channels.append(ch)

                offset += byte_size

                entry = (dg_cntr, ch_cntr)
                self.channels_db.add(name, entry)
                for _name in ch.display_names:
                    self.channels_db.add(_name, entry)

                gp_sdata.append(None)

                ch_cntr += 1

            elif sig_type == v4c.SIGNAL_TYPE_STRUCTURE_COMPOSITION:
                (
                    offset,
                    dg_cntr,
                    ch_cntr,
                    struct_self,
                    new_fields,
                ) = self._append_structure_composition(
                    gp,
                    signal,
                    offset,
                    dg_cntr,
                    ch_cntr,
                    defined_texts,
                    invalidation_bytes_nr,
                    inval_bits,
                )
                fields.extend(new_fields)
                gp_sig_types.append((sig_type, signal.samples.dtype.itemsize))

            elif sig_type == v4c.SIGNAL_TYPE_ARRAY:
                # here we have channel arrays or mdf v3 channel dependencies
                samples = signal.samples[names[0]]
                shape = samples.shape[1:]

                if len(names) > 1 or len(shape) > 1:
                    # add channel dependency block for composed parent channel
                    dims_nr = len(shape)
                    names_nr = len(names)

                    if names_nr == 0:
                        kwargs = {
                            "dims": dims_nr,
                            "ca_type": v4c.CA_TYPE_LOOKUP,
                            "flags": v4c.FLAG_CA_FIXED_AXIS,
                            "byte_offset_base": samples.dtype.itemsize,
                        }
                        for i in range(dims_nr):
                            kwargs[f"dim_size_{i}"] = shape[i]

                    elif len(names) == 1:
                        kwargs = {
                            "dims": dims_nr,
                            "ca_type": v4c.CA_TYPE_ARRAY,
                            "flags": 0,
                            "byte_offset_base": samples.dtype.itemsize,
                        }
                        for i in range(dims_nr):
                            kwargs[f"dim_size_{i}"] = shape[i]

                    else:
                        kwargs = {
                            "dims": dims_nr,
                            "ca_type": v4c.CA_TYPE_LOOKUP,
                            "flags": v4c.FLAG_CA_AXIS,
                            "byte_offset_base": samples.dtype.itemsize,
                        }
                        for i in range(dims_nr):
                            kwargs[f"dim_size_{i}"] = shape[i]

                    parent_dep = ChannelArrayBlock(**kwargs)
                    gp_dep.append([parent_dep])

                else:
                    # add channel dependency block for composed parent channel
                    kwargs = {
                        "dims": 1,
                        "ca_type": v4c.CA_TYPE_ARRAY,
                        "flags": 0,
                        "byte_offset_base": samples.dtype.itemsize,
                        "dim_size_0": shape[0],
                    }
                    parent_dep = ChannelArrayBlock(**kwargs)
                    gp_dep.append([parent_dep])

                # first we add the structure channel
                s_type, s_size = fmt_to_datatype_v4(samples.dtype, samples.shape, True)

                # add channel block
                kwargs = {
                    "channel_type": v4c.CHANNEL_TYPE_VALUE,
                    "bit_count": s_size,
                    "byte_offset": offset,
                    "bit_offset": 0,
                    "data_type": s_type,
                    "flags": 0,
                }

                if invalidation_bytes_nr and signal.invalidation_bits is not None:
                    if (origin := signal.invalidation_bits.origin) == InvalidationArray.ORIGIN_UNKNOWN:
                        inval_bits[origin].append(signal.invalidation_bits)
                    else:
                        inval_bits[origin] = signal.invalidation_bits
                    kwargs["flags"] = v4c.FLAG_CN_INVALIDATION_PRESENT
                    kwargs["pos_invalidation_bit"] = origin

                ch = Channel(**kwargs)
                ch.name = name
                ch.unit = signal.unit
                ch.comment = signal.comment
                ch.display_names = signal.display_names
                ch.dtype_fmt = samples.dtype

                record.append(
                    (
                        samples.dtype,
                        samples.dtype.itemsize,
                        offset,
                        0,
                    )
                )

                # source for channel
                source = signal.source
                if source:
                    if source in si_map:
                        ch.source = si_map[source]
                    else:
                        new_source = SourceInformation(source_type=source.source_type, bus_type=source.bus_type)
                        new_source.name = source.name
                        new_source.path = source.path
                        new_source.comment = source.comment

                        si_map[source] = new_source

                        ch.source = new_source

                gp_channels.append(ch)

                size = s_size // 8
                for dim in shape:
                    size *= dim
                offset += size

                if not samples.flags["C_CONTIGUOUS"]:
                    samples = np.ascontiguousarray(samples)
                fields.append((samples, size))
                gp_sig_types.append((sig_type, size))

                gp_sdata.append(None)
                entry = (dg_cntr, ch_cntr)
                self.channels_db.add(name, entry)
                for _name in ch.display_names:
                    self.channels_db.add(_name, entry)

                ch_cntr += 1

                for name in names[1:]:
                    samples = signal.samples[name]
                    shape = samples.shape[1:]

                    # add channel dependency block
                    kwargs = {
                        "dims": 1,
                        "ca_type": v4c.CA_TYPE_SCALE_AXIS,
                        "flags": 0,
                        "byte_offset_base": samples.dtype.itemsize,
                        "dim_size_0": shape[0],
                    }
                    dep = ChannelArrayBlock(**kwargs)
                    gp_dep.append([dep])

                    # add components channel
                    s_type, s_size = fmt_to_datatype_v4(samples.dtype, ())
                    byte_size = s_size // 8 or 1
                    kwargs = {
                        "channel_type": v4c.CHANNEL_TYPE_VALUE,
                        "bit_count": s_size,
                        "byte_offset": offset,
                        "bit_offset": 0,
                        "data_type": s_type,
                        "flags": 0,
                    }

                    if invalidation_bytes_nr and signal.invalidation_bits is not None:
                        if (origin := signal.invalidation_bits.origin) == InvalidationArray.ORIGIN_UNKNOWN:
                            inval_bits[origin].append(signal.invalidation_bits)
                        else:
                            inval_bits[origin] = signal.invalidation_bits
                        kwargs["flags"] = v4c.FLAG_CN_INVALIDATION_PRESENT
                        kwargs["pos_invalidation_bit"] = origin

                    ch = Channel(**kwargs)
                    ch.name = name
                    ch.unit = signal.unit
                    ch.comment = signal.comment
                    ch.display_names = signal.display_names
                    ch.dtype_fmt = samples.dtype

                    record.append(
                        (
                            samples.dtype,
                            samples.dtype.itemsize,
                            offset,
                            0,
                        )
                    )

                    gp_channels.append(ch)

                    entry = dg_cntr, ch_cntr
                    parent_dep.axis_channels.append(entry)
                    for dim in shape:
                        byte_size *= dim
                    offset += byte_size

                    if not samples.flags["C_CONTIGUOUS"]:
                        samples = np.ascontiguousarray(samples)

                    fields.append((samples, byte_size))

                    gp_sdata.append(None)
                    self.channels_db.add(name, entry)

                    ch_cntr += 1

            else:
                encoding = signal.encoding
                samples = signal.samples
                sig_dtype = samples.dtype

                if encoding == "utf-8":
                    data_type = v4c.DATA_TYPE_STRING_UTF_8
                elif encoding == "latin-1":
                    data_type = v4c.DATA_TYPE_STRING_LATIN_1
                elif encoding == "utf-16-be":
                    data_type = v4c.DATA_TYPE_STRING_UTF_16_BE
                elif encoding == "utf-16-le":
                    data_type = v4c.DATA_TYPE_STRING_UTF_16_LE
                else:
                    raise MdfException(f'wrong encoding "{encoding}" for string signal')

                if self.compact_vlsd:
                    data = []
                    offsets = []
                    off = 0
                    if encoding == "utf-16-le":
                        for elem in samples:
                            offsets.append(off)
                            size = len(elem)
                            if size % 2:
                                size += 1
                                elem = elem + b"\0"
                            data.append(UINT32_p(size))
                            data.append(elem)
                            off += size + 4
                    else:
                        for elem in samples:
                            offsets.append(off)
                            size = len(elem)
                            data.append(UINT32_p(size))
                            data.append(elem)
                            off += size + 4

                    data_size = off
                    offsets = array(offsets, dtype=uint64)
                    if data_size:
                        data_addr = tell()
                        info = SignalDataBlockInfo(
                            address=data_addr,
                            compressed_size=data_size,
                            original_size=data_size,
                            location=v4c.LOCATION_TEMPORARY_FILE,
                        )
                        gp_sdata.append(
                            (
                                [info],
                                iter(EMPTY_TUPLE),
                            )
                        )
                        file.seek(0, 2)
                        file.write(b"".join(data))
                    else:
                        data_addr = 0
                        gp_sdata.append(
                            (
                                [],
                                iter(EMPTY_TUPLE),
                            )
                        )
                else:
                    offsets = arange(len(samples), dtype=uint64) * (signal.samples.itemsize + 4)

                    values = [
                        full(len(samples), samples.itemsize, dtype=uint32),
                        samples,
                    ]

                    types_ = [("o", uint32), ("s", sig_dtype)]

                    data = np.rec.fromarrays(values, dtype=types_)

                    data_size = len(data) * data.itemsize
                    if data_size:
                        data_addr = tell()
                        info = SignalDataBlockInfo(
                            address=data_addr,
                            compressed_size=data_size,
                            original_size=data_size,
                            location=v4c.LOCATION_TEMPORARY_FILE,
                        )
                        gp_sdata.append(
                            (
                                [info],
                                iter(EMPTY_TUPLE),
                            )
                        )
                        data.tofile(file)
                    else:
                        data_addr = 0
                        gp_sdata.append(
                            (
                                [],
                                iter(EMPTY_TUPLE),
                            )
                        )

                # compute additional byte offset for large records size
                byte_size = 8
                gp_sig_types.append((sig_type, 8))
                kwargs = {
                    "channel_type": v4c.CHANNEL_TYPE_VLSD,
                    "bit_count": 64,
                    "byte_offset": offset,
                    "bit_offset": 0,
                    "data_type": data_type,
                    "data_block_addr": data_addr,
                    "flags": 0,
                }

                if invalidation_bytes_nr:
                    if signal.invalidation_bits is not None:
                        if (origin := signal.invalidation_bits.origin) == InvalidationArray.ORIGIN_UNKNOWN:
                            inval_bits[origin].append(signal.invalidation_bits)
                        else:
                            inval_bits[origin] = signal.invalidation_bits
                        kwargs["flags"] = v4c.FLAG_CN_INVALIDATION_PRESENT
                        kwargs["pos_invalidation_bit"] = origin

                ch = Channel(**kwargs)
                ch.name = name
                ch.unit = signal.unit
                ch.comment = signal.comment
                ch.display_names = signal.display_names
                ch.dtype_fmt = dtype("<u8")

                # conversions for channel
                conversion = conversion_transfer(signal.conversion, version=4)
                if signal.raw:
                    ch.conversion = conversion

                # source for channel
                source = signal.source
                if source:
                    if source in si_map:
                        ch.source = si_map[source]
                    else:
                        new_source = SourceInformation(source_type=source.source_type, bus_type=source.bus_type)
                        new_source.name = source.name
                        new_source.path = source.path
                        new_source.comment = source.comment

                        si_map[source] = new_source

                        ch.source = new_source

                gp_channels.append(ch)

                record.append(
                    (
                        uint64,
                        8,
                        offset,
                        0,
                    )
                )

                offset += byte_size

                entry = (dg_cntr, ch_cntr)
                self.channels_db.add(name, entry)
                for _name in ch.display_names:
                    self.channels_db.add(_name, entry)

                if not offsets.flags["C_CONTIGUOUS"]:
                    offsets = np.ascontiguousarray(offsets)

                fields.append((offsets, 8))

                ch_cntr += 1

                # simple channels don't have channel dependencies
                gp_dep.append(None)

        if invalidation_bytes_nr:
            unknown_origin = inval_bits.pop(InvalidationArray.ORIGIN_UNKNOWN)

            _pos_map = {key: idx for idx, key in enumerate(inval_bits)}

            _unknown_pos_map = deque(list(range(len(inval_bits), len(inval_bits) + len(unknown_origin))))

            inval_bits = list(inval_bits.values()) + unknown_origin
            invalidation_bytes_nr = len(inval_bits)

            for _ in range(8 - invalidation_bytes_nr % 8):
                inval_bits.append(zeros(cycles_nr, dtype=bool))

            inval_bits.reverse()
            invalidation_bytes_nr = len(inval_bits) // 8

            gp.channel_group.invalidation_bytes_nr = invalidation_bytes_nr

            inval_bits = np.fliplr(np.packbits(array(inval_bits).T).reshape((cycles_nr, invalidation_bytes_nr))).ravel()

            if self.version < "4.20":
                fields.append((inval_bits, invalidation_bytes_nr))

            for ch in gp.channels:
                if ch.flags & v4c.FLAG_CN_INVALIDATION_PRESENT:
                    if (origin := ch.pos_invalidation_bit) == InvalidationArray.ORIGIN_UNKNOWN:
                        ch.pos_invalidation_bit = _unknown_pos_map.popleft()
                    else:
                        ch.pos_invalidation_bit = _pos_map[origin]

        gp.channel_group.cycles_nr = cycles_nr
        gp.channel_group.samples_byte_nr = offset

        virtual_group = VirtualChannelGroup()
        self.virtual_groups[dg_cntr] = virtual_group
        self.virtual_groups_map[dg_cntr] = dg_cntr
        virtual_group.groups.append(dg_cntr)
        virtual_group.record_size = offset + invalidation_bytes_nr
        virtual_group.cycles_nr = cycles_nr

        # data group
        gp.data_group = DataGroup()

        gp.sorted = True

        samples = data_block_from_arrays(fields, cycles_nr, THREAD_COUNT)
        size = len(samples)
        samples = memoryview(samples)

        del fields

        record_size = offset + invalidation_bytes_nr

        if size:
            if self.version < "4.20":
                block_size = 32 * 1024 * 1024 // record_size * record_size

                count = ceil(size / block_size)

                for i in range(count):
                    data_ = samples[i * block_size : (i + 1) * block_size]
                    raw_size = len(data_)
                    data_ = lz_compress(data_, store_size=True)

                    size = len(data_)
                    data_address = self._tempfile.tell()
                    self._tempfile.write(data_)

                    gp.data_blocks.append(
                        DataBlockInfo(
                            address=data_address,
                            block_type=v4c.DZ_BLOCK_LZ,
                            original_size=raw_size,
                            compressed_size=size,
                            param=0,
                        )
                    )

            else:
                gp.uses_ld = True
                data_address = tell()

                data = samples
                raw_size = len(data)
                data = lz_compress(data, store_size=True)

                size = len(data)
                self._tempfile.write(data)

                gp.data_blocks.append(
                    DataBlockInfo(
                        address=data_address,
                        block_type=v4c.DZ_BLOCK_LZ,
                        original_size=raw_size,
                        compressed_size=size,
                        param=0,
                    )
                )

                if inval_bits is not None:
                    addr = tell()
                    data = inval_bits.tobytes()
                    raw_size = len(data)
                    data = lz_compress(data, store_size=True)
                    size = len(data)
                    self._tempfile.write(data)

                    gp.data_blocks[-1].invalidation_block(
                        InvalidationBlockInfo(
                            address=addr,
                            block_type=v4c.DZ_BLOCK_LZ,
                            original_size=raw_size,
                            compressed_size=size,
                            param=None,
                        )
                    )

        gp.data_location = v4c.LOCATION_TEMPORARY_FILE

        return dg_cntr

    def _append_column_oriented(
        self,
        signals: list[Signal],
        acq_name: str | None = None,
        acq_source: Source | None = None,
        comment: str | None = None,
    ) -> int:
        defined_texts = {}
        si_map = self._si_map

        # setup all blocks related to the time master channel

        file = self._tempfile
        tell = file.tell
        seek = file.seek
        write = file.write

        seek(0, 2)

        dg_cntr = initial_dg_cntr = len(self.groups)

        # add the master group

        gp = Group(None)
        gp.signal_data = gp_sdata = []
        gp.channels = gp_channels = []
        gp.channel_dependencies = gp_dep = []
        gp.signal_types = gp_sig_types = []
        gp.uses_ld = True
        gp.data_group = DataGroup()
        gp.sorted = True
        gp.record = record = []

        samples = signals[0].timestamps

        cycles_nr = len(samples)

        # channel group
        kwargs = {"cycles_nr": cycles_nr, "samples_byte_nr": 0}
        gp.channel_group = remote_master_channel_group = ChannelGroup(**kwargs)
        gp.channel_group.acq_name = acq_name
        gp.channel_group.acq_source = acq_source
        gp.channel_group.comment = comment

        self.groups.append(gp)

        ch_cntr = 0
        types = []
        ch_cntr = 0
        offset = 0

        prepare_record = True
        source_block = None

        master_metadata = signals[0].master_metadata
        if master_metadata:
            time_name, sync_type = master_metadata
            if sync_type in (0, 1):
                time_unit = "s"
            elif sync_type == 2:
                time_unit = "deg"
            elif sync_type == 3:
                time_unit = "m"
            elif sync_type == 4:
                time_unit = "index"
        else:
            time_name, sync_type = "time", v4c.SYNC_TYPE_TIME
            time_unit = "s"

        gp.channel_group.acq_source = source_block
        # time channel
        t_type, t_size = fmt_to_datatype_v4(samples.dtype, samples.shape)
        kwargs = {
            "channel_type": v4c.CHANNEL_TYPE_MASTER,
            "data_type": t_type,
            "sync_type": sync_type,
            "byte_offset": 0,
            "bit_offset": 0,
            "bit_count": t_size,
        }

        ch = Channel(**kwargs)
        ch.unit = time_unit
        ch.name = time_name
        ch.source = source_block
        ch.dtype_fmt = samples.dtype
        name = time_name

        gp_channels.append(ch)

        gp_sdata.append(None)
        self.channels_db.add(name, (dg_cntr, ch_cntr))
        self.masters_db[dg_cntr] = 0

        record.append(
            (
                samples.dtype,
                samples.dtype.itemsize,
                offset,
                0,
            )
        )

        # time channel doesn't have channel dependencies
        gp_dep.append(None)

        types.append((name, samples.dtype))

        offset += t_size // 8
        ch_cntr += 1

        gp_sig_types.append(0)

        gp.channel_group.samples_byte_nr = offset

        # data group
        gp.data_group = DataGroup()

        # data block
        types = dtype(types)

        gp.sorted = True

        size = cycles_nr * samples.itemsize

        cg_master_index = dg_cntr

        virtual_group = VirtualChannelGroup()
        self.virtual_groups[cg_master_index] = virtual_group
        self.virtual_groups_map[dg_cntr] = dg_cntr
        virtual_group.groups.append(dg_cntr)
        virtual_group.record_size = offset
        virtual_group.cycles_nr = cycles_nr

        dg_cntr += 1

        if size:
            data_address = tell()
            gp.data_location = v4c.LOCATION_TEMPORARY_FILE
            write(samples.tobytes())

            chunk = self._write_fragment_size // samples.itemsize
            chunk *= samples.itemsize

            while size:
                if size > chunk:
                    gp.data_blocks.append(
                        DataBlockInfo(
                            address=data_address,
                            block_type=v4c.DT_BLOCK,
                            original_size=chunk,
                            compressed_size=chunk,
                            param=0,
                        )
                    )
                    data_address += chunk
                    size -= chunk
                else:
                    gp.data_blocks.append(
                        DataBlockInfo(
                            address=data_address,
                            block_type=v4c.DT_BLOCK,
                            original_size=size,
                            compressed_size=size,
                            param=0,
                        )
                    )
                    size = 0
        else:
            gp.data_location = v4c.LOCATION_TEMPORARY_FILE

        for signal in signals:
            gp = Group(None)
            gp.signal_data = gp_sdata = []
            gp.channels = gp_channels = []
            gp.channel_dependencies = gp_dep = []
            gp.signal_types = gp_sig_types = []
            gp.data_group = DataGroup()
            gp.sorted = True
            gp.uses_ld = True
            gp.record = record = []

            # channel group
            kwargs = {
                "cycles_nr": cycles_nr,
                "samples_byte_nr": 0,
                "flags": v4c.FLAG_CG_REMOTE_MASTER,
            }
            gp.channel_group = ChannelGroup(**kwargs)
            gp.channel_group.acq_name = acq_name
            gp.channel_group.acq_source = acq_source
            gp.channel_group.comment = remote_master_channel_group.comment
            gp.channel_group.cg_master_index = cg_master_index

            self.groups.append(gp)

            types = []
            ch_cntr = 0
            offset = 0
            field_names = UniqueDB()

            sig = signal
            samples = sig.samples
            sig_dtype = samples.dtype
            sig_shape = samples.shape
            names = sig_dtype.names
            name = signal.name

            if names is None:
                sig_type = v4c.SIGNAL_TYPE_SCALAR
                if sig_dtype.kind in "SV":
                    sig_type = v4c.SIGNAL_TYPE_STRING
            else:
                if names in (v4c.CANOPEN_TIME_FIELDS, v4c.CANOPEN_DATE_FIELDS):
                    sig_type = v4c.SIGNAL_TYPE_CANOPEN
                elif names[0] != sig.name:
                    sig_type = v4c.SIGNAL_TYPE_STRUCTURE_COMPOSITION
                else:
                    sig_type = v4c.SIGNAL_TYPE_ARRAY

            gp_sig_types.append(sig_type)

            # first add the signals in the simple signal list
            if sig_type == v4c.SIGNAL_TYPE_SCALAR:
                # compute additional byte offset for large records size
                s_type, s_size = fmt_to_datatype_v4(sig_dtype, sig_shape)

                byte_size = s_size // 8 or 1

                if sig_dtype.kind == "u" and signal.bit_count <= 4:
                    s_size = signal.bit_count

                if signal.flags & signal.Flags.stream_sync:
                    channel_type = v4c.CHANNEL_TYPE_SYNC
                    if signal.attachment:
                        at_data, at_name, hash_sum = signal.attachment
                        attachment_addr = self.attach(at_data, at_name, hash_sum, mime="video/avi", embedded=False)
                        data_block_addr = attachment_addr
                    else:
                        data_block_addr = 0

                    sync_type = v4c.SYNC_TYPE_TIME
                else:
                    channel_type = v4c.CHANNEL_TYPE_VALUE
                    data_block_addr = 0
                    sync_type = v4c.SYNC_TYPE_NONE

                kwargs = {
                    "channel_type": channel_type,
                    "sync_type": sync_type,
                    "bit_count": s_size,
                    "byte_offset": offset,
                    "bit_offset": 0,
                    "data_type": s_type,
                    "data_block_addr": data_block_addr,
                    "flags": 0,
                }

                if signal.invalidation_bits is not None:
                    invalidation_bits = signal.invalidation_bits
                    kwargs["flags"] = v4c.FLAG_CN_INVALIDATION_PRESENT
                    kwargs["pos_invalidation_bit"] = 0
                else:
                    invalidation_bits = None

                ch = Channel(**kwargs)
                ch.name = name
                ch.unit = signal.unit
                ch.comment = signal.comment
                ch.display_names = signal.display_names

                # conversions for channel
                if signal.raw:
                    ch.conversion = conversion_transfer(signal.conversion, version=4)

                # source for channel
                source = signal.source
                if source:
                    if source in si_map:
                        ch.source = si_map[source]
                    else:
                        new_source = SourceInformation(source_type=source.source_type, bus_type=source.bus_type)
                        new_source.name = source.name
                        new_source.path = source.path
                        new_source.comment = source.comment

                        si_map[source] = new_source

                        ch.source = new_source

                gp_channels.append(ch)

                gp_sdata.append(None)
                entry = (dg_cntr, ch_cntr)
                self.channels_db.add(name, entry)
                for _name in ch.display_names:
                    self.channels_db.add(_name, entry)

                _shape = sig_shape[1:]
                types.append((name, sig_dtype, _shape))
                gp.single_channel_dtype = ch.dtype_fmt = dtype((sig_dtype, _shape))

                record.append(
                    (
                        ch.dtype_fmt,
                        ch.dtype_fmt.itemsize,
                        0,
                        0,
                    )
                )

                offset = byte_size

                # simple channels don't have channel dependencies
                gp_dep.append(None)

            elif sig_type == v4c.SIGNAL_TYPE_CANOPEN:
                if names == v4c.CANOPEN_TIME_FIELDS:
                    record.append(
                        (
                            dtype("V6"),
                            6,
                            0,
                            0,
                        )
                    )

                    types.append((name, "V6"))
                    gp.single_channel_dtype = dtype("V6")
                    byte_size = 6
                    s_type = v4c.DATA_TYPE_CANOPEN_TIME

                else:
                    record.append(
                        (
                            dtype("V7"),
                            7,
                            0,
                            0,
                        )
                    )
                    vals = []
                    for field in ("ms", "min", "hour", "day", "month", "year"):
                        if field == "hour":
                            vals.append(signal.samples[field] + (signal.samples["summer_time"] << 7))
                        elif field == "day":
                            vals.append(signal.samples[field] + (signal.samples["day_of_week"] << 4))
                        else:
                            vals.append(signal.samples[field])
                    samples = np.rec.fromarrays(vals)

                    types.append((name, "V7"))
                    gp.single_channel_dtype = dtype("V7")
                    byte_size = 7
                    s_type = v4c.DATA_TYPE_CANOPEN_DATE

                s_size = byte_size * 8

                # there is no channel dependency
                gp_dep.append(None)

                # add channel block
                kwargs = {
                    "channel_type": v4c.CHANNEL_TYPE_VALUE,
                    "bit_count": s_size,
                    "byte_offset": offset,
                    "bit_offset": 0,
                    "data_type": s_type,
                    "flags": 0,
                }
                if signal.invalidation_bits is not None:
                    invalidation_bits = signal.invalidation_bits
                    kwargs["flags"] = v4c.FLAG_CN_INVALIDATION_PRESENT
                    kwargs["pos_invalidation_bit"] = 0
                else:
                    invalidation_bits = None

                ch = Channel(**kwargs)
                ch.name = name
                ch.unit = signal.unit
                ch.comment = signal.comment
                ch.display_names = signal.display_names
                ch.dtype_fmt = gp.single_channel_dtype

                # source for channel
                source = signal.source
                if source:
                    if source in si_map:
                        ch.source = si_map[source]
                    else:
                        new_source = SourceInformation(source_type=source.source_type, bus_type=source.bus_type)
                        new_source.name = source.name
                        new_source.path = source.path
                        new_source.comment = source.comment

                        si_map[source] = new_source

                        ch.source = new_source

                gp_channels.append(ch)

                offset = byte_size

                entry = (dg_cntr, ch_cntr)
                self.channels_db.add(name, entry)
                for _name in ch.display_names:
                    self.channels_db.add(_name, entry)

                gp_sdata.append(None)

            elif sig_type == v4c.SIGNAL_TYPE_STRUCTURE_COMPOSITION:
                (
                    offset,
                    dg_cntr,
                    ch_cntr,
                    struct_self,
                    new_fields,
                    new_types,
                ) = self._append_structure_composition_column_oriented(
                    gp,
                    signal,
                    field_names,
                    offset,
                    dg_cntr,
                    ch_cntr,
                    defined_texts,
                )

                if signal.invalidation_bits is not None:
                    invalidation_bits = signal.invalidation_bits
                else:
                    invalidation_bits = None

                gp["signal_types"] = dtype(new_types)
                offset = gp["signal_types"].itemsize

                samples = signal.samples

            elif sig_type == v4c.SIGNAL_TYPE_ARRAY:
                fields = []
                # here we have channel arrays or mdf v3 channel dependencies
                samples = signal.samples[names[0]]
                shape = samples.shape[1:]

                if len(names) > 1 or len(shape) > 1:
                    # add channel dependency block for composed parent channel
                    dims_nr = len(shape)
                    names_nr = len(names)

                    if names_nr == 0:
                        kwargs = {
                            "dims": dims_nr,
                            "ca_type": v4c.CA_TYPE_LOOKUP,
                            "flags": v4c.FLAG_CA_FIXED_AXIS,
                            "byte_offset_base": samples.dtype.itemsize,
                        }
                        for i in range(dims_nr):
                            kwargs[f"dim_size_{i}"] = shape[i]

                    elif len(names) == 1:
                        kwargs = {
                            "dims": dims_nr,
                            "ca_type": v4c.CA_TYPE_ARRAY,
                            "flags": 0,
                            "byte_offset_base": samples.dtype.itemsize,
                        }
                        for i in range(dims_nr):
                            kwargs[f"dim_size_{i}"] = shape[i]

                    else:
                        kwargs = {
                            "dims": dims_nr,
                            "ca_type": v4c.CA_TYPE_LOOKUP,
                            "flags": v4c.FLAG_CA_AXIS,
                            "byte_offset_base": samples.dtype.itemsize,
                        }
                        for i in range(dims_nr):
                            kwargs[f"dim_size_{i}"] = shape[i]

                    parent_dep = ChannelArrayBlock(**kwargs)
                    gp_dep.append([parent_dep])

                else:
                    # add channel dependency block for composed parent channel
                    kwargs = {
                        "dims": 1,
                        "ca_type": v4c.CA_TYPE_SCALE_AXIS,
                        "flags": 0,
                        "byte_offset_base": samples.dtype.itemsize,
                        "dim_size_0": shape[0],
                    }
                    parent_dep = ChannelArrayBlock(**kwargs)
                    gp_dep.append([parent_dep])

                field_name = field_names.get_unique_name(name)

                if not samples.flags["C_CONTIGUOUS"]:
                    samples = np.ascontiguousarray(samples)

                fields.append(samples)
                dtype_pair = field_name, samples.dtype, shape
                types.append(dtype_pair)

                record.append(
                    (
                        samples.dtype,
                        samples.dtype.itemsize,
                        offset,
                        0,
                    )
                )

                # first we add the structure channel
                s_type, s_size = fmt_to_datatype_v4(samples.dtype, samples.shape, True)

                # add channel block
                kwargs = {
                    "channel_type": v4c.CHANNEL_TYPE_VALUE,
                    "bit_count": s_size,
                    "byte_offset": offset,
                    "bit_offset": 0,
                    "data_type": s_type,
                    "flags": 0,
                }

                if signal.invalidation_bits is not None:
                    invalidation_bits = signal.invalidation_bits
                    kwargs["flags"] = v4c.FLAG_CN_INVALIDATION_PRESENT
                    kwargs["pos_invalidation_bit"] = 0
                else:
                    invalidation_bits = None

                ch = Channel(**kwargs)
                ch.name = name
                ch.unit = signal.unit
                ch.comment = signal.comment
                ch.display_names = signal.display_names
                ch.dtype_fmt = samples.dtype

                # source for channel
                source = signal.source
                if source:
                    if source in si_map:
                        ch.source = si_map[source]
                    else:
                        new_source = SourceInformation(source_type=source.source_type, bus_type=source.bus_type)
                        new_source.name = source.name
                        new_source.path = source.path
                        new_source.comment = source.comment

                        si_map[source] = new_source

                        ch.source = new_source

                gp_channels.append(ch)

                size = s_size // 8
                for dim in shape:
                    size *= dim
                offset += size

                gp_sdata.append(None)
                entry = (dg_cntr, ch_cntr)
                self.channels_db.add(name, entry)
                for _name in ch.display_names:
                    self.channels_db.add(_name, entry)

                ch_cntr += 1

                for name in names[1:]:
                    field_name = field_names.get_unique_name(name)

                    samples = signal.samples[name]
                    shape = samples.shape[1:]

                    if not samples.flags["C_CONTIGUOUS"]:
                        samples = np.ascontiguousarray(samples)
                    fields.append(samples)
                    types.append((field_name, samples.dtype, shape))

                    record.append(
                        (
                            samples.dtype,
                            samples.dtype.itemsize,
                            offset,
                            0,
                        )
                    )

                    # add channel dependency block
                    kwargs = {
                        "dims": 1,
                        "ca_type": v4c.CA_TYPE_SCALE_AXIS,
                        "flags": 0,
                        "byte_offset_base": samples.dtype.itemsize,
                        "dim_size_0": shape[0],
                    }
                    dep = ChannelArrayBlock(**kwargs)
                    gp_dep.append([dep])

                    # add components channel
                    s_type, s_size = fmt_to_datatype_v4(samples.dtype, ())
                    byte_size = s_size // 8 or 1
                    kwargs = {
                        "channel_type": v4c.CHANNEL_TYPE_VALUE,
                        "bit_count": s_size,
                        "byte_offset": offset,
                        "bit_offset": 0,
                        "data_type": s_type,
                        "flags": 0,
                    }

                    if signal.invalidation_bits is not None:
                        invalidation_bits = signal.invalidation_bits
                        kwargs["flags"] = v4c.FLAG_CN_INVALIDATION_PRESENT
                        kwargs["pos_invalidation_bit"] = 0
                    else:
                        invalidation_bits = None

                    ch = Channel(**kwargs)
                    ch.name = name
                    ch.unit = signal.unit
                    ch.comment = signal.comment
                    ch.display_names = signal.display_names
                    ch.dtype_fmt = samples.dtype

                    gp_channels.append(ch)

                    entry = dg_cntr, ch_cntr
                    parent_dep.axis_channels.append(entry)
                    for dim in shape:
                        byte_size *= dim
                    offset += byte_size

                    gp_sdata.append(None)
                    self.channels_db.add(name, entry)

                    ch_cntr += 1

                gp["signal_types"] = dtype(types)

                samples = signal.samples

            else:
                encoding = signal.encoding
                samples = signal.samples
                sig_dtype = samples.dtype

                if encoding == "utf-8":
                    data_type = v4c.DATA_TYPE_STRING_UTF_8
                elif encoding == "latin-1":
                    data_type = v4c.DATA_TYPE_STRING_LATIN_1
                elif encoding == "utf-16-be":
                    data_type = v4c.DATA_TYPE_STRING_UTF_16_BE
                elif encoding == "utf-16-le":
                    data_type = v4c.DATA_TYPE_STRING_UTF_16_LE
                else:
                    raise MdfException(f'wrong encoding "{encoding}" for string signal')

                offsets = arange(len(samples), dtype=uint64) * (signal.samples.itemsize + 4)

                values = [full(len(samples), samples.itemsize, dtype=uint32), samples]

                types_ = [("o", uint32), ("s", sig_dtype)]

                data = np.rec.fromarrays(values, dtype=types_)

                data_size = len(data) * data.itemsize
                if data_size:
                    data_addr = tell()
                    info = SignalDataBlockInfo(
                        address=data_addr,
                        compressed_size=data_size,
                        original_size=data_size,
                        location=v4c.LOCATION_TEMPORARY_FILE,
                    )
                    gp_sdata.append(
                        (
                            [info],
                            iter(EMPTY_TUPLE),
                        )
                    )
                    data.tofile(file)
                else:
                    data_addr = 0
                    gp_sdata.append(
                        (
                            [],
                            iter(EMPTY_TUPLE),
                        )
                    )

                # compute additional byte offset for large records size
                byte_size = 8
                kwargs = {
                    "channel_type": v4c.CHANNEL_TYPE_VLSD,
                    "bit_count": 64,
                    "byte_offset": offset,
                    "bit_offset": 0,
                    "data_type": data_type,
                    "data_block_addr": data_addr,
                    "flags": 0,
                }

                if signal.invalidation_bits is not None:
                    invalidation_bits = signal.invalidation_bits
                    kwargs["flags"] = v4c.FLAG_CN_INVALIDATION_PRESENT
                    kwargs["pos_invalidation_bit"] = 0
                else:
                    invalidation_bits = None

                ch = Channel(**kwargs)
                ch.name = name
                ch.unit = signal.unit
                ch.comment = signal.comment
                ch.display_names = signal.display_names

                # conversions for channel
                conversion = conversion_transfer(signal.conversion, version=4)
                if signal.raw:
                    ch.conversion = conversion

                # source for channel
                source = signal.source
                if source:
                    if source in si_map:
                        ch.source = si_map[source]
                    else:
                        new_source = SourceInformation(source_type=source.source_type, bus_type=source.bus_type)
                        new_source.name = source.name
                        new_source.path = source.path
                        new_source.comment = source.comment

                        si_map[source] = new_source

                        ch.source = new_source

                gp_channels.append(ch)

                record.append(
                    (
                        uint64,
                        8,
                        offset,
                        0,
                    )
                )

                offset = byte_size

                entry = (dg_cntr, ch_cntr)
                self.channels_db.add(name, entry)
                for _name in ch.display_names:
                    self.channels_db.add(_name, entry)

                types.append((name, uint64))
                gp.single_channel_dtype = ch.dtype_fmt = uint64

                samples = offsets

                # simple channels don't have channel dependencies
                gp_dep.append(None)

            gp.channel_group.samples_byte_nr = offset
            if invalidation_bits is not None:
                gp.channel_group.invalidation_bytes_nr = 1

            virtual_group.groups.append(dg_cntr)
            self.virtual_groups_map[dg_cntr] = cg_master_index

            virtual_group.record_size += offset
            if signal.invalidation_bits:
                virtual_group.record_size += 1

            dg_cntr += 1
            size = cycles_nr * samples.itemsize
            if size:
                data_address = tell()

                data = samples.tobytes()
                raw_size = len(data)
                data = lz_compress(data, store_size=True)

                size = len(data)
                write(data)

                gp.data_blocks.append(
                    DataBlockInfo(
                        address=data_address,
                        block_type=v4c.DZ_BLOCK_LZ,
                        original_size=raw_size,
                        compressed_size=size,
                        param=0,
                    )
                )

                if invalidation_bits is not None:
                    addr = tell()
                    data = invalidation_bits.tobytes()
                    raw_size = len(data)
                    data = lz_compress(data, store_size=True)
                    size = len(data)
                    write(data)

                    gp.data_blocks[-1].invalidation_block(
                        InvalidationBlockInfo(
                            address=addr,
                            block_type=v4c.DZ_BLOCK_LZ,
                            original_size=raw_size,
                            compressed_size=size,
                            param=None,
                        )
                    )

            gp.data_location = v4c.LOCATION_TEMPORARY_FILE

        return initial_dg_cntr

    def _append_dataframe(
        self,
        df: DataFrame,
        acq_name: str | None = None,
        acq_source: Source | None = None,
        comment: str | None = None,
        units: dict[str, str | bytes] | None = None,
    ) -> None:
        """
        Appends a new data group from a Pandas data frame.

        """
        units = units or {}

        if df.shape == (0, 0):
            return

        t = df.index
        index_name = df.index.name
        time_name = index_name or "time"
        sync_type = v4c.SYNC_TYPE_TIME
        time_unit = "s"

        dg_cntr = len(self.groups)

        gp = Group(None)
        gp.signal_data = gp_sdata = []
        gp.channels = gp_channels = []
        gp.channel_dependencies = gp_dep = []
        gp.signal_types = gp_sig_types = []
        gp.record = record = []

        cycles_nr = len(t)

        # channel group
        kwargs = {"cycles_nr": cycles_nr, "samples_byte_nr": 0}
        gp.channel_group = ChannelGroup(**kwargs)
        gp.channel_group.acq_name = acq_name
        gp.channel_group.acq_source = acq_source
        gp.channel_group.comment = comment

        self.groups.append(gp)

        fields = []
        types = []
        ch_cntr = 0
        offset = 0
        field_names = UniqueDB()

        # setup all blocks related to the time master channel

        file = self._tempfile
        tell = file.tell
        seek = file.seek

        seek(0, 2)

        virtual_group = VirtualChannelGroup()
        self.virtual_groups[dg_cntr] = virtual_group
        self.virtual_groups_map[dg_cntr] = dg_cntr
        virtual_group.groups.append(dg_cntr)
        virtual_group.cycles_nr = cycles_nr

        # time channel
        t_type, t_size = fmt_to_datatype_v4(t.dtype, t.shape)
        kwargs = {
            "channel_type": v4c.CHANNEL_TYPE_MASTER,
            "data_type": t_type,
            "sync_type": sync_type,
            "byte_offset": 0,
            "bit_offset": 0,
            "bit_count": t_size,
            "min_raw_value": t[0] if cycles_nr else 0,
            "max_raw_value": t[-1] if cycles_nr else 0,
            "lower_limit": t[0] if cycles_nr else 0,
            "upper_limit": t[-1] if cycles_nr else 0,
            "flags": v4c.FLAG_PHY_RANGE_OK | v4c.FLAG_VAL_RANGE_OK,
        }
        ch = Channel(**kwargs)
        ch.unit = time_unit
        ch.name = time_name
        ch.dtype_fmt = t.dtype
        name = time_name
        gp_channels.append(ch)

        gp_sdata.append(None)
        self.channels_db.add(name, (dg_cntr, ch_cntr))
        self.masters_db[dg_cntr] = 0

        record.append(
            (
                t.dtype,
                t.dtype.itemsize,
                offset,
                0,
            )
        )

        # time channel doesn't have channel dependencies
        gp_dep.append(None)

        fields.append(t)
        types.append((name, t.dtype))
        field_names.get_unique_name(name)

        offset += t_size // 8
        ch_cntr += 1

        gp_sig_types.append(0)

        for signal in df:
            if index_name == signal:
                continue

            sig = df[signal]
            name = signal

            sig_type = v4c.SIGNAL_TYPE_SCALAR
            if sig.dtype.kind in "SV":
                sig_type = v4c.SIGNAL_TYPE_STRING

            gp_sig_types.append(sig_type)

            # first add the signals in the simple signal list
            if sig_type == v4c.SIGNAL_TYPE_SCALAR:
                # compute additional byte offset for large records size
                if sig.dtype.kind == "O":
                    sig = encode(sig.values.astype(str), "utf-8")

                s_type, s_size = fmt_to_datatype_v4(sig.dtype, sig.shape)

                byte_size = s_size // 8 or 1

                channel_type = v4c.CHANNEL_TYPE_VALUE
                data_block_addr = 0
                sync_type = v4c.SYNC_TYPE_NONE

                kwargs = {
                    "channel_type": channel_type,
                    "sync_type": sync_type,
                    "bit_count": s_size,
                    "byte_offset": offset,
                    "bit_offset": 0,
                    "data_type": s_type,
                    "data_block_addr": data_block_addr,
                }

                ch = Channel(**kwargs)
                ch.name = name
                ch.unit = units.get(name, "")
                ch.dtype_fmt = dtype((sig.dtype, sig.shape[1:]))

                record.append(
                    (
                        ch.dtype_fmt,
                        ch.dtype_fmt.itemsize,
                        offset,
                        0,
                    )
                )

                gp_channels.append(ch)

                offset += byte_size

                gp_sdata.append(None)
                self.channels_db.add(name, (dg_cntr, ch_cntr))

                field_name = field_names.get_unique_name(name)

                fields.append(sig)
                types.append((field_name, sig.dtype, sig.shape[1:]))

                ch_cntr += 1

                # simple channels don't have channel dependencies
                gp_dep.append(None)

            elif sig_type == v4c.SIGNAL_TYPE_STRING:
                offsets = arange(len(sig), dtype=uint64) * (sig.dtype.itemsize + 4)

                values = [full(len(sig), sig.dtype.itemsize, dtype=uint32), sig.values]

                types_ = [("", uint32), ("", sig.dtype)]

                data = np.rec.fromarrays(values, dtype=types_)

                data_size = len(data) * data.itemsize
                if data_size:
                    data_addr = tell()
                    info = SignalDataBlockInfo(
                        address=data_addr,
                        compressed_size=data_size,
                        original_size=data_size,
                        location=v4c.LOCATION_TEMPORARY_FILE,
                    )
                    gp_sdata.append(
                        (
                            [info],
                            iter(EMPTY_TUPLE),
                        )
                    )
                    data.tofile(file)
                else:
                    data_addr = 0
                    gp_sdata.append(
                        (
                            [],
                            iter(EMPTY_TUPLE),
                        )
                    )

                # compute additional byte offset for large records size
                byte_size = 8
                kwargs = {
                    "channel_type": v4c.CHANNEL_TYPE_VLSD,
                    "bit_count": 64,
                    "byte_offset": offset,
                    "bit_offset": 0,
                    "data_type": v4c.DATA_TYPE_STRING_UTF_8,
                    "min_raw_value": 0,
                    "max_raw_value": 0,
                    "lower_limit": 0,
                    "upper_limit": 0,
                    "flags": 0,
                    "data_block_addr": data_addr,
                }

                ch = Channel(**kwargs)
                ch.name = name
                ch.unit = units.get(name, "")
                ch.dtype_fmt = dtype("<u8")

                gp_channels.append(ch)

                record.append(
                    (
                        uint64,
                        8,
                        offset,
                        0,
                    )
                )

                offset += byte_size

                self.channels_db.add(name, (dg_cntr, ch_cntr))

                field_name = field_names.get_unique_name(name)

                fields.append(offsets)
                types.append((field_name, uint64))

                ch_cntr += 1

                # simple channels don't have channel dependencies
                gp_dep.append(None)

        virtual_group.record_size = offset
        virtual_group.cycles_nr = cycles_nr

        gp.channel_group.cycles_nr = cycles_nr
        gp.channel_group.samples_byte_nr = offset

        # data group
        gp.data_group = DataGroup()

        # data block
        types = dtype(types)

        gp.sorted = True

        if df.shape[0]:
            samples = np.rec.fromarrays(fields, dtype=types)
        else:
            samples = array([])

        size = len(samples) * samples.itemsize
        if size:
            data_address = self._tempfile.tell()
            gp.data_location = v4c.LOCATION_TEMPORARY_FILE

            samples.tofile(self._tempfile)

            self._tempfile.write(samples.tobytes())

            gp.data_blocks.append(
                DataBlockInfo(
                    address=data_address,
                    block_type=v4c.DT_BLOCK,
                    original_size=size,
                    compressed_size=size,
                    param=0,
                )
            )
        else:
            gp.data_location = v4c.LOCATION_TEMPORARY_FILE

    def _append_structure_composition(
        self,
        grp: Group,
        signal: Signal,
        offset: int,
        dg_cntr: int,
        ch_cntr: int,
        defined_texts: dict[str, int],
        invalidation_bytes_nr: int,
        inval_bits: list[NDArray[Any]],
    ) -> tuple[
        int,
        int,
        int,
        tuple[int, int],
        list[NDArray[Any]],
        list[tuple[str, dtype[Any], tuple[int, ...]]],
    ]:
        si_map = self._si_map

        fields = []

        file = self._tempfile
        seek = file.seek
        seek(0, 2)

        gp = grp
        gp_sdata = gp.signal_data
        gp_channels = gp.channels
        gp_dep = gp.channel_dependencies
        record = gp.record

        name = signal.name
        names = signal.samples.dtype.names

        # first we add the structure channel

        if signal.attachment and signal.attachment[0]:
            at_data, at_name, hash_sum = signal.attachment
            if at_name is not None:
                suffix = Path(at_name).suffix.lower().strip(".")
            else:
                suffix = "dbc"
            if suffix == "a2l":
                mime = "application/A2L"
            else:
                mime = f"application/x-{suffix}"
            attachment_index = self.attach(at_data, at_name, hash_sum=hash_sum, mime=mime)
            attachment = attachment_index
        else:
            attachment = None

        # add channel block
        kwargs = {
            "channel_type": v4c.CHANNEL_TYPE_VALUE,
            "bit_count": signal.samples.dtype.itemsize * 8,
            "byte_offset": offset,
            "bit_offset": 0,
            "data_type": v4c.DATA_TYPE_BYTEARRAY,
            "precision": 0,
        }

        if attachment is not None:
            kwargs["attachment_addr"] = 0

        source_bus = signal.source and signal.source.source_type == v4c.SOURCE_BUS

        if source_bus:
            kwargs["flags"] = v4c.FLAG_CN_BUS_EVENT
            flags_ = v4c.FLAG_CN_BUS_EVENT
            grp.channel_group.flags |= v4c.FLAG_CG_BUS_EVENT | v4c.FLAG_CG_PLAIN_BUS_EVENT
        else:
            kwargs["flags"] = 0
            flags_ = 0

        if invalidation_bytes_nr and signal.invalidation_bits is not None:
            if (origin := signal.invalidation_bits.origin) == InvalidationArray.ORIGIN_UNKNOWN:
                inval_bits[origin].append(signal.invalidation_bits)
            else:
                inval_bits[origin] = signal.invalidation_bits
            kwargs["flags"] = v4c.FLAG_CN_INVALIDATION_PRESENT
            kwargs["pos_invalidation_bit"] = origin

        ch = Channel(**kwargs)
        ch.name = name
        ch.unit = signal.unit
        ch.comment = signal.comment
        ch.display_names = signal.display_names
        ch.attachment = attachment
        ch.dtype_fmt = signal.samples.dtype

        record.append((ch.dtype_fmt, ch.dtype_fmt.itemsize, offset, 0))

        if source_bus and grp.channel_group.acq_source is None:
            grp.channel_group.acq_source = SourceInformation.from_common_source(signal.source)

            if signal.source.bus_type == v4c.BUS_TYPE_CAN:
                grp.channel_group.path_separator = 46
                grp.channel_group.acq_name = "CAN"
            elif signal.source.bus_type == v4c.BUS_TYPE_FLEXRAY:
                grp.channel_group.path_separator = 46
                grp.channel_group.acq_name = "FLEXRAY"
            elif signal.source.bus_type == v4c.BUS_TYPE_ETHERNET:
                grp.channel_group.path_separator = 46
                grp.channel_group.acq_name = "ETHERNET"
            elif signal.source.bus_type == v4c.BUS_TYPE_K_LINE:
                grp.channel_group.path_separator = 46
                grp.channel_group.acq_name = "K_LINE"
            elif signal.source.bus_type == v4c.BUS_TYPE_MOST:
                grp.channel_group.path_separator = 46
                grp.channel_group.acq_name = "MOST"
            elif signal.source.bus_type == v4c.BUS_TYPE_LIN:
                grp.channel_group.path_separator = 46
                grp.channel_group.acq_name = "LIN"

        # source for channel
        source = signal.source
        if source:
            if source in si_map:
                ch.source = si_map[source]
            else:
                new_source = SourceInformation(source_type=source.source_type, bus_type=source.bus_type)
                new_source.name = source.name
                new_source.path = source.path
                new_source.comment = source.comment

                si_map[source] = new_source

                ch.source = new_source

        entry = dg_cntr, ch_cntr
        gp_channels.append(ch)
        struct_self = entry

        gp_sdata.append(None)
        self.channels_db.add(name, entry)
        for _name in ch.display_names:
            self.channels_db.add(_name, entry)

        ch_cntr += 1

        dep_list = []
        gp_dep.append(dep_list)

        # then we add the fields
        for name in names:
            samples = signal.samples[name]
            fld_names = samples.dtype.names

            if fld_names is None:
                sig_type = v4c.SIGNAL_TYPE_SCALAR
                if samples.dtype.kind in "SV":
                    sig_type = v4c.SIGNAL_TYPE_STRING
            else:
                if fld_names in (v4c.CANOPEN_TIME_FIELDS, v4c.CANOPEN_DATE_FIELDS):
                    sig_type = v4c.SIGNAL_TYPE_CANOPEN
                elif fld_names[0] != name:
                    sig_type = v4c.SIGNAL_TYPE_STRUCTURE_COMPOSITION
                else:
                    sig_type = v4c.SIGNAL_TYPE_ARRAY

            if sig_type in (v4c.SIGNAL_TYPE_SCALAR, v4c.SIGNAL_TYPE_STRING):
                s_type, s_size = fmt_to_datatype_v4(samples.dtype, samples.shape)
                byte_size = s_size // 8 or 1

                # add channel block
                kwargs = {
                    "channel_type": v4c.CHANNEL_TYPE_VALUE,
                    "bit_count": s_size,
                    "byte_offset": offset,
                    "bit_offset": 0,
                    "data_type": s_type,
                    "flags": flags_,
                }

                if invalidation_bytes_nr:
                    if signal.invalidation_bits is not None:
                        if (origin := signal.invalidation_bits.origin) == InvalidationArray.ORIGIN_UNKNOWN:
                            inval_bits[origin].append(signal.invalidation_bits)
                        else:
                            inval_bits[origin] = signal.invalidation_bits
                        kwargs["flags"] = v4c.FLAG_CN_INVALIDATION_PRESENT
                        kwargs["pos_invalidation_bit"] = origin

                ch = Channel(**kwargs)
                ch.name = name
                ch.dtype_fmt = dtype((samples.dtype, samples.shape[1:]))

                record.append(
                    (
                        ch.dtype_fmt,
                        ch.dtype_fmt.itemsize,
                        offset,
                        0,
                    )
                )

                entry = (dg_cntr, ch_cntr)
                gp_channels.append(ch)
                dep_list.append(entry)

                offset += byte_size

                if not samples.flags["C_CONTIGUOUS"]:
                    samples = np.ascontiguousarray(samples)

                fields.append((samples, byte_size))

                gp_sdata.append(None)
                self.channels_db.add(name, entry)

                ch_cntr += 1
                gp_dep.append(None)

            elif sig_type == v4c.SIGNAL_TYPE_ARRAY:
                # here we have channel arrays or mdf v3 channel dependencies
                array_samples = samples
                names = samples.dtype.names
                samples = array_samples[names[0]]
                shape = samples.shape[1:]

                if len(names) > 1:
                    # add channel dependency block for composed parent channel
                    dims_nr = len(shape)
                    names_nr = len(names)

                    if names_nr == 0:
                        kwargs = {
                            "dims": dims_nr,
                            "ca_type": v4c.CA_TYPE_LOOKUP,
                            "flags": v4c.FLAG_CA_FIXED_AXIS,
                            "byte_offset_base": samples.dtype.itemsize,
                        }
                        for i in range(dims_nr):
                            kwargs[f"dim_size_{i}"] = shape[i]

                    elif len(names) == 1:
                        kwargs = {
                            "dims": dims_nr,
                            "ca_type": v4c.CA_TYPE_ARRAY,
                            "flags": 0,
                            "byte_offset_base": samples.dtype.itemsize,
                        }
                        for i in range(dims_nr):
                            kwargs[f"dim_size_{i}"] = shape[i]

                    else:
                        kwargs = {
                            "dims": dims_nr,
                            "ca_type": v4c.CA_TYPE_LOOKUP,
                            "flags": v4c.FLAG_CA_AXIS,
                            "byte_offset_base": samples.dtype.itemsize,
                        }
                        for i in range(dims_nr):
                            kwargs[f"dim_size_{i}"] = shape[i]

                    parent_dep = ChannelArrayBlock(**kwargs)
                    gp_dep.append([parent_dep])

                else:
                    # add channel dependency block for composed parent channel
                    kwargs = {
                        "dims": 1,
                        "ca_type": v4c.CA_TYPE_SCALE_AXIS,
                        "flags": 0,
                        "byte_offset_base": samples.dtype.itemsize,
                        "dim_size_0": shape[0],
                    }
                    parent_dep = ChannelArrayBlock(**kwargs)
                    gp_dep.append([parent_dep])

                record.append(
                    (
                        samples.dtype,
                        samples.dtype.itemsize,
                        offset,
                        0,
                    )
                )

                # first we add the structure channel
                s_type, s_size = fmt_to_datatype_v4(samples.dtype, samples.shape, True)

                # add channel block
                kwargs = {
                    "channel_type": v4c.CHANNEL_TYPE_VALUE,
                    "bit_count": s_size,
                    "byte_offset": offset,
                    "bit_offset": 0,
                    "data_type": s_type,
                    "flags": 0,
                }

                if invalidation_bytes_nr:
                    if signal.invalidation_bits is not None:
                        if (origin := signal.invalidation_bits.origin) == InvalidationArray.ORIGIN_UNKNOWN:
                            inval_bits[origin].append(signal.invalidation_bits)
                        else:
                            inval_bits[origin] = signal.invalidation_bits
                        kwargs["flags"] = v4c.FLAG_CN_INVALIDATION_PRESENT
                        kwargs["pos_invalidation_bit"] = origin

                ch = Channel(**kwargs)
                ch.name = name
                ch.unit = signal.unit
                ch.comment = signal.comment
                ch.display_names = signal.display_names
                ch.dtype_fmt = samples.dtype

                # source for channel
                source = signal.source
                if source:
                    if source in si_map:
                        ch.source = si_map[source]
                    else:
                        new_source = SourceInformation(source_type=source.source_type, bus_type=source.bus_type)
                        new_source.name = source.name
                        new_source.path = source.path
                        new_source.comment = source.comment

                        si_map[source] = new_source

                        ch.source = new_source

                gp_channels.append(ch)

                size = s_size // 8
                for dim in shape:
                    size *= dim
                offset += size

                if not samples.flags["C_CONTIGUOUS"]:
                    samples = np.ascontiguousarray(samples)

                fields.append((samples, size))

                gp_sdata.append(None)
                entry = (dg_cntr, ch_cntr)
                self.channels_db.add(name, entry)
                for _name in ch.display_names:
                    self.channels_db.add(_name, entry)

                ch_cntr += 1

                for name in names[1:]:
                    samples = array_samples[name]
                    shape = samples.shape[1:]

                    record.append(
                        (
                            samples.dtype,
                            samples.dtype.itemsize,
                            offset,
                            0,
                        )
                    )

                    # add channel dependency block
                    kwargs = {
                        "dims": 1,
                        "ca_type": v4c.CA_TYPE_SCALE_AXIS,
                        "flags": 0,
                        "byte_offset_base": samples.dtype.itemsize,
                        "dim_size_0": shape[0],
                    }
                    dep = ChannelArrayBlock(**kwargs)
                    gp_dep.append([dep])

                    # add components channel
                    s_type, s_size = fmt_to_datatype_v4(samples.dtype, ())
                    byte_size = s_size // 8 or 1
                    kwargs = {
                        "channel_type": v4c.CHANNEL_TYPE_VALUE,
                        "bit_count": s_size,
                        "byte_offset": offset,
                        "bit_offset": 0,
                        "data_type": s_type,
                        "flags": 0,
                    }

                    if invalidation_bytes_nr:
                        if signal.invalidation_bits is not None:
                            if (origin := signal.invalidation_bits.origin) == InvalidationArray.ORIGIN_UNKNOWN:
                                inval_bits[origin].append(signal.invalidation_bits)
                            else:
                                inval_bits[origin] = signal.invalidation_bits
                            kwargs["flags"] = v4c.FLAG_CN_INVALIDATION_PRESENT
                            kwargs["pos_invalidation_bit"] = origin

                    ch = Channel(**kwargs)
                    ch.name = name
                    ch.unit = signal.unit
                    ch.comment = signal.comment
                    ch.display_names = signal.display_names
                    ch.dtype_fmt = samples.dtype

                    gp_channels.append(ch)

                    entry = dg_cntr, ch_cntr
                    parent_dep.axis_channels.append(entry)
                    for dim in shape:
                        byte_size *= dim
                    offset += byte_size

                    if not samples.flags["C_CONTIGUOUS"]:
                        samples = np.ascontiguousarray(samples)

                    fields.append((samples, byte_size))

                    gp_sdata.append(None)
                    self.channels_db.add(name, entry)

                    ch_cntr += 1

            elif sig_type == v4c.SIGNAL_TYPE_STRUCTURE_COMPOSITION:
                struct = Signal(
                    samples,
                    samples,
                    name=name,
                    invalidation_bits=signal.invalidation_bits,
                )
                (
                    offset,
                    dg_cntr,
                    ch_cntr,
                    sub_structure,
                    new_fields,
                ) = self._append_structure_composition(
                    grp,
                    struct,
                    offset,
                    dg_cntr,
                    ch_cntr,
                    defined_texts,
                    invalidation_bytes_nr,
                    inval_bits,
                )
                dep_list.append(sub_structure)
                fields.extend(new_fields)

        return offset, dg_cntr, ch_cntr, struct_self, fields

    def _append_structure_composition_column_oriented(
        self,
        grp: Group,
        signal: Signal,
        field_names: UniqueDB,
        offset: int,
        dg_cntr: int,
        ch_cntr: int,
        defined_texts: dict[str, int],
    ) -> tuple[
        int,
        int,
        int,
        tuple[int, int],
        list[NDArray[Any]],
        list[tuple[str, dtype[Any], tuple[int, ...]]],
    ]:
        si_map = self._si_map

        fields = []
        types = []

        file = self._tempfile
        seek = file.seek
        seek(0, 2)

        gp = grp
        gp_sdata = gp.signal_data
        gp_channels = gp.channels
        gp_dep = gp.channel_dependencies
        record = gp.record

        name = signal.name
        names = signal.samples.dtype.names

        field_name = field_names.get_unique_name(name)

        # first we add the structure channel

        if signal.attachment and signal.attachment[0]:
            at_data, at_name, hash_sum = signal.attachment
            if at_name is not None:
                suffix = Path(at_name).suffix.strip(".")
            else:
                suffix = "dbc"
            attachment_index = self.attach(at_data, at_name, hash_sum=hash_sum, mime=f"application/x-{suffix}")
            attachment = attachment_index
        else:
            attachment = None

        # add channel block
        kwargs = {
            "channel_type": v4c.CHANNEL_TYPE_VALUE,
            "bit_count": signal.samples.dtype.itemsize * 8,
            "byte_offset": offset,
            "bit_offset": 0,
            "data_type": v4c.DATA_TYPE_BYTEARRAY,
            "precision": 0,
        }

        if attachment is not None:
            kwargs["attachment_addr"] = 0

        source_bus = signal.source and signal.source.source_type == v4c.SOURCE_BUS

        if source_bus:
            kwargs["flags"] = v4c.FLAG_CN_BUS_EVENT
            flags_ = v4c.FLAG_CN_BUS_EVENT
            grp.channel_group.flags |= v4c.FLAG_CG_BUS_EVENT
        else:
            kwargs["flags"] = 0
            flags_ = 0

        if signal.invalidation_bits is not None:
            kwargs["flags"] |= v4c.FLAG_CN_INVALIDATION_PRESENT
            kwargs["pos_invalidation_bit"] = 0

        ch = Channel(**kwargs)
        ch.name = name
        ch.unit = signal.unit
        ch.comment = signal.comment
        ch.display_names = signal.display_names
        ch.attachment = attachment
        ch.dtype_fmt = signal.samples.dtype

        if source_bus:
            grp.channel_group.acq_source = SourceInformation.from_common_source(signal.source)

            if signal.source.bus_type == v4c.BUS_TYPE_CAN:
                grp.channel_group.path_separator = 46
                grp.channel_group.acq_name = "CAN"
            elif signal.source.bus_type == v4c.BUS_TYPE_FLEXRAY:
                grp.channel_group.path_separator = 46
                grp.channel_group.acq_name = "FLEXRAY"
            elif signal.source.bus_type == v4c.BUS_TYPE_ETHERNET:
                grp.channel_group.path_separator = 46
                grp.channel_group.acq_name = "ETHERNET"

        # source for channel
        source = signal.source
        if source:
            if source in si_map:
                ch.source = si_map[source]
            else:
                new_source = SourceInformation(source_type=source.source_type, bus_type=source.bus_type)
                new_source.name = source.name
                new_source.path = source.path
                new_source.comment = source.comment

                si_map[source] = new_source

                ch.source = new_source

        entry = dg_cntr, ch_cntr
        gp_channels.append(ch)
        struct_self = entry

        gp_sdata.append(None)
        self.channels_db.add(name, entry)
        for _name in ch.display_names:
            self.channels_db.add(_name, entry)

        ch_cntr += 1

        dep_list = []
        gp_dep.append(dep_list)

        record.append((ch.dtype_fmt, ch.dtype_fmt.itemsize, offset, 0))

        # then we add the fields

        for name in names:
            field_name = field_names.get_unique_name(name)

            samples = signal.samples[name]
            fld_names = samples.dtype.names

            if fld_names is None:
                sig_type = v4c.SIGNAL_TYPE_SCALAR
                if samples.dtype.kind in "SV":
                    sig_type = v4c.SIGNAL_TYPE_STRING
            else:
                if fld_names in (v4c.CANOPEN_TIME_FIELDS, v4c.CANOPEN_DATE_FIELDS):
                    sig_type = v4c.SIGNAL_TYPE_CANOPEN
                elif fld_names[0] != name:
                    sig_type = v4c.SIGNAL_TYPE_STRUCTURE_COMPOSITION
                else:
                    sig_type = v4c.SIGNAL_TYPE_ARRAY

            if sig_type in (v4c.SIGNAL_TYPE_SCALAR, v4c.SIGNAL_TYPE_STRING):
                s_type, s_size = fmt_to_datatype_v4(samples.dtype, samples.shape)
                byte_size = s_size // 8 or 1

                fields.append(samples)
                types.append((field_name, samples.dtype, samples.shape[1:]))

                # add channel block
                kwargs = {
                    "channel_type": v4c.CHANNEL_TYPE_VALUE,
                    "bit_count": s_size,
                    "byte_offset": offset,
                    "bit_offset": 0,
                    "data_type": s_type,
                    "flags": flags_,
                }

                if signal.invalidation_bits is not None:
                    kwargs["flags"] |= v4c.FLAG_CN_INVALIDATION_PRESENT
                    kwargs["pos_invalidation_bit"] = 0

                ch = Channel(**kwargs)
                ch.name = name
                ch.dtype_fmt = dtype((samples.dtype, samples.shape[1:]))

                record.append(
                    (
                        ch.dtype_fmt,
                        ch.dtype_fmt.itemsize,
                        offset,
                        0,
                    )
                )

                entry = (dg_cntr, ch_cntr)
                gp_channels.append(ch)
                dep_list.append(entry)

                offset += byte_size

                gp_sdata.append(None)
                self.channels_db.add(name, entry)

                ch_cntr += 1
                gp_dep.append(None)

            elif sig_type == v4c.SIGNAL_TYPE_ARRAY:
                # here we have channel arrays or mdf v3 channel dependencies
                array_samples = samples
                names = samples.dtype.names
                samples = array_samples[names[0]]
                shape = samples.shape[1:]

                record.append(
                    (
                        samples.dtype,
                        samples.dtype.itemsize,
                        offset,
                        0,
                    )
                )

                if len(names) > 1:
                    # add channel dependency block for composed parent channel
                    dims_nr = len(shape)
                    names_nr = len(names)

                    if names_nr == 0:
                        kwargs = {
                            "dims": dims_nr,
                            "ca_type": v4c.CA_TYPE_LOOKUP,
                            "flags": v4c.FLAG_CA_FIXED_AXIS,
                            "byte_offset_base": samples.dtype.itemsize,
                        }
                        for i in range(dims_nr):
                            kwargs[f"dim_size_{i}"] = shape[i]

                    elif len(names) == 1:
                        kwargs = {
                            "dims": dims_nr,
                            "ca_type": v4c.CA_TYPE_ARRAY,
                            "flags": 0,
                            "byte_offset_base": samples.dtype.itemsize,
                        }
                        for i in range(dims_nr):
                            kwargs[f"dim_size_{i}"] = shape[i]

                    else:
                        kwargs = {
                            "dims": dims_nr,
                            "ca_type": v4c.CA_TYPE_LOOKUP,
                            "flags": v4c.FLAG_CA_AXIS,
                            "byte_offset_base": samples.dtype.itemsize,
                        }
                        for i in range(dims_nr):
                            kwargs[f"dim_size_{i}"] = shape[i]

                    parent_dep = ChannelArrayBlock(**kwargs)
                    gp_dep.append([parent_dep])

                else:
                    # add channel dependency block for composed parent channel
                    kwargs = {
                        "dims": 1,
                        "ca_type": v4c.CA_TYPE_SCALE_AXIS,
                        "flags": 0,
                        "byte_offset_base": samples.dtype.itemsize,
                        "dim_size_0": shape[0],
                    }
                    parent_dep = ChannelArrayBlock(**kwargs)
                    gp_dep.append([parent_dep])

                field_name = field_names.get_unique_name(name)

                fields.append(samples)
                dtype_pair = field_name, samples.dtype, shape
                types.append(dtype_pair)

                # first we add the structure channel
                s_type, s_size = fmt_to_datatype_v4(samples.dtype, samples.shape, True)

                # add channel block
                kwargs = {
                    "channel_type": v4c.CHANNEL_TYPE_VALUE,
                    "bit_count": s_size,
                    "byte_offset": offset,
                    "bit_offset": 0,
                    "data_type": s_type,
                    "flags": 0,
                }

                if signal.invalidation_bits is not None:
                    kwargs["flags"] |= v4c.FLAG_CN_INVALIDATION_PRESENT
                    kwargs["pos_invalidation_bit"] = 0

                ch = Channel(**kwargs)
                ch.name = name
                ch.unit = signal.unit
                ch.comment = signal.comment
                ch.display_names = signal.display_names
                ch.dtype_fmt = samples.dtype

                # source for channel
                source = signal.source
                if source:
                    if source in si_map:
                        ch.source = si_map[source]
                    else:
                        new_source = SourceInformation(source_type=source.source_type, bus_type=source.bus_type)
                        new_source.name = source.name
                        new_source.path = source.path
                        new_source.comment = source.comment

                        si_map[source] = new_source

                        ch.source = new_source

                gp_channels.append(ch)

                size = s_size // 8
                for dim in shape:
                    size *= dim
                offset += size

                gp_sdata.append(None)
                entry = (dg_cntr, ch_cntr)
                self.channels_db.add(name, entry)
                for _name in ch.display_names:
                    self.channels_db.add(_name, entry)

                ch_cntr += 1

                for name in names[1:]:
                    field_name = field_names.get_unique_name(name)

                    samples = array_samples[name]
                    shape = samples.shape[1:]
                    fields.append(samples)
                    types.append((field_name, samples.dtype, shape))

                    record.append(
                        (
                            samples.dtype,
                            samples.dtype.itemsize,
                            offset,
                            0,
                        )
                    )

                    # add channel dependency block
                    kwargs = {
                        "dims": 1,
                        "ca_type": v4c.CA_TYPE_SCALE_AXIS,
                        "flags": 0,
                        "byte_offset_base": samples.dtype.itemsize,
                        "dim_size_0": shape[0],
                    }
                    dep = ChannelArrayBlock(**kwargs)
                    gp_dep.append([dep])

                    # add components channel
                    s_type, s_size = fmt_to_datatype_v4(samples.dtype, ())
                    byte_size = s_size // 8 or 1
                    kwargs = {
                        "channel_type": v4c.CHANNEL_TYPE_VALUE,
                        "bit_count": s_size,
                        "byte_offset": offset,
                        "bit_offset": 0,
                        "data_type": s_type,
                        "flags": 0,
                    }

                    if signal.invalidation_bits is not None:
                        kwargs["flags"] |= v4c.FLAG_CN_INVALIDATION_PRESENT
                        kwargs["pos_invalidation_bit"] = 0

                    ch = Channel(**kwargs)
                    ch.name = name
                    ch.unit = signal.unit
                    ch.comment = signal.comment
                    ch.display_names = signal.display_names
                    ch.dtype_fmt = samples.dtype

                    gp_channels.append(ch)

                    entry = dg_cntr, ch_cntr
                    parent_dep.axis_channels.append(entry)
                    for dim in shape:
                        byte_size *= dim
                    offset += byte_size

                    gp_sdata.append(None)
                    self.channels_db.add(name, entry)

                    ch_cntr += 1

            elif sig_type == v4c.SIGNAL_TYPE_STRUCTURE_COMPOSITION:
                struct = Signal(
                    samples,
                    samples,
                    name=name,
                    invalidation_bits=signal.invalidation_bits,
                )
                (
                    offset,
                    dg_cntr,
                    ch_cntr,
                    sub_structure,
                    new_fields,
                    new_types,
                ) = self._append_structure_composition_column_oriented(
                    grp,
                    struct,
                    field_names,
                    offset,
                    dg_cntr,
                    ch_cntr,
                    defined_texts,
                )
                dep_list.append(sub_structure)
                fields.extend(new_fields)
                types.extend(new_types)

        return offset, dg_cntr, ch_cntr, struct_self, fields, types

    def extend(self, index: int, signals: list[tuple[NDArray[Any], NDArray[Any] | None]]) -> None:
        """
        Extend a group with new samples. *signals* contains (values, invalidation_bits)
        pairs for each extended signal. The first pair is the master channel's pair, and the
        next pairs must respect the same order in which the signals were appended. The samples must have raw
        or physical values according to the *Signals* used for the initial append.

        Parameters
        ----------
        index : int
            group index
        signals : list
            list on (numpy.ndarray, numpy.ndarray) objects

        Examples
        --------
        >>> # case 1 conversion type None
        >>> s1 = np.array([1, 2, 3, 4, 5])
        >>> s2 = np.array([-1, -2, -3, -4, -5])
        >>> s3 = np.array([0.1, 0.04, 0.09, 0.16, 0.25])
        >>> t = np.array([0.001, 0.002, 0.003, 0.004, 0.005])
        >>> names = ['Positive', 'Negative', 'Float']
        >>> units = ['+', '-', '.f']
        >>> s1 = Signal(samples=s1, timestamps=t, unit='+', name='Positive')
        >>> s2 = Signal(samples=s2, timestamps=t, unit='-', name='Negative')
        >>> s3 = Signal(samples=s3, timestamps=t, unit='flts', name='Floats')
        >>> mdf = MDF4('new.mdf')
        >>> mdf.append([s1, s2, s3], comment='created by asammdf v1.1.0')
        >>> t = np.array([0.006, 0.007, 0.008, 0.009, 0.010])
        >>> # extend without invalidation bits
        >>> mdf2.extend(0, [(t, None), (s1, None), (s2, None), (s3, None)])
        >>> # some invaldiation btis
        >>> s1_inv = np.array([0,0,0,1,1], dtype=np.bool)
        >>> mdf2.extend(0, [(t, None), (s1.samples, None), (s2.samples, None), (s3.samples, None)])

        """
        if self.version >= "4.20" and (self._column_storage or 1):
            return self._extend_column_oriented(index, signals)
        gp = self.groups[index]
        if not signals:
            message = '"append" requires a non-empty list of Signal objects'
            raise MdfException(message)

        stream = self._tempfile

        fields = []
        inval_bits = {InvalidationArray.ORIGIN_UNKNOWN: []}

        added_cycles = len(signals[0][0])

        invalidation_bytes_nr = gp.channel_group.invalidation_bytes_nr
        for i, ((signal, invalidation_bits), (sig_type, sig_size)) in enumerate(zip(signals, gp.signal_types)):
            if invalidation_bytes_nr:
                if invalidation_bits is not None:
                    if not isinstance(invalidation_bits, InvalidationArray):
                        invalidation_bits = InvalidationArray(invalidation_bits)
                    if (origin := invalidation_bits.origin) == InvalidationArray.ORIGIN_UNKNOWN:
                        inval_bits[origin].append(invalidation_bits)
                    else:
                        inval_bits[origin] = invalidation_bits

            # first add the signals in the simple signal list
            if sig_type == v4c.SIGNAL_TYPE_SCALAR:

                if not signal.flags["C_CONTIGUOUS"]:
                    signal = np.ascontiguousarray(signal)

                fields.append((signal, sig_size))

            elif sig_type == v4c.SIGNAL_TYPE_CANOPEN:
                names = signal.dtype.names

                if names == v4c.CANOPEN_TIME_FIELDS:
                    if not signal.flags["C_CONTIGUOUS"]:
                        signal = np.ascontiguousarray(signal)

                    fields.append((signal, sig_size))

                else:
                    vals = []
                    for field in ("ms", "min", "hour", "day", "month", "year"):
                        vals.append(signal[field])
                    vals = np.rec.fromarrays(vals).tobytes()

                    fields.append((vals, sig_size))

            elif sig_type == v4c.SIGNAL_TYPE_STRUCTURE_COMPOSITION:

                if not signal.flags["C_CONTIGUOUS"]:
                    signal = np.ascontiguousarray(signal)

                fields.append((signal, sig_size))

            elif sig_type == v4c.SIGNAL_TYPE_ARRAY:
                names = signal.dtype.names

                samples = signal[names[0]]

                if not samples.flags["C_CONTIGUOUS"]:
                    samples = np.ascontiguousarray(samples)

                fields.append((samples, sig_size))

                for name in names[1:]:
                    samples = signal[name]
                    shape = samples.shape[1:]
                    s_type, s_size = fmt_to_datatype_v4(samples.dtype, ())
                    size = s_size // 8
                    for dim in shape:
                        size *= dim

                    if not samples.flags["C_CONTIGUOUS"]:
                        samples = np.ascontiguousarray(samples)

                    fields.append((samples, size))

            else:
                if self.compact_vlsd:
                    cur_offset = sum(blk.original_size for blk in gp.get_signal_data_blocks(i))

                    data = []
                    offsets = []
                    off = 0
                    if gp.channels[i].data_type == v4c.DATA_TYPE_STRING_UTF_16_LE:
                        for elem in signal:
                            offsets.append(off)
                            size = len(elem)
                            if size % 2:
                                size += 1
                                elem = elem + b"\0"
                            data.extend((UINT32_p(size), elem))
                            off += size + 4
                    else:
                        for elem in signal:
                            offsets.append(off)
                            size = len(elem)
                            data.extend((UINT32_p(size), elem))
                            off += size + 4

                    offsets = array(offsets, dtype=uint64)

                    stream.seek(0, 2)
                    addr = stream.tell()

                    data_size = off
                    if data_size:
                        info = SignalDataBlockInfo(
                            address=addr,
                            compressed_size=data_size,
                            original_size=data_size,
                            location=v4c.LOCATION_TEMPORARY_FILE,
                        )
                        gp.signal_data[i][0].append(info)
                        stream.write(b"".join(data))

                    offsets += cur_offset
                    if not offsets.flags["C_CONTIGUOUS"]:
                        offsets = np.ascontiguousarray(offsets)
                    fields.append((offsets, 8))

                else:
                    cur_offset = sum(blk.original_size for blk in gp.get_signal_data_blocks(i))

                    offsets = arange(len(signal), dtype=uint64) * (signal.itemsize + 4)

                    values = [full(len(signal), signal.itemsize, dtype=uint32), signal]

                    types_ = [("", uint32), ("", signal.dtype)]

                    values = np.rec.fromarrays(values, dtype=types_)

                    stream.seek(0, 2)
                    addr = stream.tell()
                    block_size = len(values) * values.itemsize
                    if block_size:
                        info = SignalDataBlockInfo(
                            address=addr,
                            compressed_size=block_size,
                            original_size=block_size,
                            location=v4c.LOCATION_TEMPORARY_FILE,
                        )
                        gp.signal_data[i][0].append(info)
                        values.tofile(stream)

                    offsets += cur_offset
                    if not offsets.flags["C_CONTIGUOUS"]:
                        offsets = np.ascontiguousarray(offsets)
                    fields.append((offsets, 8))

        if invalidation_bytes_nr:
            unknown_origin = inval_bits.pop(InvalidationArray.ORIGIN_UNKNOWN)

            inval_bits = list(inval_bits.values()) + unknown_origin
            cycles_nr = len(inval_bits[0])
            new_invalidation_bytes_nr = len(inval_bits)

            for _ in range(8 - new_invalidation_bytes_nr % 8):
                inval_bits.append(zeros(cycles_nr, dtype=bool))

            inval_bits.reverse()
            new_invalidation_bytes_nr = len(inval_bits) // 8

            if new_invalidation_bytes_nr != invalidation_bytes_nr:
                raise MdfException(
                    "The invalidation bytes number in the extend methods differs from the one from the append"
                )

            inval_bits = np.fliplr(np.packbits(array(inval_bits).T).reshape((cycles_nr, invalidation_bytes_nr))).ravel()

            if self.version < "4.20":
                fields.append((inval_bits, invalidation_bytes_nr))

        samples = data_block_from_arrays(fields, added_cycles, THREAD_COUNT)
        size = len(samples)
        samples = memoryview(samples)

        del fields

        stream.seek(0, 2)
        addr = stream.tell()

        record_size = gp.channel_group.samples_byte_nr + gp.channel_group.invalidation_bytes_nr

        if size:
            if self.version < "4.20":
                block_size = 32 * 1024 * 1024 // record_size * record_size

                count = ceil(size / block_size)

                for i in range(count):
                    data_ = samples[i * block_size : (i + 1) * block_size]
                    raw_size = len(data_)
                    data_ = lz_compress(data_, store_size=True)

                    size = len(data_)
                    data_address = self._tempfile.tell()
                    self._tempfile.write(data_)

                    gp.data_blocks.append(
                        DataBlockInfo(
                            address=data_address,
                            block_type=v4c.DZ_BLOCK_LZ,
                            original_size=raw_size,
                            compressed_size=size,
                            param=0,
                        )
                    )

                gp.channel_group.cycles_nr += added_cycles
                self.virtual_groups[index].cycles_nr += added_cycles

            else:
                raw_size = size
                data = lz_compress(samples, store_size=True)
                size = len(data)
                stream.write(data)

                gp.data_blocks.append(
                    DataBlockInfo(
                        address=addr,
                        block_type=v4c.DZ_BLOCK_LZ,
                        original_size=raw_size,
                        compressed_size=size,
                        param=0,
                    )
                )

                gp.channel_group.cycles_nr += added_cycles
                self.virtual_groups[index].cycles_nr += added_cycles

                if invalidation_bytes_nr:
                    addr = stream.tell()

                    data = inval_bits.tobytes()
                    raw_size = len(data)
                    data = lz_compress(data, store_size=True)
                    size = len(data)
                    stream.write(data)

                    gp.data_blocks[-1].invalidation_block(
                        InvalidationBlockInfo(
                            address=addr,
                            block_type=v4c.DZ_BLOCK_LZ,
                            original_size=raw_size,
                            compressed_size=size,
                            param=0,
                        )
                    )

    def _extend_column_oriented(self, index: int, signals: list[tuple[NDArray[Any], NDArray[Any] | None]]) -> None:
        """
        Extend a group with new samples. *signals* contains (values, invalidation_bits)
        pairs for each extended signal. The first pair is the master channel's pair, and the
        next pairs must respect the same order in which the signals were appended. The samples must have raw
        or physical values according to the *Signals* used for the initial append.

        Parameters
        ----------
        index : int
            group index
        signals : list
            list on (numpy.ndarray, numpy.ndarray) objects

        Examples
        --------
        >>> # case 1 conversion type None
        >>> s1 = np.array([1, 2, 3, 4, 5])
        >>> s2 = np.array([-1, -2, -3, -4, -5])
        >>> s3 = np.array([0.1, 0.04, 0.09, 0.16, 0.25])
        >>> t = np.array([0.001, 0.002, 0.003, 0.004, 0.005])
        >>> names = ['Positive', 'Negative', 'Float']
        >>> units = ['+', '-', '.f']
        >>> s1 = Signal(samples=s1, timestamps=t, unit='+', name='Positive')
        >>> s2 = Signal(samples=s2, timestamps=t, unit='-', name='Negative')
        >>> s3 = Signal(samples=s3, timestamps=t, unit='flts', name='Floats')
        >>> mdf = MDF4('new.mdf')
        >>> mdf.append([s1, s2, s3], comment='created by asammdf v1.1.0')
        >>> t = np.array([0.006, 0.007, 0.008, 0.009, 0.010])
        >>> # extend without invalidation bits
        >>> mdf2.extend(0, [(t, None), (s1, None), (s2, None), (s3, None)])
        >>> # some invaldiation btis
        >>> s1_inv = np.array([0,0,0,1,1], dtype=np.bool)
        >>> mdf2.extend(0, [(t, None), (s1.samples, None), (s2.samples, None), (s3.samples, None)])

        """
        gp = self.groups[index]
        if not signals:
            message = '"append" requires a non-empty list of Signal objects'
            raise MdfException(message)

        stream = self._tempfile
        stream.seek(0, 2)
        write = stream.write
        tell = stream.tell

        added_cycles = len(signals[0][0])

        self.virtual_groups[index].cycles_nr += added_cycles

        for i, (signal, invalidation_bits) in enumerate(signals):
            gp = self.groups[index + i]
            sig_type = gp.signal_types[0]

            # first add the signals in the simple signal list
            if sig_type == v4c.SIGNAL_TYPE_SCALAR:
                samples = signal

            elif sig_type == v4c.SIGNAL_TYPE_CANOPEN:
                names = signal.dtype.names

                if names == v4c.CANOPEN_TIME_FIELDS:
                    samples = signal

                else:
                    vals = []
                    for field in ("ms", "min", "hour", "day", "month", "year"):
                        vals.append(signal[field])
                    samples = np.rec.fromarrays(vals)

            elif sig_type == v4c.SIGNAL_TYPE_STRUCTURE_COMPOSITION:
                samples = signal

            elif sig_type == v4c.SIGNAL_TYPE_ARRAY:
                samples = signal

            else:
                cur_offset = sum(blk.original_size for blk in gp.get_signal_data_blocks(0))

                offsets = arange(len(signal), dtype=uint64) * (signal.itemsize + 4)

                values = [full(len(signal), signal.itemsize, dtype=uint32), signal]

                types_ = [("", uint32), ("", signal.dtype)]

                values = np.rec.fromarrays(values, dtype=types_)

                addr = tell()
                block_size = len(values) * values.itemsize
                if block_size:
                    info = SignalDataBlockInfo(
                        address=addr,
                        compressed_size=block_size,
                        original_size=block_size,
                        location=v4c.LOCATION_TEMPORARY_FILE,
                    )
                    gp.signal_data[i][0].append(info)
                    write(values.tobytes())

                offsets += cur_offset

                samples = offsets

            addr = tell()

            if added_cycles:
                data = samples.tobytes()
                raw_size = len(data)
                data = lz_compress(data, store_size=True)

                size = len(data)
                write(data)

                gp.data_blocks.append(
                    DataBlockInfo(
                        address=addr,
                        block_type=v4c.DZ_BLOCK_LZ,
                        original_size=raw_size,
                        compressed_size=size,
                        param=0,
                    )
                )

                gp.channel_group.cycles_nr += added_cycles

                if invalidation_bits is not None:
                    addr = tell()
                    data = invalidation_bits.tobytes()
                    raw_size = len(data)
                    data = lz_compress(data, store_size=True)
                    size = len(data)
                    write(data)

                    gp.data_blocks[-1].invalidation_block(
                        InvalidationBlockInfo(
                            address=addr,
                            block_type=v4c.DZ_BLOCK_LZ,
                            original_size=raw_size,
                            compressed_size=size,
                            param=None,
                        )
                    )

    def attach(
        self,
        data: bytes,
        file_name: str | None = None,
        hash_sum: bytes | None = None,
        comment: str = "",
        compression: bool = True,
        mime: str = r"application/octet-stream",
        embedded: bool = True,
        password: str | bytes | None = None,
    ) -> int:
        """attach embedded attachment as application/octet-stream.

        Parameters
        ----------
        data : bytes
            data to be attached
        file_name : str
            string file name
        hash_sum : bytes
            md5 of the data
        comment : str
            attachment comment
        compression : bool
            use compression for embedded attachment data
        mime : str
            mime type string
        embedded : bool
            attachment is embedded in the file
        password : str | bytes | None , default None
            password used to encrypt the data using AES256 encryption

            .. versionadded:: 7.0.0

        Returns
        -------
        index : int
            new attachment index

        """
        if self._force_attachment_encryption:
            password = password or self._password

        if password and not CRYPTOGRAPHY_AVAILABLE:
            raise MdfException("cryptography must be installed for attachment encryption")

        if hash_sum is None:
            worker = md5()
            worker.update(data)
            hash_sum = worker.hexdigest()

        if hash_sum in self._attachments_cache:
            return self._attachments_cache[hash_sum]

        if password:
            if isinstance(password, str):
                password = password.encode("utf-8")

            size = len(password)
            if size < 32:
                password = password + bytes(32 - size)
            else:
                password = password[:32]

            iv = os.urandom(16)
            cipher = Cipher(algorithms.AES(password), modes.CBC(iv))
            encryptor = cipher.encryptor()

            original_size = len(data)

            rem = original_size % 16
            if rem:
                data += os.urandom(16 - rem)

            data = iv + encryptor.update(data) + encryptor.finalize()
            worker = md5()
            worker.update(data)
            hash_sum_encrypted = worker.hexdigest()

            comment = f"""<ATcomment>
    <TX>{comment}</TX>
    <extensions>
		<extension>
			<encrypted>true</encrypted>
			<algorithm>AES256</algorithm>
			<original_md5_sum>{hash_sum_encrypted}</original_md5_sum>
			<original_size>{original_size}</original_size>
		</extension>
	</extensions>
</ATcomment>
"""
        else:
            hash_sum_encrypted = hash_sum

        if hash_sum_encrypted in self._attachments_cache:
            return self._attachments_cache[hash_sum]

        creator_index = len(self.file_history)
        fh = FileHistory()
        fh.comment = """<FHcomment>
    <TX>Added new embedded attachment from {file_name}</TX>
    <tool_id>{tool}</tool_id>
    <tool_vendor>{vendor}</tool_vendor>
    <tool_version>{version}</tool_version>
</FHcomment>""".format(
            file_name=file_name if file_name else "bin.bin",
            version=tool.__version__,
            tool=tool.__tool__,
            vendor=tool.__vendor__,
        )

        self.file_history.append(fh)

        file_name = file_name or "bin.bin"

        at_block = AttachmentBlock(
            data=data,
            compression=compression,
            embedded=embedded,
            file_name=file_name,
            comment=comment,
        )
        at_block.comment = comment
        at_block["creator_index"] = creator_index

        self.attachments.append(at_block)

        suffix = Path(file_name).suffix.lower().strip(".")
        if suffix == "a2l":
            mime = "application/A2L"
        else:
            mime = f"application/x-{suffix}"

        at_block.mime = mime

        index = len(self.attachments) - 1
        self._attachments_cache[hash_sum] = index
        self._attachments_cache[hash_sum_encrypted] = index

        return index

    def close(self) -> None:
        """if the MDF was created with memory=False and new
        channels have been appended, then this must be called just before the
        object is not used anymore to clean-up the temporary file"""

        if self._closed:
            return
        else:
            self._closed = True

        self._parent = None
        if self._tempfile is not None:
            self._tempfile.close()
        if not self._from_filelike and self._file is not None:
            self._file.close()

        if self._mapped_file is not None:
            self._mapped_file.close()

        if self._delete_on_close:
            try:
                Path(self.name).unlink()
            except:
                pass

        if self.original_name is not None:
            if Path(self.original_name).suffix.lower() in (
                ".bz2",
                ".gzip",
                ".mf4z",
                ".zip",
            ):
                try:
                    Path(self.name).unlink()
                except:
                    pass

        for gp in self.groups:
            gp.clear()
        self.groups.clear()
        self.header = None
        self.identification = None
        self.file_history.clear()
        self.channels_db.clear()
        self.masters_db.clear()
        self.attachments.clear()
        self._attachments_cache.clear()
        self.file_comment = None
        self.events.clear()

        self._ch_map.clear()
        self._master_channel_metadata.clear()
        self._invalidation_cache.clear()
        self._external_dbc_cache.clear()
        self._si_map.clear()
        self._file_si_map.clear()
        self._cc_map.clear()
        self._file_cc_map.clear()
        self._cg_map.clear()
        self._cn_data_map.clear()
        self._dbc_cache.clear()
        self.virtual_groups.clear()

    def _extract_attachment(
        self,
        index: int | None = None,
        password: str | bytes | None = None,
    ) -> tuple[bytes, Path, bytes]:
        """extract attachment data by index. If it is an embedded attachment,
        then this method creates the new file according to the attachment file
        name information

        Parameters
        ----------
        index : int
            attachment index; default *None*

        password : str | bytes | None, default None
            password used to encrypt the data using AES256 encryption

            .. versionadded:: 7.0.0

        Returns
        -------
        data : (bytes, pathlib.Path)
            tuple of attachment data and path

        """
        password = password or self._password
        if index is None:
            return b"", Path(""), md5().digest()

        attachment = self.attachments[index]

        current_path = Path.cwd()
        file_path = Path(attachment.file_name or "embedded")

        try:
            os.chdir(self.name.resolve().parent)

            flags = attachment.flags

            # for embedded attachments extract data and create new files
            if flags & v4c.FLAG_AT_EMBEDDED:
                data = attachment.extract()
                md5_worker = md5()
                md5_worker.update(data)
                md5_sum = md5_worker.digest()

                encryption_info = extract_encryption_information(attachment.comment)
                if encryption_info.get("encrypted", False):
                    if not password:
                        raise MdfException("the password must be provided for encrypted attachments")

                    if isinstance(password, str):
                        password = password.encode("utf-8")

                    size = len(password)
                    if size < 32:
                        password = password + bytes(32 - size)
                    else:
                        password = password[:32]

                    if encryption_info["algorithm"] == "aes256":
                        md5_worker = md5()
                        md5_worker.update(data)
                        md5_sum = md5_worker.hexdigest().lower()

                        if md5_sum != encryption_info["original_md5_sum"]:
                            raise MdfException(
                                f"MD5 sum mismatch for encrypted attachment: original={encryption_info['original_md5_sum']} and computed={md5_sum}"
                            )

                        iv, data = data[:16], data[16:]
                        cipher = Cipher(algorithms.AES(password), modes.CBC(iv))
                        decryptor = cipher.decryptor()
                        data = decryptor.update(data) + decryptor.finalize()

                        data = data[: encryption_info["original_size"]]

                    else:
                        raise MdfException(
                            f"not implemented attachment encryption algorithm <{encryption_info['algorithm']}>"
                        )

            else:
                # for external attachments read the file and return the content

                if file_path.exists() and file_path.is_file():
                    data = file_path.read_bytes()
                else:
                    file_path = Path(self.original_name).parent / file_path.name
                    if file_path.exists() and file_path.is_file():
                        data = file_path.read_bytes()
                    else:
                        raise Exception(f"External attachment file {attachment.file_name} was not found")

                md5_worker = md5()
                md5_worker.update(data)
                md5_sum = md5_worker.digest()

                if attachment.mime.startswith("text"):
                    data = data.decode("utf-8", errors="replace")

                if flags & v4c.FLAG_AT_MD5_VALID and attachment["md5_sum"] != md5_sum:
                    message = (
                        f'ATBLOCK md5sum="{attachment["md5_sum"]}" '
                        f"and external attachment data ({file_path}) "
                        f'md5sum="{md5_sum}"'
                    )
                    logger.warning(message)

        except Exception as err:
            os.chdir(current_path)
            message = f'Exception during attachment "{attachment.file_name}" extraction: {err!r}'
            logger.warning(message)
            data = b""
            md5_sum = md5().digest()
        finally:
            os.chdir(current_path)

        return data, file_path, md5_sum

    @overload
    def get(
        self,
        name: str | None = ...,
        group: int | None = ...,
        index: int | None = ...,
        raster: RasterType | None = ...,
        samples_only: Literal[False] = ...,
        data: bytes | None = ...,
        raw: bool = ...,
        ignore_invalidation_bits: bool = ...,
        record_offset: int = ...,
        record_count: int | None = ...,
        skip_channel_validation: bool = ...,
    ) -> Signal: ...

    @overload
    def get(
        self,
        name: str | None = ...,
        group: int | None = ...,
        index: int | None = ...,
        raster: RasterType | None = ...,
        samples_only: Literal[True] = ...,
        data: bytes | None = ...,
        raw: bool = ...,
        ignore_invalidation_bits: bool = ...,
        record_offset: int = ...,
        record_count: int | None = ...,
        skip_channel_validation: bool = ...,
    ) -> tuple[NDArray[Any], NDArray[Any]]: ...

    def get(
        self,
        name: str | None = None,
        group: int | None = None,
        index: int | None = None,
        raster: RasterType | None = None,
        samples_only: bool = False,
        data: bytes | None = None,
        raw: bool = False,
        ignore_invalidation_bits: bool = False,
        record_offset: int = 0,
        record_count: int | None = None,
        skip_channel_validation: bool = False,
    ) -> Signal | tuple[NDArray[Any], NDArray[Any]]:
        """Gets channel samples. The raw data group samples are not loaded to
        memory so it is advised to use ``filter`` or ``select`` instead of
        performing several ``get`` calls.

        Channel can be specified in two ways:

        * using the first positional argument *name*

            * if there are multiple occurrences for this channel then the
              *group* and *index* arguments can be used to select a specific
              group.
            * if there are multiple occurrences for this channel and either the
              *group* or *index* arguments is None then a warning is issued

        * using the group number (keyword argument *group*) and the channel
          number (keyword argument *index*). Use *info* method for group and
          channel numbers

        If the *raster* keyword argument is not *None* the output is
        interpolated accordingly

        Parameters
        ----------
        name : string
            name of channel
        group : int
            0-based group index
        index : int
            0-based channel index
        raster : float
            time raster in seconds
        samples_only : bool
            if *True* return only the channel samples as numpy array; if
                *False* return a *Signal* object
        data : bytes
            prevent redundant data read by providing the raw data group samples
        raw : bool
            return channel samples without applying the conversion rule; default
            `False`
        ignore_invalidation_bits : bool
            option to ignore invalidation bits
        record_offset : int
            if *data=None* use this to select the record offset from which the
            group data should be loaded
        record_count : int
            number of records to read; default *None* and in this case all
            available records are used
        skip_channel_validation (False) : bool
            skip validation of channel name, group index and channel index; defualt
            *False*. If *True*, the caller has to make sure that the *group* and *index*
            arguments are provided and are correct.

            ..versionadded:: 7.0.0


        Returns
        -------
        res : (numpy.array, numpy.array) | Signal
            returns *Signal* if *samples_only*=*False* (default option),
            otherwise returns a (numpy.array, numpy.array) tuple of samples and
            invalidation bits. If invalidation bits are not used or if
            *ignore_invalidation_bits* if False, then the second item will be
            None.

            The *Signal* samples are:

                * numpy recarray for channels that have composition/channel
                  array address or for channel of type
                  CANOPENDATE, CANOPENTIME
                * numpy array for all the rest

        Raises
        ------
        MdfException :

        * if the channel name is not found
        * if the group index is out of range
        * if the channel index is out of range

        Examples
        --------
        >>> from asammdf import MDF, Signal
        >>> import numpy as np
        >>> t = np.arange(5)
        >>> s = np.ones(5)
        >>> mdf = MDF(version='4.10')
        >>> for i in range(4):
        ...     sigs = [Signal(s*(i*10+j), t, name='Sig') for j in range(1, 4)]
        ...     mdf.append(sigs)
        ...
        >>> # first group and channel index of the specified channel name
        ...
        >>> mdf.get('Sig')
        UserWarning: Multiple occurrences for channel "Sig". Using first occurrence from data group 4. Provide both "group" and "index" arguments to select another data group
        <Signal Sig:
                samples=[ 1.  1.  1.  1.  1.]
                timestamps=[0 1 2 3 4]
                unit=""
                info=None
                comment="">
        >>> # first channel index in the specified group
        ...
        >>> mdf.get('Sig', 1)
        <Signal Sig:
                samples=[ 11.  11.  11.  11.  11.]
                timestamps=[0 1 2 3 4]
                unit=""
                info=None
                comment="">
        >>> # channel named Sig from group 1 channel index 2
        ...
        >>> mdf.get('Sig', 1, 2)
        <Signal Sig:
                samples=[ 12.  12.  12.  12.  12.]
                timestamps=[0 1 2 3 4]
                unit=""
                info=None
                comment="">
        >>> # channel index 1 or group 2
        ...
        >>> mdf.get(None, 2, 1)
        <Signal Sig:
                samples=[ 21.  21.  21.  21.  21.]
                timestamps=[0 1 2 3 4]
                unit=""
                info=None
                comment="">
        >>> mdf.get(group=2, index=1)
        <Signal Sig:
                samples=[ 21.  21.  21.  21.  21.]
                timestamps=[0 1 2 3 4]
                unit=""
                info=None
                comment="">

        """

        if skip_channel_validation:
            gp_nr, ch_nr = group, index
        else:
            gp_nr, ch_nr = self._validate_channel_selection(name, group, index)

        grp = self.groups[gp_nr]

        # get the channel object
        channel = grp.channels[ch_nr]
        dependency_list = grp.channel_dependencies[ch_nr]

        master_is_required = not samples_only or raster

        vals = None
        all_invalid = False

        if channel.byte_offset + (channel.bit_offset + channel.bit_count) / 8 > grp.channel_group.samples_byte_nr:
            all_invalid = True
            logger.warning(
                "\n\t".join(
                    [
                        f"Channel {channel.name} byte offset too high:",
                        f"byte offset = {channel.byte_offset}",
                        f"bit offset = {channel.bit_offset}",
                        f"bit count = {channel.bit_count}",
                        f"group record size = {grp.channel_group.samples_byte_nr}",
                        f"group index = {gp_nr}",
                        f"channel index = {ch_nr}",
                    ]
                )
            )

            if (channel.bit_offset + channel.bit_count) / 8 > grp.channel_group.samples_byte_nr:
                vals, timestamps, invalidation_bits, encoding = [], [], None, None
            else:
                channel = deepcopy(channel)
                channel.byte_offset = 0

        if vals is None:
            if dependency_list:
                if not isinstance(dependency_list[0], ChannelArrayBlock):
                    vals, timestamps, invalidation_bits, encoding = self._get_structure(
                        channel=channel,
                        group=grp,
                        group_index=gp_nr,
                        channel_index=ch_nr,
                        dependency_list=dependency_list,
                        raster=raster,
                        data=data,
                        ignore_invalidation_bits=ignore_invalidation_bits,
                        record_offset=record_offset,
                        record_count=record_count,
                        master_is_required=master_is_required,
                        raw=raw,
                    )
                else:
                    vals, timestamps, invalidation_bits, encoding = self._get_array(
                        channel=channel,
                        group=grp,
                        group_index=gp_nr,
                        channel_index=ch_nr,
                        dependency_list=dependency_list,
                        raster=raster,
                        data=data,
                        ignore_invalidation_bits=ignore_invalidation_bits,
                        record_offset=record_offset,
                        record_count=record_count,
                        master_is_required=master_is_required,
                    )

            else:
                if (
                    data
                    and (fast_path := channel.fast_path) is not None
                    and not master_is_required
                    and ignore_invalidation_bits
                    and not raster
                ):
                    vals, timestamps, invalidation_bits, encoding = self._fast_scalar_path(*fast_path, data)
                else:
                    vals, timestamps, invalidation_bits, encoding = self._get_scalar(
                        channel=channel,
                        group=grp,
                        group_index=gp_nr,
                        channel_index=ch_nr,
                        dependency_list=dependency_list,
                        raster=raster,
                        data=data,
                        ignore_invalidation_bits=ignore_invalidation_bits,
                        record_offset=record_offset,
                        record_count=record_count,
                        master_is_required=master_is_required,
                    )

        if all_invalid:
            invalidation_bits = np.ones(len(vals), dtype=bool)

        if samples_only:
            if not raw:
                conversion = channel.conversion
                if conversion:
                    vals = conversion.convert(vals)

            res = vals, invalidation_bits
        else:
            conversion = channel.conversion
            if not raw:
                if conversion:
                    vals = conversion.convert(vals)
                    conversion = None

                if vals.dtype.kind == "S":
                    encoding = "utf-8"

            channel_type = channel.channel_type

            if name is None:
                name = channel.name

            unit = (conversion and conversion.unit) or channel.unit

            comment = channel.comment

            source = channel.source

            if source:
                source = Source.from_source(source)
            else:
                cg_source = grp.channel_group.acq_source
                if cg_source:
                    source = Source.from_source(cg_source)
                else:
                    source = None

            if channel.attachment is not None:
                attachment = self.extract_attachment(
                    channel.attachment,
                )
            else:
                attachment = None

            master_metadata = self._master_channel_metadata.get(gp_nr, None)

            if channel_type == v4c.CHANNEL_TYPE_SYNC:
                flags = Signal.Flags.stream_sync
            else:
                flags = Signal.Flags.no_flags

            try:
                res = Signal(
                    samples=vals,
                    timestamps=timestamps,
                    unit=unit,
                    name=name,
                    comment=comment,
                    conversion=conversion,
                    raw=raw,
                    master_metadata=master_metadata,
                    attachment=attachment,
                    source=source,
                    display_names=channel.display_names,
                    bit_count=channel.bit_count,
                    flags=flags,
                    invalidation_bits=invalidation_bits,
                    encoding=encoding,
                    group_index=gp_nr,
                    channel_index=ch_nr,
                )
            except:
                debug_channel(self, grp, channel, dependency_list)
                raise

        if data is None:
            self._invalidation_cache.clear()

        return res

    def _get_structure(
        self,
        channel: Channel,
        group: Group,
        group_index: int,
        channel_index: int,
        dependency_list: list[tuple[int, int]],
        raster: RasterType | None,
        data: bytes | None,
        ignore_invalidation_bits: bool,
        record_offset: int,
        record_count: int | None,
        master_is_required: bool,
        raw: bool,
    ) -> tuple[NDArray[Any], NDArray[Any] | None, NDArray[Any] | None, None]:
        grp = group
        gp_nr = group_index
        # get data group record
        self._prepare_record(grp)

        # get group data
        if data is None:
            data = self._load_data(grp, record_offset=record_offset, record_count=record_count)
        else:
            data = (data,)

        groups = self.groups

        channel_invalidation_present = channel.flags & (v4c.FLAG_CN_ALL_INVALID | v4c.FLAG_CN_INVALIDATION_PRESENT)

        _dtype = dtype(channel.dtype_fmt)
        conditions = [
            _dtype.itemsize == channel.bit_count // 8,
            all(
                groups[dg_nr].channels[ch_nr].channel_type != v4c.CHANNEL_TYPE_VLSD
                for (dg_nr, ch_nr) in dependency_list
            ),
        ]
        if all(conditions):
            fast_path = True
            channel_values = []
            timestamps = []
            invalidation_bits = []

            byte_offset = channel.byte_offset
            record_size = grp.channel_group.samples_byte_nr + grp.channel_group.invalidation_bytes_nr

            count = 0
            for fragment in data:
                bts = fragment.data

                buffer = get_channel_raw_bytes(bts, record_size, byte_offset, _dtype.itemsize)

                channel_values.append(frombuffer(buffer, dtype=_dtype))

                if master_is_required:
                    timestamps.append(self.get_master(gp_nr, fragment, one_piece=True))
                if channel_invalidation_present:
                    invalidation_bits.append(self.get_invalidation_bits(gp_nr, channel.pos_invalidation_bit, fragment))

                count += 1
        else:
            unique_names = UniqueDB()
            fast_path = False
            names = [unique_names.get_unique_name(grp.channels[ch_nr].name) for _, ch_nr in dependency_list]

            channel_values = [[] for _ in dependency_list]
            timestamps = []
            invalidation_bits = []

            count = 0
            for fragment in data:
                for i, (dg_nr, ch_nr) in enumerate(dependency_list):
                    vals = self.get(
                        group=dg_nr,
                        index=ch_nr,
                        samples_only=True,
                        data=fragment,
                        ignore_invalidation_bits=ignore_invalidation_bits,
                        record_offset=record_offset,
                        record_count=record_count,
                        raw=raw,
                    )[0]
                    channel_values[i].append(vals)
                if master_is_required:
                    timestamps.append(self.get_master(gp_nr, fragment, one_piece=True))
                if channel_invalidation_present:
                    invalidation_bits.append(self.get_invalidation_bits(gp_nr, channel.pos_invalidation_bit, fragment))

                count += 1

        if fast_path:
            total_size = sum(len(_) for _ in channel_values)
            shape = (total_size,) + channel_values[0].shape[1:]

            if count > 1:
                out = empty(shape, dtype=channel_values[0].dtype)
                vals = concatenate(channel_values, out=out)
            else:
                vals = channel_values[0]
        else:
            total_size = sum(len(_) for _ in channel_values[0])

            if count > 1:
                arrays = []
                for lst in channel_values:
                    shape_len = len(lst[0].shape)

                    # fix bytearray signals if the length changes between the chunks
                    if shape_len == 2:
                        shape = [total_size]
                        vlsd_max_size = max(l.shape[1] for l in lst)
                        shape.append(vlsd_max_size)

                        max_vlsd_arrs = []
                        for arr in lst:
                            if arr.shape[1] < vlsd_max_size:
                                arr = np.hstack(
                                    (
                                        arr,
                                        np.zeros(
                                            (
                                                arr.shape[0],
                                                vlsd_max_size - arr.shape[1],
                                            ),
                                            dtype=arr.dtype,
                                        ),
                                    )
                                )
                            max_vlsd_arrs.append(arr)

                        arr = concatenate(
                            max_vlsd_arrs,
                            out=empty(shape, dtype=max_vlsd_arrs[0].dtype),
                        )
                        arrays.append(arr)
                    elif shape_len == 1:
                        arr = concatenate(
                            lst,
                            out=empty((total_size,), dtype=lst[0].dtype),
                        )
                        arrays.append(arr)

                    else:
                        arrays.append(
                            concatenate(
                                lst,
                                out=empty((total_size,) + lst[0].shape[1:], dtype=lst[0].dtype),
                            )
                        )
            else:
                arrays = [lst[0] for lst in channel_values]
            types = [(name_, arr.dtype, arr.shape[1:]) for name_, arr in zip(names, arrays)]
            types = dtype(types)

            vals = np.rec.fromarrays(arrays, dtype=types)

        if master_is_required:
            if count > 1:
                out = empty(total_size, dtype=timestamps[0].dtype)
                timestamps = concatenate(timestamps, out=out)
            else:
                timestamps = timestamps[0]
        else:
            timestamps = None

        if channel_invalidation_present:
            if count > 1:
                out = empty(total_size, dtype=invalidation_bits[0].dtype)
                invalidation_bits = concatenate(invalidation_bits, out=out)
            else:
                invalidation_bits = invalidation_bits[0]
            if not ignore_invalidation_bits:
                vals = vals[nonzero(~invalidation_bits)[0]]
                if master_is_required:
                    timestamps = timestamps[nonzero(~invalidation_bits)[0]]
                invalidation_bits = None
        else:
            invalidation_bits = None

        if raster and len(timestamps) > 1:
            t = arange(timestamps[0], timestamps[-1], raster)

            vals = Signal(vals, timestamps, name="_", invalidation_bits=invalidation_bits).interp(
                t,
                integer_interpolation_mode=self._integer_interpolation,
                float_interpolation_mode=self._float_interpolation,
            )

            vals, timestamps, invalidation_bits = (
                vals.samples,
                vals.timestamps,
                vals.invalidation_bits,
            )

        return vals, timestamps, invalidation_bits, None

    def _get_array(
        self,
        channel: Channel,
        group: Group,
        group_index: int,
        channel_index: int,
        dependency_list: list[tuple[int, int]],
        raster: RasterType | None,
        data: bytes | None,
        ignore_invalidation_bits: bool,
        record_offset: int,
        record_count: int | None,
        master_is_required: bool,
    ) -> tuple[NDArray[Any], NDArray[Any] | None, NDArray[Any] | None, None]:
        grp = group
        gp_nr = group_index
        ch_nr = channel_index
        # get data group record
        self._prepare_record(grp)

        # get group data
        if data is None:
            data = self._load_data(grp, record_offset=record_offset, record_count=record_count)
        else:
            data = (data,)

        dep = ca_block = dependency_list[0]
        shape = tuple(ca_block[f"dim_size_{i}"] for i in range(ca_block.dims))
        shape = tuple(dim for dim in shape if dim > 1)
        shape = shape or (1,)

        dim = 1
        for d in shape:
            dim *= d
        size = ca_block.byte_offset_base * dim

        if group.uses_ld:
            record_size = group.channel_group.samples_byte_nr
        else:
            record_size = group.channel_group.samples_byte_nr + group.channel_group.invalidation_bytes_nr

        channel_dtype = get_fmt_v4(
            channel.data_type,
            channel.bit_count,
            channel.channel_type,
        )

        byte_offset = channel.byte_offset

        types = [
            ("", f"a{byte_offset}"),
            ("vals", channel_dtype, shape),
            ("", f"a{record_size - size - byte_offset}"),
        ]

        dtype_fmt = dtype(types)

        channel_invalidation_present = channel.flags & (v4c.FLAG_CN_ALL_INVALID | v4c.FLAG_CN_INVALIDATION_PRESENT)

        channel_group = grp.channel_group
        samples_size = channel_group.samples_byte_nr + channel_group.invalidation_bytes_nr

        channel_values = []
        timestamps = []
        invalidation_bits = []
        count = 0

        for fragment in data:
            arrays = []
            types = []

            data_bytes, offset, _count, invalidation_bytes = (
                fragment.data,
                fragment.record_offset,
                fragment.record_count,
                fragment.invalidation_data,
            )

            cycles = len(data_bytes) // samples_size

            vals = frombuffer(data_bytes, dtype=dtype_fmt)["vals"]

            if dep.flags & v4c.FLAG_CA_INVERSE_LAYOUT:
                shape = vals.shape
                shape = (shape[0],) + shape[1:][::-1]
                vals = vals.reshape(shape)

                axes = (0, *reversed(range(1, len(shape))))
                vals = transpose(vals, axes=axes)

            cycles_nr = len(vals)

            for ca_block in dependency_list[:1]:
                if not isinstance(ca_block, ChannelArrayBlock):
                    break

                dims_nr = ca_block.dims

                if ca_block.ca_type == v4c.CA_TYPE_SCALE_AXIS:
                    shape = (ca_block.dim_size_0,)
                    arrays.append(vals)
                    dtype_pair = channel.name, vals.dtype, shape
                    types.append(dtype_pair)

                elif ca_block.ca_type == v4c.CA_TYPE_LOOKUP:
                    shape = vals.shape[1:]
                    arrays.append(vals)
                    dtype_pair = channel.name, vals.dtype, shape
                    types.append(dtype_pair)

                    if ca_block.flags & v4c.FLAG_CA_FIXED_AXIS:
                        for i in range(dims_nr):
                            shape = (ca_block[f"dim_size_{i}"],)
                            axis = []
                            for j in range(shape[0]):
                                key = f"axis_{i}_value_{j}"
                                axis.append(ca_block[key])
                            axis = array(axis)
                            axis = array([axis for _ in range(cycles_nr)])
                            arrays.append(axis)
                            dtype_pair = (f"axis_{i}", axis.dtype, shape)
                            types.append(dtype_pair)
                    else:
                        for i in range(dims_nr):
                            axis = ca_block.axis_channels[i]
                            shape = (ca_block[f"dim_size_{i}"],)

                            if axis is None:
                                axisname = f"axis_{i}"
                                axis_values = array(
                                    [arange(shape[0])] * cycles,
                                    dtype=f"({shape[0]},)f8",
                                )

                            else:
                                try:
                                    (ref_dg_nr, ref_ch_nr) = ca_block.axis_channels[i]
                                except:
                                    debug_channel(self, grp, channel, dependency_list)
                                    raise

                                axisname = self.groups[ref_dg_nr].channels[ref_ch_nr].name

                                if ref_dg_nr == gp_nr:
                                    axis_values = self.get(
                                        group=ref_dg_nr,
                                        index=ref_ch_nr,
                                        samples_only=True,
                                        data=fragment,
                                        ignore_invalidation_bits=ignore_invalidation_bits,
                                        record_offset=record_offset,
                                        record_count=cycles,
                                        raw=True,
                                    )[0]
                                else:
                                    channel_group = grp.channel_group
                                    record_size = channel_group.samples_byte_nr
                                    record_size += channel_group.invalidation_bytes_nr
                                    start = offset // record_size
                                    end = start + len(data_bytes) // record_size + 1
                                    ref = self.get(
                                        group=ref_dg_nr,
                                        index=ref_ch_nr,
                                        samples_only=True,
                                        ignore_invalidation_bits=ignore_invalidation_bits,
                                        record_offset=record_offset,
                                        record_count=cycles,
                                        raw=True,
                                    )[0]
                                    axis_values = ref[start:end].copy()

                                axis_values = axis_values[axisname]
                                if len(axis_values) == 0 and cycles:
                                    axis_values = array([arange(shape[0])] * cycles)

                            arrays.append(axis_values)
                            dtype_pair = (axisname, axis_values.dtype, shape)
                            types.append(dtype_pair)

                elif ca_block.ca_type == v4c.CA_TYPE_ARRAY:
                    shape = vals.shape[1:]
                    arrays.append(vals)
                    dtype_pair = channel.name, vals.dtype, shape
                    types.append(dtype_pair)

            for ca_block in dependency_list[1:]:
                if not isinstance(ca_block, ChannelArrayBlock):
                    break

                dims_nr = ca_block.dims

                if ca_block.flags & v4c.FLAG_CA_FIXED_AXIS:
                    for i in range(dims_nr):
                        shape = (ca_block[f"dim_size_{i}"],)
                        axis = []
                        for j in range(shape[0]):
                            key = f"axis_{i}_value_{j}"
                            axis.append(ca_block[key])

                        axis = array([axis for _ in range(cycles_nr)], dtype=f"{shape}f8")
                        arrays.append(axis)
                        types.append((f"axis_{i}", axis.dtype, shape))
                else:
                    for i in range(dims_nr):
                        axis = ca_block.axis_channels[i]
                        shape = (ca_block[f"dim_size_{i}"],)

                        if axis is None:
                            axisname = f"axis_{i}"
                            axis_values = array([arange(shape[0])] * cycles, dtype=f"({shape[0]},)f8")

                        else:
                            try:
                                ref_dg_nr, ref_ch_nr = ca_block.axis_channels[i]
                            except:
                                debug_channel(self, grp, channel, dependency_list)
                                raise

                            axisname = self.groups[ref_dg_nr].channels[ref_ch_nr].name

                            if ref_dg_nr == gp_nr:
                                axis_values = self.get(
                                    group=ref_dg_nr,
                                    index=ref_ch_nr,
                                    samples_only=True,
                                    data=fragment,
                                    ignore_invalidation_bits=ignore_invalidation_bits,
                                    record_offset=record_offset,
                                    record_count=cycles,
                                    raw=True,
                                )[0]
                            else:
                                channel_group = grp.channel_group
                                record_size = channel_group.samples_byte_nr
                                record_size += channel_group.invalidation_bytes_nr
                                start = offset // record_size
                                end = start + len(data_bytes) // record_size + 1
                                ref = self.get(
                                    group=ref_dg_nr,
                                    index=ref_ch_nr,
                                    samples_only=True,
                                    ignore_invalidation_bits=ignore_invalidation_bits,
                                    record_offset=record_offset,
                                    record_count=cycles,
                                    raw=True,
                                )[0]
                                axis_values = ref[start:end].copy()
                            axis_values = axis_values[axisname]
                            if len(axis_values) == 0 and cycles:
                                axis_values = array([arange(shape[0])] * cycles)

                        arrays.append(axis_values)
                        dtype_pair = (axisname, axis_values.dtype, shape)
                        types.append(dtype_pair)

            vals = np.rec.fromarrays(arrays, dtype(types))

            if master_is_required:
                timestamps.append(self.get_master(gp_nr, fragment, one_piece=True))
            if channel_invalidation_present:
                invalidation_bits.append(self.get_invalidation_bits(gp_nr, channel.pos_invalidation_bit, fragment))

            channel_values.append(vals)
            count += 1

        if count > 1:
            total_size = sum(len(_) for _ in channel_values)
            shape = (total_size,) + channel_values[0].shape[1:]

        if count > 1:
            out = empty(shape, dtype=channel_values[0].dtype)
            vals = concatenate(channel_values, out=out)
        elif count == 1:
            vals = channel_values[0]
        else:
            vals = []

        if master_is_required:
            if count > 1:
                out = empty(total_size, dtype=timestamps[0].dtype)
                timestamps = concatenate(timestamps, out=out)
            else:
                timestamps = timestamps[0]
        else:
            timestamps = None

        if channel_invalidation_present:
            if count > 1:
                out = empty(total_size, dtype=invalidation_bits[0].dtype)
                invalidation_bits = concatenate(invalidation_bits, out=out)
            else:
                invalidation_bits = invalidation_bits[0]
            if not ignore_invalidation_bits:
                vals = vals[nonzero(~invalidation_bits)[0]]
                if master_is_required:
                    timestamps = timestamps[nonzero(~invalidation_bits)[0]]
                invalidation_bits = None
        else:
            invalidation_bits = None

        if raster and len(timestamps) > 1:
            t = arange(timestamps[0], timestamps[-1], raster)

            vals = Signal(vals, timestamps, name="_", invalidation_bits=invalidation_bits).interp(
                t,
                integer_interpolation_mode=self._integer_interpolation,
                float_interpolation_mode=self._float_interpolation,
            )

            vals, timestamps, invalidation_bits = (
                vals.samples,
                vals.timestamps,
                vals.invalidation_bits,
            )

        return vals, timestamps, invalidation_bits, None

    def _fast_scalar_path(
        self,
        gp_nr,
        record_size,
        byte_offset,
        byte_size,
        pos_invalidation_bit,
        # data_type,
        # channel_type,
        # bit_count,
        dtype,
        fragment,
    ):
        if fragment.is_record:
            buffer = get_channel_raw_bytes(
                fragment.data,
                record_size,
                byte_offset,
                byte_size,
            )
        else:
            buffer = fragment.data

        vals = frombuffer(buffer, dtype=dtype)

        if pos_invalidation_bit >= 0:
            invalidation_bits = self.get_invalidation_bits(gp_nr, pos_invalidation_bit, fragment)
        else:
            invalidation_bits = None

        return vals, None, invalidation_bits, None

    def _get_scalar(
        self,
        channel: Channel,
        group: Group,
        group_index: int,
        channel_index: int,
        dependency_list: list[tuple[int, int]],
        raster: RasterType | None,
        data: bytes | None,
        ignore_invalidation_bits: bool,
        record_offset: int,
        record_count: int | None,
        master_is_required: bool,
        skip_vlsd: bool = False,
    ) -> tuple[NDArray[Any], NDArray[Any] | None, NDArray[Any] | None, str | None]:

        grp = group
        # get group data
        if data is None:
            data = self._load_data(grp, record_offset=record_offset, record_count=record_count)
            one_piece = False
        else:
            one_piece = True

        gp_nr = group_index
        ch_nr = channel_index

        channel_invalidation_present = channel.flags & (v4c.FLAG_CN_ALL_INVALID | v4c.FLAG_CN_INVALIDATION_PRESENT)

        data_type = channel.data_type
        channel_type = channel.channel_type
        bit_count = channel.bit_count

        encoding = None

        channel_dtype = channel.dtype_fmt

        # get channel values
        if channel_type in {
            v4c.CHANNEL_TYPE_VIRTUAL,
            v4c.CHANNEL_TYPE_VIRTUAL_MASTER,
        }:
            if not channel.dtype_fmt:
                channel.dtype_fmt = dtype(get_fmt_v4(data_type, 64))
            ch_dtype = channel.dtype_fmt

            channel_values = []
            timestamps = []
            invalidation_bits = []

            channel_group = grp.channel_group
            record_size = channel_group.samples_byte_nr
            record_size += channel_group.invalidation_bytes_nr

            count = 0

            if one_piece:
                data = (data,)

            for fragment in data:
                data_bytes, offset, _count, invalidation_bytes = (
                    fragment.data,
                    fragment.record_offset,
                    fragment.record_count,
                    fragment.invalidation_data,
                )
                offset = offset // record_size

                vals = arange(len(data_bytes) // record_size, dtype=ch_dtype)
                vals += offset

                if master_is_required:
                    timestamps.append(
                        self.get_master(
                            gp_nr,
                            fragment,
                            record_offset=offset,
                            record_count=_count,
                            one_piece=True,
                        )
                    )
                if channel_invalidation_present:
                    invalidation_bits.append(self.get_invalidation_bits(gp_nr, channel.pos_invalidation_bit, fragment))

                channel_values.append(vals)
                count += 1

            if count > 1:
                total_size = sum(len(_) for _ in channel_values)
                shape = (total_size,) + channel_values[0].shape[1:]

            if count > 1:
                out = empty(shape, dtype=channel_values[0].dtype)
                vals = concatenate(channel_values, out=out)
            elif count == 1:
                vals = channel_values[0]
            else:
                vals = []

            if master_is_required:
                if count > 1:
                    out = empty(total_size, dtype=timestamps[0].dtype)
                    timestamps = concatenate(timestamps, out=out)
                else:
                    timestamps = timestamps[0]

            if channel_invalidation_present:
                if count > 1:
                    out = empty(total_size, dtype=invalidation_bits[0].dtype)
                    invalidation_bits = concatenate(invalidation_bits, out=out)
                else:
                    invalidation_bits = invalidation_bits[0]
                if not ignore_invalidation_bits:
                    vals = vals[nonzero(~invalidation_bits)[0]]
                    if master_is_required:
                        timestamps = timestamps[nonzero(~invalidation_bits)[0]]
                    invalidation_bits = None
            else:
                invalidation_bits = None

            if raster and len(timestamps) > 1:
                num = float(float32((timestamps[-1] - timestamps[0]) / raster))
                if num.is_integer():
                    t = linspace(timestamps[0], timestamps[-1], int(num))
                else:
                    t = arange(timestamps[0], timestamps[-1], raster)

                vals = Signal(vals, timestamps, name="_", invalidation_bits=invalidation_bits).interp(
                    t,
                    integer_interpolation_mode=self._integer_interpolation,
                    float_interpolation_mode=self._float_interpolation,
                )

                vals, timestamps, invalidation_bits = (
                    vals.samples,
                    vals.timestamps,
                    vals.invalidation_bits,
                )

            if channel.conversion:
                vals = channel.conversion.convert(vals)

        else:
            channel_group = grp.channel_group

            record_size = channel_group.samples_byte_nr

            if one_piece:
                fragment = data
                data_bytes, rec_offset, rec_count = fragment.data, fragment.record_offset, fragment.record_count

                info = grp.record[ch_nr]

                if info is not None:
                    dtype_, byte_size, byte_offset, bit_offset = info
                    if ch_nr == 0 and len(grp.channels) == 1 and channel.dtype_fmt.itemsize == record_size:
                        buffer = bytearray(data_bytes)
                    else:
                        if fragment.is_record:
                            buffer = get_channel_raw_bytes(
                                data_bytes,
                                record_size + channel_group.invalidation_bytes_nr,
                                byte_offset,
                                byte_size,
                            )
                        else:
                            buffer = data_bytes

                    vals = frombuffer(buffer, dtype=dtype_)

                    if not channel.standard_C_size:
                        size = byte_size

                        if channel_dtype.byteorder == "=" and data_type in (
                            v4c.DATA_TYPE_SIGNED_MOTOROLA,
                            v4c.DATA_TYPE_UNSIGNED_MOTOROLA,
                        ):
                            view = dtype(f">u{vals.itemsize}")
                        else:
                            view = dtype(f"{channel_dtype.byteorder}u{vals.itemsize}")

                        if view != vals.dtype:
                            vals = vals.view(view)

                        if bit_offset:
                            vals >>= bit_offset

                        if bit_count != size * 8:
                            if data_type in v4c.SIGNED_INT:
                                vals = as_non_byte_sized_signed_int(vals, bit_count)
                            else:
                                mask = (1 << bit_count) - 1
                                vals &= mask
                        elif data_type in v4c.SIGNED_INT:
                            view = f"{channel_dtype.byteorder}i{vals.itemsize}"
                            if dtype(view) != vals.dtype:
                                vals = vals.view(view)

                    elif channel_type == v4c.CHANNEL_TYPE_VALUE and channel.fast_path is None:
                        channel.fast_path = (
                            gp_nr,
                            record_size + channel_group.invalidation_bytes_nr,
                            byte_offset,
                            byte_size,
                            channel.pos_invalidation_bit if channel_invalidation_present else -1,
                            # data_type,
                            # channel_type,
                            # bit_count,
                            dtype_,
                        )

                else:
                    vals = self._get_not_byte_aligned_data(data_bytes, grp, ch_nr)

                if bit_count == 1 and self._single_bit_uint_as_bool:
                    vals = array(vals, dtype=bool)

                if master_is_required:
                    timestamps = self.get_master(gp_nr, fragment, one_piece=True)
                else:
                    timestamps = None

                if channel_invalidation_present:
                    invalidation_bits = self.get_invalidation_bits(gp_nr, channel.pos_invalidation_bit, fragment)

                    if not ignore_invalidation_bits:
                        vals = vals[nonzero(~invalidation_bits)[0]]
                        if master_is_required:
                            timestamps = timestamps[nonzero(~invalidation_bits)[0]]
                        invalidation_bits = None
                else:
                    invalidation_bits = None
            else:
                channel_values = []
                timestamps = []
                invalidation_bits = []

                info = grp.record[ch_nr]

                if info is None:
                    for count, fragment in enumerate(data, 1):
                        data_bytes, offset, _count, invalidation_bytes = (
                            fragment.data,
                            fragment.record_offset,
                            fragment.record_count,
                            fragment.invalidation_data,
                        )

                        vals = self._get_not_byte_aligned_data(data_bytes, grp, ch_nr)

                        if bit_count == 1 and self._single_bit_uint_as_bool:
                            vals = array(vals, dtype=bool)

                        if master_is_required:
                            timestamps.append(self.get_master(gp_nr, fragment, one_piece=True))
                        if channel_invalidation_present:
                            invalidation_bits.append(
                                self.get_invalidation_bits(gp_nr, channel.pos_invalidation_bit, fragment)
                            )

                        channel_values.append(vals)
                    vals = concatenate(channel_values)
                else:
                    dtype_, byte_size, byte_offset, bit_offset = info

                    buffer = []
                    count = 0

                    for count, fragment in enumerate(data, 1):
                        data_bytes = fragment.data

                        if ch_nr == 0 and len(grp.channels) == 1 and channel.dtype_fmt.itemsize == record_size:
                            buffer.append(bytearray(data_bytes))
                        else:
                            buffer.append(
                                get_channel_raw_bytes(
                                    data_bytes,
                                    record_size + channel_group.invalidation_bytes_nr,
                                    byte_offset,
                                    byte_size,
                                )
                            )

                        if master_is_required:
                            timestamps.append(self.get_master(gp_nr, fragment, one_piece=True))
                        if channel_invalidation_present:
                            invalidation_bits.append(
                                self.get_invalidation_bits(gp_nr, channel.pos_invalidation_bit, fragment)
                            )

                    if count > 1:
                        buffer = bytearray().join(buffer)
                    elif count == 1:
                        buffer = buffer[0]
                    else:
                        buffer = bytearray()

                    vals = frombuffer(buffer, dtype=dtype_)

                    if not channel.standard_C_size:
                        size = dtype_.itemsize

                        if channel_dtype.byteorder == "=" and data_type in (
                            v4c.DATA_TYPE_SIGNED_MOTOROLA,
                            v4c.DATA_TYPE_UNSIGNED_MOTOROLA,
                        ):
                            view = f">u{vals.itemsize}"
                        else:
                            view = f"{channel_dtype.byteorder}u{vals.itemsize}"

                        if dtype(view) != dtype_:
                            vals = vals.view(view)

                        if bit_offset:
                            vals >>= bit_offset

                        if bit_count != size * 8:
                            if data_type in v4c.SIGNED_INT:
                                vals = as_non_byte_sized_signed_int(vals, bit_count)
                            else:
                                mask = (1 << bit_count) - 1
                                vals &= mask
                        elif data_type in v4c.SIGNED_INT:
                            view = f"{channel_dtype.byteorder}i{vals.itemsize}"
                            if dtype(view) != vals.dtype:
                                vals = vals.view(view)

                    if bit_count == 1 and self._single_bit_uint_as_bool:
                        vals = array(vals, dtype=bool)

                    total_size = len(vals)

                    if master_is_required:
                        if count > 1:
                            out = empty(total_size, dtype=timestamps[0].dtype)
                            timestamps = concatenate(timestamps, out=out)
                        elif count == 1:
                            timestamps = timestamps[0]
                        else:
                            timestamps = []

                    if channel_invalidation_present:
                        if count > 1:
                            out = empty(total_size, dtype=invalidation_bits[0].dtype)
                            invalidation_bits = concatenate(invalidation_bits, out=out)
                        elif count == 1:
                            invalidation_bits = invalidation_bits[0]
                        else:
                            invalidation_bits = []
                        if not ignore_invalidation_bits:
                            vals = vals[nonzero(~invalidation_bits)[0]]
                            if master_is_required:
                                timestamps = timestamps[nonzero(~invalidation_bits)[0]]
                            invalidation_bits = None
                    else:
                        invalidation_bits = None

            if raster and len(timestamps) > 1:
                num = float(float32((timestamps[-1] - timestamps[0]) / raster))
                if num.is_integer():
                    t = linspace(timestamps[0], timestamps[-1], int(num))
                else:
                    t = arange(timestamps[0], timestamps[-1], raster)

                vals = Signal(vals, timestamps, name="_", invalidation_bits=invalidation_bits).interp(
                    t,
                    integer_interpolation_mode=self._integer_interpolation,
                    float_interpolation_mode=self._float_interpolation,
                )

                vals, timestamps, invalidation_bits = (
                    vals.samples,
                    vals.timestamps,
                    vals.invalidation_bits,
                )

        if channel_type == v4c.CHANNEL_TYPE_VLSD and not skip_vlsd:
            count_ = len(vals)

            if count_:
                signal_data = self._load_signal_data(group=grp, index=ch_nr, start_offset=vals[0], end_offset=vals[-1])
            else:
                signal_data = b""

            max_vlsd_size = self.determine_max_vlsd_sample_size(group_index, channel_index)

            if signal_data:
                if data_type in (
                    v4c.DATA_TYPE_BYTEARRAY,
                    v4c.DATA_TYPE_UNSIGNED_INTEL,
                    v4c.DATA_TYPE_UNSIGNED_MOTOROLA,
                    v4c.DATA_TYPE_MIME_SAMPLE,
                    v4c.DATA_TYPE_MIME_STREAM,
                ):
                    vals = extract(signal_data, 1, vals - vals[0])
                    if vals.shape[1] < max_vlsd_size:
                        vals = np.hstack(
                            (
                                vals,
                                np.zeros(
                                    (
                                        vals.shape[0],
                                        max_vlsd_size - vals.shape[1],
                                    ),
                                    dtype=vals.dtype,
                                ),
                            )
                        )
                else:
                    vals = extract(signal_data, 0, vals - vals[0])

                if data_type not in (
                    v4c.DATA_TYPE_BYTEARRAY,
                    v4c.DATA_TYPE_UNSIGNED_INTEL,
                    v4c.DATA_TYPE_UNSIGNED_MOTOROLA,
                    v4c.DATA_TYPE_MIME_SAMPLE,
                    v4c.DATA_TYPE_MIME_STREAM,
                ):
                    if data_type == v4c.DATA_TYPE_STRING_UTF_16_BE:
                        encoding = "utf-16-be"

                    elif data_type == v4c.DATA_TYPE_STRING_UTF_16_LE:
                        encoding = "utf-16-le"

                    elif data_type == v4c.DATA_TYPE_STRING_UTF_8:
                        encoding = "utf-8"
                        vals = np.array(
                            [e.rsplit(b"\0")[0] for e in vals.tolist()],
                            dtype=vals.dtype,
                        )

                    elif data_type == v4c.DATA_TYPE_STRING_LATIN_1:
                        encoding = "latin-1"
                        vals = np.array(
                            [e.rsplit(b"\0")[0] for e in vals.tolist()],
                            dtype=vals.dtype,
                        )

                    else:
                        raise MdfException(f'wrong data type "{data_type}" for vlsd channel "{channel.name}"')

                    vals = vals.astype(f"S{max_vlsd_size}")
            else:
                if len(vals):
                    raise MdfException(
                        f'Wrong signal data block refence (0x{channel.data_block_addr:X}) for VLSD channel "{channel.name}"'
                    )
                # no VLSD signal data samples
                if data_type != v4c.DATA_TYPE_BYTEARRAY:
                    vals = array([], dtype=f"S{max_vlsd_size}")

                    if data_type == v4c.DATA_TYPE_STRING_UTF_16_BE:
                        encoding = "utf-16-be"

                    elif data_type == v4c.DATA_TYPE_STRING_UTF_16_LE:
                        encoding = "utf-16-le"

                    elif data_type == v4c.DATA_TYPE_STRING_UTF_8:
                        encoding = "utf-8"

                    elif data_type == v4c.DATA_TYPE_STRING_LATIN_1:
                        encoding = "latin-1"

                    else:
                        raise MdfException(f'wrong data type "{data_type}" for vlsd channel "{channel.name}"')

                else:
                    vals = array([], dtype=f"({max_vlsd_size},)u1")

        elif v4c.DATA_TYPE_STRING_LATIN_1 <= data_type <= v4c.DATA_TYPE_STRING_UTF_16_BE:
            if channel_type in (v4c.CHANNEL_TYPE_VALUE, v4c.CHANNEL_TYPE_MLSD):
                if data_type == v4c.DATA_TYPE_STRING_UTF_16_BE:
                    encoding = "utf-16-be"

                elif data_type == v4c.DATA_TYPE_STRING_UTF_16_LE:
                    encoding = "utf-16-le"

                elif data_type == v4c.DATA_TYPE_STRING_UTF_8:
                    encoding = "utf-8"

                elif data_type == v4c.DATA_TYPE_STRING_LATIN_1:
                    encoding = "latin-1"

                else:
                    raise MdfException(f'wrong data type "{data_type}" for string channel')

        elif data_type in (v4c.DATA_TYPE_CANOPEN_TIME, v4c.DATA_TYPE_CANOPEN_DATE):
            # CANopen date
            if data_type == v4c.DATA_TYPE_CANOPEN_DATE:
                types = dtype(
                    [
                        ("ms", "<u2"),
                        ("min", "<u1"),
                        ("hour", "<u1"),
                        ("day", "<u1"),
                        ("month", "<u1"),
                        ("year", "<u1"),
                    ]
                )
                vals = vals.view(types)

                arrays = [
                    vals["ms"],
                    vals["min"] & 0x3F,  # bit 6 and 7 of minutes are reserved
                    vals["hour"] & 0xF,  # only first 4 bits of hour are used
                    vals["day"] & 0xF,  # the first 4 bits are the day number
                    vals["month"] & 0x3F,  # bit 6 and 7 of month are reserved
                    vals["year"] & 0x7F,  # bit 7 of year is reserved
                    (vals["hour"] & 0x80) >> 7,  # add summer or standard time information for hour
                    (vals["day"] & 0xF0) >> 4,  # add day of week information
                ]

                names = [
                    "ms",
                    "min",
                    "hour",
                    "day",
                    "month",
                    "year",
                    "summer_time",
                    "day_of_week",
                ]
                vals = np.rec.fromarrays(arrays, names=names)

            # CANopen time
            elif data_type == v4c.DATA_TYPE_CANOPEN_TIME:
                types = dtype([("ms", "<u4"), ("days", "<u2")])
                vals = vals.view(types)

        return vals, timestamps, invalidation_bits, encoding

    def _get_not_byte_aligned_data(self, data: bytes, group: Group, ch_nr: int) -> NDArray[Any]:
        big_endian_types = (
            v4c.DATA_TYPE_UNSIGNED_MOTOROLA,
            v4c.DATA_TYPE_REAL_MOTOROLA,
            v4c.DATA_TYPE_SIGNED_MOTOROLA,
        )

        if group.uses_ld:
            record_size = group.channel_group.samples_byte_nr
        else:
            record_size = group.channel_group.samples_byte_nr + group.channel_group.invalidation_bytes_nr

        channel = group.channels[ch_nr]

        bit_offset = channel.bit_offset
        byte_offset = channel.byte_offset
        bit_count = channel.bit_count

        if ch_nr >= 0:
            dependencies = group.channel_dependencies[ch_nr]
            if dependencies and isinstance(dependencies[0], ChannelArrayBlock):
                ca_block = dependencies[0]

                size = bit_count // 8

                shape = tuple(ca_block[f"dim_size_{i}"] for i in range(ca_block.dims))
                if ca_block.byte_offset_base // size > 1 and len(shape) == 1:
                    shape += (ca_block.byte_offset_base // size,)
                dim = 1
                for d in shape:
                    dim *= d
                size *= dim
                bit_count = size * 8

        byte_size = bit_offset + bit_count
        if byte_size % 8:
            byte_size = (byte_size // 8) + 1
        else:
            byte_size //= 8

        types = [
            ("", f"a{byte_offset}"),
            ("vals", f"({byte_size},)u1"),
            ("", f"a{record_size - byte_size - byte_offset}"),
        ]

        vals = np.rec.fromstring(data, dtype=dtype(types))

        vals = vals["vals"]

        if byte_size in {1, 2, 4, 8}:
            extra_bytes = 0
        elif byte_size < 8:
            extra_bytes = 4 - (byte_size % 4)
        else:
            extra_bytes = 0

        std_size = byte_size + extra_bytes

        big_endian = channel.data_type in big_endian_types

        # prepend or append extra bytes columns
        # to get a standard size number of bytes

        if extra_bytes:
            if big_endian:
                vals = column_stack([vals, zeros(len(vals), dtype=f"<({extra_bytes},)u1")])
                try:
                    vals = vals.view(f">u{std_size}").ravel()
                except:
                    vals = frombuffer(vals.tobytes(), dtype=f">u{std_size}")

                vals = vals >> (extra_bytes * 8 + bit_offset)
                vals &= (1 << bit_count) - 1

            else:
                vals = column_stack([vals, zeros(len(vals), dtype=f"<({extra_bytes},)u1")])
                try:
                    vals = vals.view(f"<u{std_size}").ravel()
                except:
                    vals = frombuffer(vals.tobytes(), dtype=f"<u{std_size}")

                vals = vals >> bit_offset
                vals &= (1 << bit_count) - 1

        else:
            if big_endian:
                try:
                    vals = vals.view(f">u{std_size}").ravel()
                except:
                    vals = frombuffer(vals.tobytes(), dtype=f">u{std_size}")

                vals = vals >> bit_offset
                vals &= (1 << bit_count) - 1

            else:
                try:
                    vals = vals.view(f"<u{std_size}").ravel()
                except:
                    vals = frombuffer(vals.tobytes(), dtype=f"<u{std_size}")

                vals = vals >> bit_offset
                vals &= (1 << bit_count) - 1

        data_type = channel.data_type

        if data_type in v4c.SIGNED_INT:
            return as_non_byte_sized_signed_int(vals, bit_count)
        elif data_type in v4c.FLOATS:
            return vals.view(get_fmt_v4(data_type, bit_count))
        else:
            return vals

    def _determine_max_vlsd_sample_size(self, group, index):
        group_index = group
        channel_index = index
        group = self.groups[group]
        ch = group.channels[index]

        if ch.channel_type != v4c.CHANNEL_TYPE_VLSD:
            return 0

        if (group_index, ch.name) in self.vlsd_max_length:
            return self.vlsd_max_length[(group_index, ch.name)]
        else:
            offsets, *_ = self._get_scalar(
                ch,
                group,
                group_index,
                channel_index,
                group.channel_dependencies[channel_index],
                raster=None,
                data=None,
                ignore_invalidation_bits=True,
                record_offset=0,
                record_count=None,
                master_is_required=False,
                skip_vlsd=True,
            )
            offsets = offsets.astype("u8")

            data = self._load_signal_data(group, channel_index)

            max_size = get_vlsd_max_sample_size(data, offsets, len(offsets))

            return max_size

    def included_channels(
        self,
        index: int | None = None,
        channels: ChannelsType | None = None,
        skip_master: bool = True,
        minimal: bool = True,
    ) -> dict[int, dict[int, Sequence[int]]]:
        if channels is None:
            virtual_channel_group = self.virtual_groups[index]
            groups = virtual_channel_group.groups

            gps = {}

            for gp_index in groups:
                group = self.groups[gp_index]

                included_channels = set(range(len(group.channels)))
                master_index = self.masters_db.get(gp_index, None)
                if master_index is not None:
                    included_channels.remove(master_index)

                channels = group.channels

                for dependencies in group.channel_dependencies:
                    if dependencies is None:
                        continue

                    if all(not isinstance(dep, ChannelArrayBlock) for dep in dependencies):
                        for _, ch_nr in dependencies:
                            try:
                                included_channels.remove(ch_nr)
                            except KeyError:
                                pass
                    else:
                        for dep in dependencies:
                            for referenced_channels in (
                                dep.axis_channels,
                                dep.dynamic_size_channels,
                                dep.input_quantity_channels,
                            ):
                                for gp_nr, ch_nr in referenced_channels:
                                    if gp_nr == gp_index:
                                        try:
                                            included_channels.remove(ch_nr)
                                        except KeyError:
                                            pass

                            if dep.output_quantity_channel:
                                gp_nr, ch_nr = dep.output_quantity_channel
                                if gp_nr == gp_index:
                                    try:
                                        included_channels.remove(ch_nr)
                                    except KeyError:
                                        pass

                            if dep.comparison_quantity_channel:
                                gp_nr, ch_nr = dep.comparison_quantity_channel
                                if gp_nr == gp_index:
                                    try:
                                        included_channels.remove(ch_nr)
                                    except KeyError:
                                        pass

                gps[gp_index] = sorted(included_channels)

            result = {index: gps}
        else:
            gps = {}
            for item in channels:
                if isinstance(item, (list, tuple)):
                    if len(item) not in (2, 3):
                        raise MdfException(
                            "The items used for filtering must be strings, "
                            "or they must match the first 3 arguments of the get "
                            "method"
                        )
                    else:
                        group, idx = self._validate_channel_selection(*item)
                        gps_idx = gps.setdefault(group, set())
                        gps_idx.add(idx)
                else:
                    name = item
                    group, idx = self._validate_channel_selection(name)
                    gps_idx = gps.setdefault(group, set())
                    gps_idx.add(idx)

            result = {}
            for gp_index, channels in gps.items():
                master = self.virtual_groups_map[gp_index]
                group = self.groups[gp_index]

                if minimal:
                    channel_dependencies = [group.channel_dependencies[ch_nr] for ch_nr in channels]

                    for dependencies in channel_dependencies:
                        if dependencies is None:
                            continue

                        if all(not isinstance(dep, ChannelArrayBlock) for dep in dependencies):
                            for _, ch_nr in dependencies:
                                try:
                                    channels.remove(ch_nr)
                                except KeyError:
                                    pass
                        else:
                            for dep in dependencies:
                                for referenced_channels in (
                                    dep.axis_channels,
                                    dep.dynamic_size_channels,
                                    dep.input_quantity_channels,
                                ):
                                    for gp_nr, ch_nr in referenced_channels:
                                        if gp_nr == gp_index:
                                            try:
                                                channels.remove(ch_nr)
                                            except KeyError:
                                                pass

                                if dep.output_quantity_channel:
                                    gp_nr, ch_nr = dep.output_quantity_channel
                                    if gp_nr == gp_index:
                                        try:
                                            channels.remove(ch_nr)
                                        except KeyError:
                                            pass

                                if dep.comparison_quantity_channel:
                                    gp_nr, ch_nr = dep.comparison_quantity_channel
                                    if gp_nr == gp_index:
                                        try:
                                            channels.remove(ch_nr)
                                        except KeyError:
                                            pass

                    gp_master = self.masters_db.get(gp_index, None)
                    if gp_master is not None and gp_master in channels:
                        channels.remove(gp_master)

                if master not in result:
                    result[master] = {}
                    result[master][master] = [self.masters_db.get(master, None)]

                result[master][gp_index] = sorted(channels)

        return result

    def _yield_selected_signals(
        self,
        index: int,
        groups: dict[int, Sequence[int]] | None = None,
        record_offset: int = 0,
        record_count: int | None = None,
        skip_master: bool = True,
        version: str | None = None,
    ) -> Iterator[Signal | tuple[NDArray[Any], NDArray[Any]]]:
        version = version or self.version
        virtual_channel_group = self.virtual_groups[index]
        record_size = virtual_channel_group.record_size

        from time import perf_counter

        tt = perf_counter()

        if groups is None:
            groups = self.included_channels(index, skip_master=skip_master)[index]

        record_size = 0
        for group_index in groups:
            grp = self.groups[group_index]
            record_size += grp.channel_group.samples_byte_nr + grp.channel_group.invalidation_bytes_nr

        record_size = record_size or 1

        if self._read_fragment_size:
            count = self._read_fragment_size // record_size or 1
        else:
            if version < "4.20":
                count = 64 * 1024 * 1024 // record_size or 1
            else:
                count = 128 * 1024 * 1024 // record_size or 1

        data_streams = []
        for idx, group_index in enumerate(groups):
            grp = self.groups[group_index]
            grp.read_split_count = count
            data_streams.append(self._load_data(grp, record_offset=record_offset, record_count=record_count))
            if group_index == index:
                master_index = idx

        encodings = {group_index: [None] for group_index in groups}

        self._set_temporary_master(None)
        idx = 0

        group_info = {}
        for group_index, channels in groups.items():
            grp = self.groups[group_index]
            if not grp.single_channel_dtype:
                self._prepare_record(grp)

            group_info[group_index] = ch_info = []
            dependency_list = grp.channel_dependencies
            info = grp.record

            for channel_index in channels:
                channel = grp.channels[channel_index]

                if (
                    channel.byte_offset + (channel.bit_offset + channel.bit_count) / 8
                    > grp.channel_group.samples_byte_nr
                ):
                    ch_info.append([0, 0])
                elif dependency_list[channel_index]:
                    ch_info.append([0, 0])
                else:
                    if info[channel_index] is not None:
                        _, byte_size, byte_offset, _ = info[channel_index]
                        ch_info.append([byte_offset, byte_size])
                    else:
                        ch_info.append([0, 0])

        while True:
            try:
                fragments = [next(stream) for stream in data_streams]
            except:
                break
            #
            # if perf_counter() - tt > 120:
            #     x = 1 / 0

            # prepare the master
            _master = self.get_master(index, data=fragments[master_index], one_piece=True)
            self._set_temporary_master(_master)

            if idx == 0:
                signals = []
            else:
                signals = [(_master, None)]

            for fragment, (group_index, channels) in zip(fragments, groups.items()):
                grp = self.groups[group_index]
                if not grp.single_channel_dtype:
                    self._prepare_record(grp)

                self._invalidation_cache.clear()

                if 1 and len(channels) >= 100:
                    # prepare the invalidation bytes for this group and fragment
                    invalidation_bytes = get_channel_raw_bytes(
                        fragment.data,
                        grp.channel_group.samples_byte_nr + grp.channel_group.invalidation_bytes_nr,
                        grp.channel_group.samples_byte_nr,
                        grp.channel_group.invalidation_bytes_nr,
                    )

                    channels_raw_data = get_channel_raw_bytes_parallel(
                        fragment.data,
                        grp.channel_group.samples_byte_nr + grp.channel_group.invalidation_bytes_nr,
                        group_info[group_index],
                        THREAD_COUNT,
                    )

                    if idx == 0:
                        for channel_index, raw_data in zip(channels, channels_raw_data):
                            signal = self.get(
                                group=group_index,
                                index=channel_index,
                                data=(
                                    Fragment(
                                        data=raw_data,
                                        record_offset=fragment.record_offset,
                                        record_count=fragment.record_count,
                                        invalidation_data=invalidation_bytes,
                                        is_record=False,
                                    )
                                    if raw_data
                                    else fragment
                                ),
                                raw=True,
                                ignore_invalidation_bits=True,
                                samples_only=False,
                                skip_channel_validation=True,
                            )

                            signals.append(signal)

                    else:
                        for channel_index, raw_data in zip(channels, channels_raw_data):
                            signal, invalidation_bits = self.get(
                                group=group_index,
                                index=channel_index,
                                data=(
                                    Fragment(
                                        data=raw_data,
                                        record_offset=fragment.record_offset,
                                        record_count=fragment.record_count,
                                        invalidation_data=invalidation_bytes,
                                        is_record=False,
                                    )
                                    if raw_data
                                    else fragment
                                ),
                                raw=True,
                                ignore_invalidation_bits=True,
                                samples_only=True,
                                skip_channel_validation=True,
                            )

                            signals.append((signal, invalidation_bits))
                else:

                    if idx == 0:
                        for channel_index in channels:
                            signal = self.get(
                                group=group_index,
                                index=channel_index,
                                data=fragment,
                                raw=True,
                                ignore_invalidation_bits=True,
                                samples_only=False,
                            )

                            signals.append(signal)

                    else:
                        for channel_index in channels:
                            signal, invalidation_bits = self.get(
                                group=group_index,
                                index=channel_index,
                                data=fragment,
                                raw=True,
                                ignore_invalidation_bits=True,
                                samples_only=True,
                            )

                            signals.append((signal, invalidation_bits))

                if version < "4.00":
                    if idx == 0:
                        for sig, channel_index in zip(signals, channels):
                            if sig.samples.dtype.kind == "S":
                                strsig = self.get(
                                    group=group_index,
                                    index=channel_index,
                                    samples_only=True,
                                    ignore_invalidation_bits=True,
                                )[0]

                                _dtype = strsig.dtype
                                sig.samples = sig.samples.astype(_dtype)
                                encodings[group_index].append((sig.encoding, _dtype))
                                del strsig
                                if sig.encoding != "latin-1":
                                    if sig.encoding == "utf-16-le":
                                        sig.samples = sig.samples.view(uint16).byteswap().view(sig.samples.dtype)
                                        sig.samples = encode(decode(sig.samples, "utf-16-be"), "latin-1")
                                    else:
                                        sig.samples = encode(
                                            decode(sig.samples, sig.encoding),
                                            "latin-1",
                                        )
                                sig.samples = sig.samples.astype(_dtype)
                            else:
                                encodings[group_index].append(None)
                    else:
                        for i, (sig, encoding_tuple) in enumerate(zip(signals, encodings[group_index])):
                            if encoding_tuple:
                                encoding, _dtype = encoding_tuple
                                samples = sig[0]
                                if encoding != "latin-1":
                                    if encoding == "utf-16-le":
                                        samples = samples.view(uint16).byteswap().view(samples.dtype)
                                        samples = encode(decode(samples, "utf-16-be"), "latin-1")
                                    else:
                                        samples = encode(decode(samples, encoding), "latin-1")
                                samples = samples.astype(_dtype)
                                signals[i] = (samples, sig[1])

            self._set_temporary_master(None)
            idx += 1
            yield signals

        grp.read_split_count = 0
        self._invalidation_cache.clear()

    def get_master(
        self,
        index: int,
        data: bytes | None = None,
        record_offset: int = 0,
        record_count: int | None = None,
        one_piece: bool = False,
    ) -> NDArray[Any]:
        """returns master channel samples for given group

        Parameters
        ----------
        index : int
            group index
        data : (bytes, int, int, bytes|None)
            (data block raw bytes, fragment offset, count, invalidation bytes); default None

        record_offset : int
            if *data=None* use this to select the record offset from which the
            group data should be loaded
        record_count : int
            number of records to read; default *None* and in this case all
            available records are used

        Returns
        -------
        t, virtual_master_conversion : (numpy.array, ChannelConvesion | None)
            master channel samples and virtual master conversion

        """

        if self._master is not None:
            return self._master

        group = self.groups[index]
        if group.channel_group.flags & v4c.FLAG_CG_REMOTE_MASTER:
            if data is not None:
                record_offset = data[1]
                record_count = data[2]
            return self.get_master(
                group.channel_group.cg_master_index,
                record_offset=record_offset,
                record_count=record_count,
            )

        time_ch_nr = self.masters_db.get(index, None)
        channel_group = group.channel_group
        record_size = channel_group.samples_byte_nr
        record_size += channel_group.invalidation_bytes_nr
        if record_count is not None:
            cycles_nr = record_count
        else:
            cycles_nr = group.channel_group.cycles_nr

        fragment = data
        if fragment:
            data_bytes, offset, _count, invalidation_bytes = (
                fragment.data,
                fragment.record_offset,
                fragment.record_count,
                fragment.invalidation_data,
            )
            cycles_nr = len(data_bytes) // record_size if record_size else 0
        else:
            offset = 0
            _count = record_count

        if time_ch_nr is None:
            if record_size:
                t = arange(cycles_nr, dtype=float64)
                t += offset
            else:
                t = array([], dtype=float64)
            metadata = ("timestamps", v4c.SYNC_TYPE_TIME)

        else:
            time_ch = group.channels[time_ch_nr]
            time_conv = time_ch.conversion
            time_name = time_ch.name

            metadata = (time_name, time_ch.sync_type)

            if time_ch.channel_type == v4c.CHANNEL_TYPE_VIRTUAL_MASTER:

                if record_count is None:
                    t = arange(record_offset, cycles_nr, 1, dtype=float64)
                else:
                    t = arange(record_offset, record_offset + record_count, 1, dtype=float64)

                t = time_conv.convert(t)

            else:
                # check if the channel group contains just the master channel
                # and that there are no padding bytes
                if len(group.channels) == 1 and time_ch.dtype_fmt.itemsize == record_size:
                    if one_piece:
                        data_bytes, offset, _count, _ = data

                        t = frombuffer(data_bytes, dtype=time_ch.dtype_fmt)
                    else:
                        # get data
                        if fragment is None:
                            data = self._load_data(
                                group,
                                record_offset=record_offset,
                                record_count=record_count,
                            )
                        else:
                            data = (fragment,)

                        buffer = bytearray().join([fragment.data for fragment in data])

                        t = frombuffer(buffer, dtype=time_ch.dtype_fmt)

                else:
                    dtype_, byte_size, byte_offset, bit_offset = group.record[time_ch_nr]

                    if one_piece:
                        data_bytes = data.data

                        buffer = get_channel_raw_bytes(
                            data_bytes,
                            record_size,
                            byte_offset,
                            byte_size,
                        )

                        t = frombuffer(buffer, dtype=dtype_)

                    else:
                        # get data
                        if fragment is None:
                            data = self._load_data(
                                group,
                                record_offset=record_offset,
                                record_count=record_count,
                            )
                        else:
                            data = (fragment,)

                        buffer = bytearray().join(
                            [
                                get_channel_raw_bytes(
                                    fragment.data,
                                    record_size,
                                    byte_offset,
                                    byte_size,
                                )
                                for fragment in data
                            ]
                        )

                        t = frombuffer(buffer, dtype=dtype_)

                    if not time_ch.standard_C_size:
                        channel_dtype = time_ch.dtype_fmt
                        bit_count = time_ch.bit_count
                        data_type = time_ch.data_type

                        size = byte_size

                        if channel_dtype.byteorder == "=" and time_ch.data_type in (
                            v4c.DATA_TYPE_SIGNED_MOTOROLA,
                            v4c.DATA_TYPE_UNSIGNED_MOTOROLA,
                        ):
                            view = f">u{t.itemsize}"
                        else:
                            view = f"{channel_dtype.byteorder}u{t.itemsize}"

                        if dtype(view) != t.dtype:
                            t = t.view(view)

                        if bit_offset:
                            t >>= bit_offset

                        if bit_count != size * 8:
                            if data_type in v4c.SIGNED_INT:
                                t = as_non_byte_sized_signed_int(t, bit_count)
                            else:
                                mask = (1 << bit_count) - 1
                                t &= mask
                        elif data_type in v4c.SIGNED_INT:
                            view = f"{channel_dtype.byteorder}i{t.itemsize}"
                            if dtype(view) != t.dtype:
                                t = t.view(view)

                # get timestamps
                if time_conv:
                    t = time_conv.convert(t)

        self._master_channel_metadata[index] = metadata

        if t.dtype != float64:
            t = t.astype(float64)

        return t

    def get_bus_signal(
        self,
        bus: BusType,
        name: str,
        database: CanMatrix | StrPathType | None = None,
        ignore_invalidation_bits: bool = False,
        data: bytes | None = None,
        raw: bool = False,
        ignore_value2text_conversion: bool = True,
    ) -> Signal:
        """get a signal decoded from a raw bus logging. The currently supported buses are
        CAN and LIN (LDF databases are not supported, they need to be converted to DBC and
        feed to this function)

        .. versionadded:: 6.0.0


        Parameters
        ----------
        bus : str
            "CAN" or "LIN"
        name : str
            signal name
        database : str
            path of external CAN/LIN database file (.dbc or .arxml) or canmatrix.CanMatrix; default *None*

            .. versionchanged:: 6.0.0
                `db` and `database` arguments were merged into this single argument

        ignore_invalidation_bits : bool
            option to ignore invalidation bits
        raw : bool
            return channel samples without applying the conversion rule; default
            `False`
        ignore_value2text_conversion : bool
            return channel samples without values that have a description in .dbc or .arxml file
            `True`

        Returns
        -------
        sig : Signal
            Signal object with the physical values

        """

        if bus == "CAN":
            return self.get_can_signal(
                name,
                database=database,
                ignore_invalidation_bits=ignore_invalidation_bits,
                data=data,
                raw=raw,
                ignore_value2text_conversion=ignore_value2text_conversion,
            )
        elif bus == "LIN":
            return self.get_lin_signal(
                name,
                database=database,
                ignore_invalidation_bits=ignore_invalidation_bits,
                data=data,
                raw=raw,
                ignore_value2text_conversion=ignore_value2text_conversion,
            )

    def get_can_signal(
        self,
        name: str,
        database: CanMatrix | StrPathType | None = None,
        ignore_invalidation_bits: bool = False,
        data: bytes | None = None,
        raw: bool = False,
        ignore_value2text_conversion: bool = True,
    ) -> Signal:
        """get CAN message signal. You can specify an external CAN database (
        *database* argument) or canmatrix database object that has already been
        loaded from a file (*db* argument).

        The signal name can be specified in the following ways

        * ``CAN<ID>.<MESSAGE_NAME>.<SIGNAL_NAME>`` - the `ID` value starts from 1
          and must match the ID found in the measurement (the source CAN bus ID)
          Example: CAN1.Wheels.FL_WheelSpeed

        * ``CAN<ID>.CAN_DataFrame_<MESSAGE_ID>.<SIGNAL_NAME>`` - the `ID` value
          starts from 1 and the `MESSAGE_ID` is the decimal message ID as found
          in the database. Example: CAN1.CAN_DataFrame_218.FL_WheelSpeed

        * ``<MESSAGE_NAME>.<SIGNAL_NAME>`` - in this case the first occurrence of
          the message name and signal are returned (the same message could be
          found on multiple CAN buses; for example on CAN1 and CAN3)
          Example: Wheels.FL_WheelSpeed

        * ``CAN_DataFrame_<MESSAGE_ID>.<SIGNAL_NAME>`` - in this case the first
          occurrence of the message name and signal are returned (the same
          message could be found on multiple CAN buses; for example on CAN1 and
          CAN3). Example: CAN_DataFrame_218.FL_WheelSpeed

        * ``<SIGNAL_NAME>`` - in this case the first occurrence of the signal
          name is returned (the same signal name could be found in multiple
          messages and on multiple CAN buses). Example: FL_WheelSpeed


        Parameters
        ----------
        name : str
            signal name
        database : str
            path of external CAN database file (.dbc or .arxml) or canmatrix.CanMatrix; default *None*

            .. versionchanged:: 6.0.0
                `db` and `database` arguments were merged into this single argument

        ignore_invalidation_bits : bool
            option to ignore invalidation bits
        raw : bool
            return channel samples without applying the conversion rule; default
            `False`
        ignore_value2text_conversion : bool
            return channel samples without values that have a description in .dbc or .arxml file
            `True`

        Returns
        -------
        sig : Signal
            Signal object with the physical values

        """

        if database is None:
            return self.get(name)

        if isinstance(database, (str, Path)):
            database_path = Path(database)
            if database_path.suffix.lower() not in (".arxml", ".dbc"):
                message = f'Expected .dbc or .arxml file as CAN channel attachment but got "{database_path}"'
                logger.exception(message)
                raise MdfException(message)
            else:
                db_string = database_path.read_bytes()
                md5_sum = md5(db_string).digest()

                if md5_sum in self._external_dbc_cache:
                    db = self._external_dbc_cache[md5_sum]
                else:
                    db = load_can_database(database_path, contents=db_string)
                    if db is None:
                        raise MdfException("failed to load database")
        else:
            db = database

        is_j1939 = db.contains_j1939

        name_ = name.split(".")

        if len(name_) == 3:
            can_id_str, message_id_str, signal = name_

            can_id = v4c.CAN_ID_PATTERN.search(can_id_str)
            if can_id is None:
                raise MdfException(f'CAN id "{can_id_str}" of signal name "{name}" is not recognised by this library')
            else:
                can_id = int(can_id.group("id"))

            message_id = v4c.CAN_DATA_FRAME_PATTERN.search(message_id_str)
            if message_id is None:
                message_id = message_id_str
            else:
                message_id = int(message_id)

            if isinstance(message_id, str):
                message = db.frame_by_name(message_id)
            else:
                message = db.frame_by_id(message_id)

        elif len(name_) == 2:
            message_id_str, signal = name_

            can_id = None

            message_id = v4c.CAN_DATA_FRAME_PATTERN.search(message_id_str)
            if message_id is None:
                message_id = message_id_str
            else:
                message_id = int(message_id.group("id"))

            if isinstance(message_id, str):
                message = db.frame_by_name(message_id)
            else:
                message = db.frame_by_id(message_id)

        else:
            message = None
            for msg in db:
                for signal in msg:
                    if signal.name == name:
                        message = msg

            can_id = None
            signal = name

        if message is None:
            raise MdfException(f"Could not find signal {name} in {database}")

        for sig in message.signals:
            if sig.name == signal:
                signal = sig
                break
        else:
            raise MdfException(f'Signal "{signal}" not found in message "{message.name}" of "{database}"')

        if can_id is None:
            index = None
            for _can_id, messages in self.bus_logging_map["CAN"].items():
                if is_j1939:
                    test_ids = [
                        canmatrix.ArbitrationId(id_, extended=True).pgn for id_ in self.bus_logging_map["CAN"][_can_id]
                    ]

                    id_ = message.arbitration_id.pgn

                else:
                    id_ = message.arbitration_id.id
                    test_ids = self.bus_logging_map["CAN"][_can_id]

                if id_ in test_ids:
                    if is_j1939:
                        for id__, idx in self.bus_logging_map["CAN"][_can_id].items():
                            if canmatrix.ArbitrationId(id__, extended=True).pgn == id_:
                                index = idx
                                break
                    else:
                        index = self.bus_logging_map["CAN"][_can_id][message.arbitration_id.id]

                if index is not None:
                    break
            else:
                raise MdfException(
                    f'Message "{message.name}" (ID={hex(message.arbitration_id.id)}) not found in the measurement'
                )
        else:
            if can_id in self.bus_logging_map["CAN"]:
                if is_j1939:
                    test_ids = [
                        canmatrix.ArbitrationId(id_, extended=True).pgn for id_ in self.bus_logging_map["CAN"][can_id]
                    ]
                    id_ = message.arbitration_id.pgn

                else:
                    id_ = message.arbitration_id.id
                    test_ids = self.bus_logging_map["CAN"][can_id]

                if id_ in test_ids:
                    if is_j1939:
                        for id__, idx in self.bus_logging_map["CAN"][can_id].items():
                            if canmatrix.ArbitrationId(id__, extended=True).pgn == id_:
                                index = idx
                                break
                    else:
                        index = self.bus_logging_map["CAN"][can_id][message.arbitration_id.id]
                else:
                    raise MdfException(
                        f'Message "{message.name}" (ID={hex(message.arbitration_id.id)}) not found in the measurement'
                    )
            else:
                raise MdfException(f'No logging from "{can_id}" was found in the measurement')

        can_ids = self.get(
            "CAN_DataFrame.ID",
            group=index,
            ignore_invalidation_bits=ignore_invalidation_bits,
            data=data,
        )
        can_ids.samples = can_ids.samples.astype("<u4") & 0x1FFFFFFF

        payload = self.get(
            "CAN_DataFrame.DataBytes",
            group=index,
            samples_only=True,
            ignore_invalidation_bits=ignore_invalidation_bits,
            data=data,
        )[0]

        if is_j1939:
            tmp_pgn = can_ids.samples >> 8
            ps = tmp_pgn & 0xFF
            pf = (can_ids.samples >> 16) & 0xFF
            _pgn = tmp_pgn & 0x3FF00
            can_ids.samples = where(pf >= 240, _pgn + ps, _pgn)

            idx = argwhere(can_ids.samples == message.arbitration_id.pgn).ravel()
        else:
            idx = argwhere(can_ids.samples == message.arbitration_id.id).ravel()

        payload = payload[idx]
        t = can_ids.timestamps[idx].copy()

        if can_ids.invalidation_bits is not None:
            invalidation_bits = can_ids.invalidation_bits[idx]
        else:
            invalidation_bits = None

        if not ignore_invalidation_bits and invalidation_bits is not None:
            payload = payload[nonzero(~invalidation_bits)[0]]
            t = t[nonzero(~invalidation_bits)[0]]

        extracted_signals = bus_logging_utils.extract_mux(
            payload,
            message,
            None,
            None,
            t,
            original_message_id=None,
            ignore_value2text_conversion=ignore_value2text_conversion,
            raw=raw,
        )

        comment = signal.comment or ""

        for entry, signals in extracted_signals.items():
            for name_, sig in signals.items():
                if name_ == signal.name:
                    sig = Signal(
                        samples=sig["samples"],
                        timestamps=sig["t"],
                        name=name,
                        unit=signal.unit or "",
                        comment=comment,
                        raw=raw,
                        conversion=sig["conversion"],
                    )
                    if len(sig):
                        return sig
                    else:
                        raise MdfException(f'No logging from "{signal}" was found in the measurement')

        raise MdfException(f'No logging from "{signal}" was found in the measurement')

    def get_lin_signal(
        self,
        name: str,
        database: CanMatrix | StrPathType | None = None,
        ignore_invalidation_bits: bool = False,
        data: bytes | None = None,
        raw: bool = False,
        ignore_value2text_conversion: bool = True,
    ) -> Signal:
        """get LIN message signal. You can specify an external LIN database (
        *database* argument) or canmatrix database object that has already been
        loaded from a file (*db* argument).

        The signal name can be specified in the following ways

        * ``LIN_Frame_<MESSAGE_ID>.<SIGNAL_NAME>`` - Example: LIN_Frame_218.FL_WheelSpeed

        * ``<MESSAGE_NAME>.<SIGNAL_NAME>`` - Example: Wheels.FL_WheelSpeed

        * ``<SIGNAL_NAME>`` - Example: FL_WheelSpeed

        .. versionadded:: 6.0.0


        Parameters
        ----------
        name : str
            signal name
        database : str
            path of external LIN database file (.dbc, .arxml or .ldf) or canmatrix.CanMatrix;
            default *None*

        ignore_invalidation_bits : bool
            option to ignore invalidation bits
        raw : bool
            return channel samples without applying the conversion rule; default
            `False`
        ignore_value2text_conversion : bool
            return channel samples without values that have a description in .dbc, .arxml or .ldf file
            `True`

        Returns
        -------
        sig : Signal
            Signal object with the physical values

        """

        if database is None:
            return self.get(name)

        if isinstance(database, (str, Path)):
            database_path = Path(database)
            if database_path.suffix.lower() not in (".arxml", ".dbc", ".ldf"):
                message = f'Expected .dbc, .arxml or .ldf file as LIN channel attachment but got "{database_path}"'
                logger.exception(message)
                raise MdfException(message)
            else:
                db_string = database_path.read_bytes()
                md5_sum = md5(db_string).digest()

                if md5_sum in self._external_dbc_cache:
                    db = self._external_dbc_cache[md5_sum]
                else:
                    contents = None if database_path.suffix.lower() == ".ldf" else db_string
                    db = load_can_database(database_path, contents=contents)
                    if db is None:
                        raise MdfException("failed to load database")
        else:
            db = database

        name_ = name.split(".")

        if len(name_) == 2:
            message_id_str, signal = name_

            message_id = v4c.LIN_DATA_FRAME_PATTERN.search(message_id_str)
            if message_id is None:
                message_id = message_id_str
            else:
                message_id = int(message_id.group("id"))

            if isinstance(message_id, str):
                message = db.frame_by_name(message_id)
            else:
                message = db.frame_by_id(message_id)

        else:
            message = None
            for msg in db:
                for signal in msg:
                    if signal.name == name:
                        message = msg

            signal = name

        if message is None:
            raise MdfException(f"Could not find signal {name} in {database}")

        for sig in message.signals:
            if sig.name == signal:
                signal = sig
                break
        else:
            raise MdfException(f'Signal "{signal}" not found in message "{message.name}" of "{database}"')

        id_ = message.arbitration_id.id

        if id_ in self.bus_logging_map["LIN"]:
            index = self.bus_logging_map["LIN"][id_]
        else:
            raise MdfException(
                f'Message "{message.name}" (ID={hex(message.arbitration_id.id)}) not found in the measurement'
            )

        can_ids = self.get(
            "LIN_Frame.ID",
            group=index,
            ignore_invalidation_bits=ignore_invalidation_bits,
            data=data,
        )
        can_ids.samples = can_ids.samples.astype("<u4") & 0x1FFFFFFF
        payload = self.get(
            "LIN_Frame.DataBytes",
            group=index,
            samples_only=True,
            ignore_invalidation_bits=ignore_invalidation_bits,
            data=data,
        )[0]

        idx = argwhere(can_ids.samples == message.arbitration_id.id).ravel()

        payload = payload[idx]
        t = can_ids.timestamps[idx].copy()

        if can_ids.invalidation_bits is not None:
            invalidation_bits = can_ids.invalidation_bits[idx]
        else:
            invalidation_bits = None

        if not ignore_invalidation_bits and invalidation_bits is not None:
            payload = payload[nonzero(~invalidation_bits)[0]]
            t = t[nonzero(~invalidation_bits)[0]]

        extracted_signals = bus_logging_utils.extract_mux(
            payload,
            message,
            None,
            None,
            t,
            original_message_id=None,
            ignore_value2text_conversion=ignore_value2text_conversion,
            raw=raw,
        )

        comment = signal.comment or ""

        for entry, signals in extracted_signals.items():
            for name_, sig in signals.items():
                if name_ == signal.name:
                    sig = Signal(
                        samples=sig["samples"],
                        timestamps=sig["t"],
                        name=name,
                        unit=signal.unit or "",
                        comment=comment,
                        conversion=sig["conversion"],
                        raw=raw,
                    )
                    if len(sig):
                        return sig
                    else:
                        raise MdfException(f'No logging from "{signal}" was found in the measurement')

        raise MdfException(f'No logging from "{signal}" was found in the measurement')

    def info(self) -> dict[str, Any]:
        """get MDF information as a dict

        Examples
        --------
        >>> mdf = MDF4('test.mdf')
        >>> mdf.info()


        """
        info = {
            "version": self.version,
            "program": self.identification.program_identification.decode("utf-8").strip(" \0\n\r\t"),
            "comment": self.header.comment,
        }
        info["groups"] = len(self.groups)
        for i, gp in enumerate(self.groups):
            inf = {}
            info[f"group {i}"] = inf
            inf["cycles"] = gp.channel_group.cycles_nr
            inf["comment"] = gp.channel_group.comment
            inf["channels count"] = len(gp.channels)
            for j, channel in enumerate(gp.channels):
                name = channel.name

                ch_type = v4c.CHANNEL_TYPE_TO_DESCRIPTION[channel.channel_type]
                inf[f"channel {j}"] = f'name="{name}" type={ch_type}'

        return info

    @property
    def start_time(self) -> datetime:
        """getter and setter the measurement start timestamp

        Returns
        -------
        timestamp : datetime.datetime
            start timestamp

        """

        return self.header.start_time

    @start_time.setter
    def start_time(self, timestamp: datetime) -> None:
        self.header.start_time = timestamp

    def save(
        self,
        dst: WritableBufferType | StrPathType,
        overwrite: bool = False,
        compression: CompressionType = 0,
        progress=None,
        add_history_block: bool = True,
    ) -> Path:
        """Save MDF to *dst*. If overwrite is *True* then the destination file
        is overwritten, otherwise the file name is appended with '.<cntr>', were
        '<cntr>' is the first counter that produces a new file name
        (that does not already exist in the filesystem)

        Parameters
        ----------
        dst : str
            destination file name, Default ''
        overwrite : bool
            overwrite flag, default *False*
        compression : int
            use compressed data blocks, default 0; valid since version 4.10

            * 0 - no compression
            * 1 - deflate (slower, but produces smaller files)
            * 2 - transposition + deflate (slowest, but produces
              the smallest files)

        add_history_block : bool
            option to add file historyu block

        Returns
        -------
        output_file : pathlib.Path
            path to saved file

        """

        if is_file_like(dst):
            dst_ = dst
            file_like = True
            if hasattr(dst, "name"):
                dst = Path(dst.name)
            else:
                dst = Path("__file_like.mf4")
            dst_.seek(0)
            suffix = ".mf4"
        else:
            file_like = False
            suffix = Path(dst).suffix.lower()

            dst = Path(dst).with_suffix(".mf4")

            destination_dir = dst.parent
            destination_dir.mkdir(parents=True, exist_ok=True)

            if overwrite is False:
                if dst.is_file():
                    cntr = 0
                    while True:
                        name = dst.with_suffix(f".{cntr}.mf4")
                        if not name.exists():
                            break
                        else:
                            cntr += 1
                    message = (
                        f'Destination file "{dst}" already exists '
                        f'and "overwrite" is False. Saving MDF file as "{name}"'
                    )
                    logger.warning(message)
                    dst = name

            if dst == self.name:
                destination = dst.with_suffix(".savetemp")
            else:
                destination = dst

            dst_ = open(destination, "wb+")

        if not self.file_history:
            comment = "created"
        else:
            comment = "updated"

        if add_history_block:
            fh = FileHistory()
            fh.comment = f"""<FHcomment>
    <TX>{comment}</TX>
    <tool_id>{tool.__tool__}</tool_id>
    <tool_vendor>{tool.__vendor__}</tool_vendor>
    <tool_version>{tool.__version__}</tool_version>
</FHcomment>"""

            self.file_history.append(fh)

        cg_map = {}

        try:
            defined_texts = {"": 0, b"": 0}
            cc_map = {}
            si_map = {}

            groups_nr = len(self.groups)

            write = dst_.write
            tell = dst_.tell
            seek = dst_.seek

            blocks = []

            write(bytes(self.identification))

            self.header.to_blocks(dst_.tell(), blocks)
            for block in blocks:
                write(bytes(block))

            original_data_addresses = []

            if compression == 1:
                zip_type = v4c.FLAG_DZ_DEFLATE
            else:
                zip_type = v4c.FLAG_DZ_TRANPOSED_DEFLATE

            # write DataBlocks first
            for gp_nr, gp in enumerate(self.groups):
                original_data_addresses.append(gp.data_group.data_block_addr)

                if gp.channel_group.flags & v4c.FLAG_CG_VLSD:
                    continue

                address = tell()

                total_size = (
                    gp.channel_group.samples_byte_nr + gp.channel_group.invalidation_bytes_nr
                ) * gp.channel_group.cycles_nr

                if total_size:
                    if self._write_fragment_size:
                        samples_size = gp.channel_group.samples_byte_nr + gp.channel_group.invalidation_bytes_nr
                        if samples_size:
                            split_size = self._write_fragment_size // samples_size
                            split_size *= samples_size
                            if split_size == 0:
                                split_size = samples_size
                            chunks = float(total_size) / split_size
                            chunks = int(ceil(chunks))

                            self._read_fragment_size = split_size
                        else:
                            chunks = 1
                    else:
                        chunks = 1

                    data = self._load_data(gp)

                    if chunks == 1:
                        fragment = next(data)
                        data_, inval_ = fragment.data, fragment.invalidation_data
                        if self.version >= "4.20" and gp.uses_ld:
                            if compression:
                                if gp.channel_group.samples_byte_nr > 1:
                                    current_zip_type = zip_type
                                    if compression == 1:
                                        param = 0
                                    else:
                                        param = gp.channel_group.samples_byte_nr
                                else:
                                    current_zip_type = v4c.FLAG_DZ_DEFLATE
                                    param = 0

                                kwargs = {
                                    "data": data_,
                                    "zip_type": current_zip_type,
                                    "param": param,
                                    "original_type": b"DV",
                                }
                                data_block = DataZippedBlock(**kwargs)
                            else:
                                data_block = DataBlock(data=data_, type="DV")
                            write(bytes(data_block))
                            data_address = address

                            align = data_block.block_len % 8
                            if align:
                                write(b"\0" * (8 - align))

                            if inval_ is not None:
                                inval_address = address = tell()
                                if compression:
                                    if compression == 1:
                                        param = 0
                                    else:
                                        param = gp.channel_group.invalidation_bytes_nr
                                    kwargs = {
                                        "data": inval_,
                                        "zip_type": zip_type,
                                        "param": param,
                                        "original_type": b"DI",
                                    }
                                    inval_block = DataZippedBlock(**kwargs)
                                else:
                                    inval_block = DataBlock(data=inval_, type="DI")
                                write(bytes(inval_block))

                                align = inval_block.block_len % 8
                                if align:
                                    write(b"\0" * (8 - align))

                            address = tell()

                            kwargs = {
                                "flags": v4c.FLAG_LD_EQUAL_LENGHT,
                                "data_block_nr": 1,
                                "data_block_len": gp.channel_group.cycles_nr,
                                "data_block_addr_0": data_address,
                            }
                            if inval_:
                                kwargs["flags"] |= v4c.FLAG_LD_INVALIDATION_PRESENT
                                kwargs["invalidation_bits_addr_0"] = inval_address
                            ld_block = ListData(**kwargs)
                            write(bytes(ld_block))

                            align = ld_block.block_len % 8
                            if align:
                                write(b"\0" * (8 - align))

                            if gp.channel_group.cycles_nr:
                                gp.data_group.data_block_addr = address
                            else:
                                gp.data_group.data_block_addr = 0

                        else:
                            if compression and self.version >= "4.10":
                                if compression == 1:
                                    param = 0
                                else:
                                    param = gp.channel_group.samples_byte_nr + gp.channel_group.invalidation_bytes_nr
                                kwargs = {
                                    "data": data_,
                                    "zip_type": zip_type,
                                    "param": param,
                                }
                                data_block = DataZippedBlock(**kwargs)
                            else:
                                data_block = DataBlock(data=data_)
                            write(bytes(data_block))

                            align = data_block.block_len % 8
                            if align:
                                write(b"\0" * (8 - align))

                            if gp.channel_group.cycles_nr:
                                gp.data_group.data_block_addr = address
                            else:
                                gp.data_group.data_block_addr = 0
                    else:
                        if self.version >= "4.20" and gp.uses_ld:
                            dv_addr = []
                            di_addr = []
                            block_size = 0
                            for i, fragment in enumerate(data):
                                data_, inval_ = fragment.data, fragment.invalidation_data
                                if i == 0:
                                    block_size = len(data_)
                                if compression:
                                    if compression == 1:
                                        param = 0
                                    else:
                                        param = gp.channel_group.samples_byte_nr
                                    kwargs = {
                                        "data": data_,
                                        "zip_type": zip_type,
                                        "param": param,
                                        "original_type": b"DV",
                                    }
                                    data_block = DataZippedBlock(**kwargs)
                                else:
                                    data_block = DataBlock(data=data_, type="DV")
                                dv_addr.append(tell())
                                write(bytes(data_block))

                                align = data_block.block_len % 8
                                if align:
                                    write(b"\0" * (8 - align))

                                if inval_ is not None:
                                    if compression:
                                        if compression == 1:
                                            param = 0
                                        else:
                                            param = gp.channel_group.invalidation_bytes_nr
                                        kwargs = {
                                            "data": inval_,
                                            "zip_type": zip_type,
                                            "param": param,
                                            "original_type": b"DI",
                                        }
                                        inval_block = DataZippedBlock(**kwargs)
                                    else:
                                        inval_block = DataBlock(data=inval_, type="DI")
                                    di_addr.append(tell())
                                    write(bytes(inval_block))

                                    align = inval_block.block_len % 8
                                    if align:
                                        write(b"\0" * (8 - align))

                            address = tell()

                            kwargs = {
                                "flags": v4c.FLAG_LD_EQUAL_LENGHT,
                                "data_block_nr": len(dv_addr),
                                "data_block_len": block_size // gp.channel_group.samples_byte_nr,
                            }
                            for i, addr in enumerate(dv_addr):
                                kwargs[f"data_block_addr_{i}"] = addr

                            if di_addr:
                                kwargs["flags"] |= v4c.FLAG_LD_INVALIDATION_PRESENT
                                for i, addr in enumerate(di_addr):
                                    kwargs[f"invalidation_bits_addr_{i}"] = addr

                            ld_block = ListData(**kwargs)
                            write(bytes(ld_block))

                            align = ld_block.block_len % 8
                            if align:
                                write(b"\0" * (8 - align))

                            if gp.channel_group.cycles_nr:
                                gp.data_group.data_block_addr = address
                            else:
                                gp.data_group.data_block_addr = 0

                        else:
                            kwargs = {
                                "flags": v4c.FLAG_DL_EQUAL_LENGHT,
                                "zip_type": zip_type,
                            }
                            hl_block = HeaderList(**kwargs)

                            kwargs = {
                                "flags": v4c.FLAG_DL_EQUAL_LENGHT,
                                "links_nr": chunks + 1,
                                "data_block_nr": chunks,
                                "data_block_len": split_size,
                            }
                            dl_block = DataList(**kwargs)

                            for i, fragment in enumerate(data):
                                data_ = fragment.data

                                if compression and self.version >= "4.10":
                                    if compression == 1:
                                        zip_type = v4c.FLAG_DZ_DEFLATE
                                    else:
                                        zip_type = v4c.FLAG_DZ_TRANPOSED_DEFLATE
                                    if compression == 1:
                                        param = 0
                                    else:
                                        param = (
                                            gp.channel_group.samples_byte_nr + gp.channel_group.invalidation_bytes_nr
                                        )
                                    kwargs = {
                                        "data": data_,
                                        "zip_type": zip_type,
                                        "param": param,
                                    }
                                    block = DataZippedBlock(**kwargs)
                                else:
                                    block = DataBlock(data=data_)
                                address = tell()
                                block.address = address

                                write(bytes(block))

                                align = block.block_len % 8
                                if align:
                                    write(b"\0" * (8 - align))
                                dl_block[f"data_block_addr{i}"] = address

                            address = tell()
                            dl_block.address = address
                            write(bytes(dl_block))

                            if compression and self.version != "4.00":
                                hl_block.first_dl_addr = address
                                address = tell()
                                hl_block.address = address
                                write(bytes(hl_block))

                            gp.data_group.data_block_addr = address
                else:
                    gp.data_group.data_block_addr = 0

                if progress is not None:
                    progress.signals.setValue.emit(int(50 * (gp_nr + 1) / groups_nr))

                    if progress.stop:
                        dst_.close()
                        self.close()

                        return TERMINATED

            address = tell()

            blocks = []

            # file history blocks
            for fh in self.file_history:
                address = fh.to_blocks(address, blocks, defined_texts)

            for i, fh in enumerate(self.file_history[:-1]):
                fh.next_fh_addr = self.file_history[i + 1].address
            self.file_history[-1].next_fh_addr = 0

            # data groups
            gp_rec_ids = []
            valid_data_groups = []
            for gp in self.groups:
                if gp.channel_group.flags & v4c.FLAG_CG_VLSD:
                    continue

                valid_data_groups.append(gp.data_group)
                gp_rec_ids.append(gp.data_group.record_id_len)

                address = gp.data_group.to_blocks(address, blocks, defined_texts)

            if valid_data_groups:
                for i, dg in enumerate(valid_data_groups[:-1]):
                    addr_ = valid_data_groups[i + 1].address
                    dg.next_dg_addr = addr_
                valid_data_groups[-1].next_dg_addr = 0

            # go through each data group and append the rest of the blocks
            for i, gp in enumerate(self.groups):
                channels = gp.channels

                for j, channel in enumerate(channels):
                    if channel.attachment is not None:
                        channel.attachment_addr = self.attachments[channel.attachment].address
                    elif channel.attachment_nr:
                        channel.attachment_addr = 0

                    address = channel.to_blocks(address, blocks, defined_texts, cc_map, si_map)

                    if channel.channel_type == v4c.CHANNEL_TYPE_SYNC:
                        if channel.attachment is not None:
                            channel.data_block_addr = self.attachments[channel.attachment].address
                    else:
                        sdata = self._load_signal_data(group=gp, index=j)
                        if sdata:
                            split_size = self._write_fragment_size
                            if self._write_fragment_size:
                                chunks = float(len(sdata)) / split_size
                                chunks = int(ceil(chunks))
                            else:
                                chunks = 1

                            if chunks == 1:
                                if compression and self.version > "4.00":
                                    signal_data = DataZippedBlock(
                                        data=sdata,
                                        zip_type=v4c.FLAG_DZ_DEFLATE,
                                        original_type=b"SD",
                                    )
                                    signal_data.address = address
                                    address += signal_data.block_len
                                    blocks.append(signal_data)
                                    align = signal_data.block_len % 8
                                    if align:
                                        blocks.append(b"\0" * (8 - align))
                                        address += 8 - align
                                else:
                                    signal_data = DataBlock(data=sdata, type="SD")
                                    signal_data.address = address
                                    address += signal_data.block_len
                                    blocks.append(signal_data)
                                    align = signal_data.block_len % 8
                                    if align:
                                        blocks.append(b"\0" * (8 - align))
                                        address += 8 - align

                                channel.data_block_addr = signal_data.address
                            else:
                                kwargs = {
                                    "flags": v4c.FLAG_DL_EQUAL_LENGHT,
                                    "links_nr": chunks + 1,
                                    "data_block_nr": chunks,
                                    "data_block_len": self._write_fragment_size,
                                }
                                dl_block = DataList(**kwargs)

                                for k in range(chunks):
                                    data_ = sdata[k * split_size : (k + 1) * split_size]
                                    if compression and self.version > "4.00":
                                        zip_type = v4c.FLAG_DZ_DEFLATE
                                        param = 0

                                        kwargs = {
                                            "data": data_,
                                            "zip_type": zip_type,
                                            "param": param,
                                            "original_type": b"SD",
                                        }
                                        block = DataZippedBlock(**kwargs)
                                    else:
                                        block = DataBlock(data=data_, type="SD")
                                    blocks.append(block)
                                    block.address = address
                                    address += block.block_len

                                    align = block.block_len % 8
                                    if align:
                                        blocks.append(b"\0" * (8 - align))
                                        address += 8 - align
                                    dl_block[f"data_block_addr{k}"] = block.address

                                dl_block.address = address
                                blocks.append(dl_block)

                                address += dl_block.block_len

                                if compression and self.version > "4.00":
                                    kwargs = {
                                        "flags": v4c.FLAG_DL_EQUAL_LENGHT,
                                        "zip_type": v4c.FLAG_DZ_DEFLATE,
                                        "first_dl_addr": dl_block.address,
                                    }
                                    hl_block = HeaderList(**kwargs)
                                    hl_block.address = address
                                    address += hl_block.block_len

                                    blocks.append(hl_block)

                                    channel.data_block_addr = hl_block.address
                                else:
                                    channel.data_block_addr = dl_block.address

                        else:
                            channel.data_block_addr = 0

                    dep_list = gp.channel_dependencies[j]
                    if dep_list:
                        if all(isinstance(dep, ChannelArrayBlock) for dep in dep_list):
                            for dep in dep_list:
                                dep.address = address
                                address += dep.block_len
                                blocks.append(dep)
                            for k, dep in enumerate(dep_list[:-1]):
                                dep.composition_addr = dep_list[k + 1].address
                            dep_list[-1].composition_addr = 0

                            channel.component_addr = dep_list[0].address

                        else:
                            index = dep_list[0][1]
                            addr_ = gp.channels[index].address

                group_channels = gp.channels
                if group_channels:
                    for j, channel in enumerate(group_channels[:-1]):
                        channel.next_ch_addr = group_channels[j + 1].address
                    group_channels[-1].next_ch_addr = 0

                # channel dependencies
                j = len(channels) - 1
                while j >= 0:
                    dep_list = gp.channel_dependencies[j]
                    if dep_list and all(isinstance(dep, tuple) for dep in dep_list):
                        index = dep_list[0][1]
                        channels[j].component_addr = channels[index].address
                        index = dep_list[-1][1]
                        channels[j].next_ch_addr = channels[index].next_ch_addr
                        channels[index].next_ch_addr = 0

                        for _, ch_nr in dep_list:
                            channels[ch_nr].source_addr = 0
                    j -= 1

                # channel group
                if gp.channel_group.flags & v4c.FLAG_CG_VLSD:
                    continue

                gp.channel_group.first_sample_reduction_addr = 0

                if channels:
                    gp.channel_group.first_ch_addr = gp.channels[0].address
                else:
                    gp.channel_group.first_ch_addr = 0
                gp.channel_group.next_cg_addr = 0

                address = gp.channel_group.to_blocks(address, blocks, defined_texts, si_map)
                gp.data_group.first_cg_addr = gp.channel_group.address

                cg_map[i] = gp.channel_group.address

                if progress is not None:
                    progress.signals.setValue.emit(int(50 * (i + 1) / groups_nr) + 25)

                    if progress.stop:
                        dst_.close()
                        self.close()

                        return TERMINATED

            for gp in self.groups:
                for dep_list in gp.channel_dependencies:
                    if dep_list:
                        if all(isinstance(dep, ChannelArrayBlock) for dep in dep_list):
                            for dep in dep_list:
                                for i, (gp_nr, ch_nr) in enumerate(dep.dynamic_size_channels):
                                    grp = self.groups[gp_nr]
                                    ch = grp.channels[ch_nr]
                                    dep[f"dynamic_size_{i}_dg_addr"] = grp.data_group.address
                                    dep[f"dynamic_size_{i}_cg_addr"] = grp.channel_group.address
                                    dep[f"dynamic_size_{i}_ch_addr"] = ch.address

                                for i, (gp_nr, ch_nr) in enumerate(dep.input_quantity_channels):
                                    grp = self.groups[gp_nr]
                                    ch = grp.channels[ch_nr]
                                    dep[f"input_quantity_{i}_dg_addr"] = grp.data_group.address
                                    dep[f"input_quantity_{i}_cg_addr"] = grp.channel_group.address
                                    dep[f"input_quantity_{i}_ch_addr"] = ch.address

                                for i, conversion in enumerate(dep.axis_conversions):
                                    if conversion:
                                        address = conversion.to_blocks(address, blocks, defined_texts, cc_map)
                                        dep[f"axis_conversion_{i}"] = conversion.address
                                    else:
                                        dep[f"axis_conversion_{i}"] = 0

                                if dep.output_quantity_channel:
                                    gp_nr, ch_nr = dep.output_quantity_channel
                                    grp = self.groups[gp_nr]
                                    ch = grp.channels[ch_nr]
                                    dep["output_quantity_dg_addr"] = grp.data_group.address
                                    dep["output_quantity_cg_addr"] = grp.channel_group.address
                                    dep["output_quantity_ch_addr"] = ch.address

                                if dep.comparison_quantity_channel:
                                    gp_nr, ch_nr = dep.comparison_quantity_channel
                                    grp = self.groups[gp_nr]
                                    ch = grp.channels[ch_nr]
                                    dep["comparison_quantity_dg_addr"] = grp.data_group.address
                                    dep["comparison_quantity_cg_addr"] = grp.channel_group.address
                                    dep["comparison_quantity_ch_addr"] = ch.address

                                for i, (gp_nr, ch_nr) in enumerate(dep.axis_channels):
                                    grp = self.groups[gp_nr]
                                    ch = grp.channels[ch_nr]
                                    dep[f"scale_axis_{i}_dg_addr"] = grp.data_group.address
                                    dep[f"scale_axis_{i}_cg_addr"] = grp.channel_group.address
                                    dep[f"scale_axis_{i}_ch_addr"] = ch.address

            position = tell()

            for gp in self.groups:
                gp.data_group.record_id_len = 0

                cg_master_index = gp.channel_group.cg_master_index
                if cg_master_index is not None:
                    gp.channel_group.cg_master_addr = cg_map[cg_master_index]
                    seek(gp.channel_group.address)
                    write(bytes(gp.channel_group))

            seek(position)

            ev_map = []

            if self.events:
                for event in self.events:
                    for i, ref in enumerate(event.scopes):
                        try:
                            dg_cntr, ch_cntr = ref
                            event[f"scope_{i}_addr"] = self.groups[dg_cntr].channels[ch_cntr].address
                        except TypeError:
                            dg_cntr = ref
                            event[f"scope_{i}_addr"] = self.groups[dg_cntr].channel_group.address

                    blocks.append(event)
                    ev_map.append(address)
                    event.address = address
                    address += event.block_len

                    if event.name:
                        tx_block = TextBlock(text=event.name)
                        tx_block.address = address
                        blocks.append(tx_block)
                        address += tx_block.block_len
                        event.name_addr = tx_block.address
                    else:
                        event.name_addr = 0

                    if event.comment:
                        meta = event.comment.startswith("<EVcomment")
                        tx_block = TextBlock(text=event.comment, meta=meta)
                        tx_block.address = address
                        blocks.append(tx_block)
                        address += tx_block.block_len
                        event.comment_addr = tx_block.address
                    else:
                        event.comment_addr = 0

                    if event.parent is not None:
                        event.parent_ev_addr = ev_map[event.parent]
                    if event.range_start is not None:
                        event.range_start_ev_addr = ev_map[event.range_start]

                for i in range(len(self.events) - 1):
                    self.events[i].next_ev_addr = self.events[i + 1].address
                self.events[-1].next_ev_addr = 0

                self.header.first_event_addr = self.events[0].address

            if progress is not None and progress.stop:
                dst_.close()
                self.close()
                return TERMINATED

            # attachments
            at_map = {}
            if self.attachments:
                # put the attachment texts before the attachments
                for at_block in self.attachments:
                    for text in (at_block.file_name, at_block.mime, at_block.comment):
                        if text not in defined_texts:
                            tx_block = TextBlock(text=str(text))
                            defined_texts[text] = address
                            tx_block.address = address
                            address += tx_block.block_len
                            blocks.append(tx_block)

                for at_block in self.attachments:
                    address = at_block.to_blocks(address, blocks, defined_texts)

                for i in range(len(self.attachments) - 1):
                    at_block = self.attachments[i]
                    at_block.next_at_addr = self.attachments[i + 1].address
                self.attachments[-1].next_at_addr = 0

                if self.events:
                    for event in self.events:
                        for i in range(event.attachment_nr):
                            key = f"attachment_{i}_addr"
                            addr = event[key]
                            event[key] = at_map[addr]

                for i, gp in enumerate(self.groups):
                    for j, channel in enumerate(gp.channels):
                        if channel.attachment is not None:
                            channel.attachment_addr = self.attachments[channel.attachment].address
                        elif channel.attachment_nr:
                            channel.attachment_addr = 0

                        if channel.channel_type == v4c.CHANNEL_TYPE_SYNC and channel.attachment is not None:
                            channel.data_block_addr = self.attachments[channel.attachment].address

            if progress is not None:
                blocks_nr = len(blocks)
                threshold = blocks_nr / 25
                count = 1
                for i, block in enumerate(blocks):
                    write(bytes(block))
                    if i >= threshold:
                        progress.signals.setValue.emit(75 + count)

                        count += 1
                        threshold += blocks_nr / 25
            else:
                for block in blocks:
                    write(bytes(block))

            for gp, rec_id in zip(self.groups, gp_rec_ids):
                gp.data_group.record_id_len = rec_id

            if valid_data_groups:
                addr_ = valid_data_groups[0].address
                self.header.first_dg_addr = addr_
            else:
                self.header.first_dg_addr = 0
            self.header.file_history_addr = self.file_history[0].address
            if self.attachments:
                first_attachment = self.attachments[0]
                addr_ = first_attachment.address
                self.header.first_attachment_addr = addr_
            else:
                self.header.first_attachment_addr = 0

            seek(v4c.IDENTIFICATION_BLOCK_SIZE)
            write(bytes(self.header))

            for orig_addr, gp in zip(original_data_addresses, self.groups):
                gp.data_group.data_block_addr = orig_addr

            at_map = {value: key for key, value in at_map.items()}

            for event in self.events:
                for i in range(event.attachment_nr):
                    key = f"attachment_{i}_addr"
                    addr = event[key]
                    event[key] = at_map[addr]

        except:
            if not file_like:
                dst_.close()
            raise
        else:
            if not file_like:
                dst_.close()

        if suffix in (".zip", ".mf4z"):
            output_fname = dst.with_suffix(suffix)
            try:
                zipped_mf4 = ZipFile(output_fname, "w", compression=ZIP_DEFLATED)
                zipped_mf4.write(
                    str(dst),
                    dst.name,
                    compresslevel=1,
                )
                zipped_mf4.close()
                os.remove(destination)
                dst = output_fname
            except:
                pass

        if dst == self.name:
            self.close()
            try:
                Path.unlink(self.name)
                Path.rename(destination, self.name)
            except:
                pass

            self.groups.clear()
            self.header = None
            self.identification = None
            self.file_history.clear()
            self.channels_db.clear()
            self.masters_db.clear()
            self.attachments.clear()
            self.file_comment = None

            self._ch_map.clear()

            self._tempfile = NamedTemporaryFile(dir=self.temporary_folder)
            self._file = open(self.name, "rb")
            self._read()

        return dst

    def get_channel_name(self, group: int, index: int) -> str:
        """Gets channel name.

        Parameters
        ----------
        group : int
            0-based group index
        index : int
            0-based channel index

        Returns
        -------
        name : str
            found channel name

        """
        gp_nr, ch_nr = self._validate_channel_selection(None, group, index)

        return self.groups[gp_nr].channels[ch_nr].name

    def get_channel_metadata(
        self,
        name: str | None = None,
        group: int | None = None,
        index: int | None = None,
    ) -> Channel:
        gp_nr, ch_nr = self._validate_channel_selection(name, group, index)

        grp = self.groups[gp_nr]

        channel = grp.channels[ch_nr]

        return channel

    def get_channel_unit(
        self,
        name: str | None = None,
        group: int | None = None,
        index: int | None = None,
    ) -> str:
        """Gets channel unit.

        Channel can be specified in two ways:

        * using the first positional argument *name*

            * if there are multiple occurrences for this channel then the
              *group* and *index* arguments can be used to select a specific
              group.
            * if there are multiple occurrences for this channel and either the
              *group* or *index* arguments is None then a warning is issued

        * using the group number (keyword argument *group*) and the channel
          number (keyword argument *index*). Use *info* method for group and
          channel numbers


        If the *raster* keyword argument is not *None* the output is
        interpolated accordingly.

        Parameters
        ----------
        name : string
            name of channel
        group : int
            0-based group index
        index : int
            0-based channel index

        Returns
        -------
        unit : str
            found channel unit

        """
        gp_nr, ch_nr = self._validate_channel_selection(name, group, index)

        grp = self.groups[gp_nr]

        channel = grp.channels[ch_nr]

        conversion = channel.conversion

        unit = (conversion and conversion.unit) or channel.unit or ""

        return unit

    def get_channel_comment(
        self,
        name: str | None = None,
        group: int | None = None,
        index: int | None = None,
    ) -> str:
        """Gets channel comment.

        Channel can be specified in two ways:

        * using the first positional argument *name*

            * if there are multiple occurrences for this channel then the
              *group* and *index* arguments can be used to select a specific
              group.
            * if there are multiple occurrences for this channel and either the
              *group* or *index* arguments is None then a warning is issued

        * using the group number (keyword argument *group*) and the channel
          number (keyword argument *index*). Use *info* method for group and
          channel numbers


        If the *raster* keyword argument is not *None* the output is
        interpolated accordingly.

        Parameters
        ----------
        name : string
            name of channel
        group : int
            0-based group index
        index : int
            0-based channel index

        Returns
        -------
        comment : str
            found channel comment

        """
        gp_nr, ch_nr = self._validate_channel_selection(name, group, index)

        grp = self.groups[gp_nr]

        channel = grp.channels[ch_nr]

        return extract_xml_comment(channel.comment)

    def _finalize(self) -> None:
        """
        Attempt finalization of the file.
        :return:    None
        """

        flags = self.identification.unfinalized_standard_flags

        stream = self._file
        blocks, block_groups, addresses = all_blocks_addresses(stream)

        stream.seek(0, 2)
        limit = stream.tell()
        mapped = self._mapped

        if flags & v4c.FLAG_UNFIN_UPDATE_LAST_DL:
            for dg_addr in block_groups[b"##DG"]:
                group = DataGroup(address=dg_addr, stream=stream, mapped=mapped)
                data_addr = group.data_block_addr
                if not data_addr:
                    continue

                stream.seek(data_addr)
                blk_id = stream.read(4)
                if blk_id == b"##DT":
                    continue
                elif blk_id in (b"##DL", b"##HL"):
                    if blk_id == b"##HL":
                        hl = HeaderList(address=data_addr, stream=stream, mapped=mapped)
                        data_addr = hl.first_dl_addr

                    while True:
                        dl = DataList(address=data_addr, stream=stream, mapped=mapped)
                        if not dl.next_dl_addr:
                            break

                    kwargs = {}

                    count = dl.links_nr - 1
                    valid_count = 0
                    for i in range(count):
                        dt_addr = dl[f"data_block_addr{i}"]
                        if dt_addr:
                            valid_count += 1
                            kwargs[f"data_block_addr{i}"] = dt_addr
                        else:
                            break

                    starting_address = dl.address
                    next_block_position = bisect.bisect_right(addresses, starting_address)
                    # search for data blocks after the DLBLOCK
                    for j in range(i, count):
                        if next_block_position >= len(addresses):
                            break

                        next_block_address = addresses[next_block_position]
                        next_block_type = blocks[next_block_address]

                        if next_block_type not in {b"##DZ", b"##DT", b"##DV", b"##DI"}:
                            break
                        else:
                            stream.seek(next_block_address + v4c.DZ_INFO_COMMON_OFFSET)

                            if next_block_type == b"##DZ":
                                (
                                    zip_type,
                                    param,
                                    original_size,
                                    zip_size,
                                ) = v4c.DZ_COMMON_INFO_uf(stream.read(v4c.DZ_COMMON_INFO_SIZE))

                                exceeded = limit - (next_block_address + v4c.DZ_COMMON_SIZE + zip_size) < 0

                            else:
                                id_string, block_len = COMMON_SHORT_uf(stream.read(v4c.COMMON_SIZE))
                                original_size = block_len - 24

                                exceeded = limit - (next_block_address + block_len) < 0

                            # update the data block size in case all links were NULL before
                            if i == 0 and (dl.flags & v4c.FLAG_DL_EQUAL_LENGHT):
                                kwargs["data_block_len"] = original_size

                            # check if the file limit is exceeded
                            if exceeded:
                                break
                            else:
                                next_block_position += 1
                                valid_count += 1
                                kwargs[f"data_block_addr{j}"] = next_block_address

                    kwargs["links_nr"] = valid_count + 1
                    kwargs["flags"] = dl.flags
                    if dl.flags & v4c.FLAG_DL_EQUAL_LENGHT:
                        kwargs["data_block_len"] = dl.data_block_len
                    else:
                        for i in enumerate(valid_count):
                            kwargs[f"offset_{i}"] = dl[f"offset_{i}"]

                    stream.seek(data_addr)
                    stream.write(bytes(DataList(**kwargs)))

            self.identification["unfinalized_standard_flags"] -= v4c.FLAG_UNFIN_UPDATE_LAST_DL

        if flags & v4c.FLAG_UNFIN_UPDATE_LAST_DT_LENGTH:
            try:
                for dg_addr in block_groups[b"##DG"]:
                    group = DataGroup(address=dg_addr, stream=stream, mapped=mapped)
                    data_addr = group.data_block_addr
                    if not data_addr:
                        continue

                    stream.seek(data_addr)
                    blk_id = stream.read(4)
                    if blk_id == b"##DT":
                        blk = DataBlock(address=data_addr, stream=stream, mapped=mapped)
                    elif blk_id == b"##DL":
                        while True:
                            dl = DataList(address=data_addr, stream=stream, mapped=mapped)
                            if not dl.next_dl_addr:
                                break

                        data_addr = dl[f"data_block_addr{dl.links_nr - 2}"]
                        blk = DataBlock(address=data_addr, stream=stream, mapped=mapped)

                    elif blk_id == b"##HL":
                        hl = HeaderList(address=data_addr, stream=stream, mapped=mapped)

                        data_addr = hl.first_dl_addr
                        while True:
                            dl = DataList(address=data_addr, stream=stream, mapped=mapped)
                            if not dl.next_dl_addr:
                                break

                        data_addr = dl[f"data_block_addr{dl.links_nr - 2}"]
                        blk = DataBlock(address=data_addr, stream=stream, mapped=mapped)

                    next_block = bisect.bisect_right(addresses, data_addr)
                    if next_block == len(addresses):
                        block_len = limit - data_addr
                    else:
                        block_len = addresses[next_block] - data_addr

                    blk.block_len = block_len
                    stream.seek(data_addr)
                    stream.write(bytes(blk))
            except:
                print(format_exc())
                raise

            self.identification.unfinalized_standard_flags -= v4c.FLAG_UNFIN_UPDATE_LAST_DT_LENGTH
        self.identification.file_identification = b"MDF     "

    def _sort(
        self,
        compress: bool = True,
        current_progress_index: int = 0,
        max_progress_count: int = 0,
        progress=None,
    ) -> None:
        if self._file is None:
            return

        flags = self.identification["unfinalized_standard_flags"]

        common = defaultdict(list)
        for i, group in enumerate(self.groups):
            if group.sorted:
                continue

            try:
                data_block = next(group.get_data_blocks())
                common[data_block.address].append((i, group.channel_group.record_id))
            except:
                continue

        read = self._file.read
        seek = self._file.seek

        self._tempfile.seek(0, 2)

        tell = self._tempfile.tell
        write = self._tempfile.write

        for address, groups in common.items():
            cg_map = {rec_id: self.groups[index_].channel_group for index_, rec_id in groups}

            final_records = {id_: [] for (_, id_) in groups}

            for rec_id, channel_group in cg_map.items():
                if channel_group.address in self._cn_data_map:
                    dg_cntr, ch_cntr = self._cn_data_map[channel_group.address]
                    self.groups[dg_cntr].signal_data[ch_cntr] = ([], iter(EMPTY_TUPLE))

            group = self.groups[groups[0][0]]

            record_id_nr = group.data_group.record_id_len
            cg_size = group.record_size

            if record_id_nr == 1:
                _unpack_stuct = UINT8_uf
            elif record_id_nr == 2:
                _unpack_stuct = UINT16_uf
            elif record_id_nr == 4:
                _unpack_stuct = UINT32_uf
            elif record_id_nr == 8:
                _unpack_stuct = UINT64_uf
            else:
                message = f"invalid record id size {record_id_nr}"
                raise MdfException(message)

            rem = b""
            blocks = list(group.get_data_blocks())  # might be expensive ?
            # most of the steps are for sorting, but the last 2 are after we've done sorting
            # so remove the 2 steps that are not related to sorting from the count
            step = float(SORT_STEPS - 2) / len(blocks) / len(common)
            index = float(current_progress_index)
            previous = index
            for info in blocks:
                dtblock_address, dtblock_raw_size, dtblock_size, block_type, param = (
                    info.address,
                    info.original_size,
                    info.compressed_size,
                    info.block_type,
                    info.param,
                )

                index += step

                # if we've been told to notify about progress
                # and we've been given a max progress count (only way we can do progress updates)
                # and there's a tick update (at least 1 integer between the last update and the current index)
                # then we can notify about the callback progress

                if callable(progress) and max_progress_count and floor(previous) < floor(index):
                    progress(floor(index), max_progress_count)
                    previous = index

                seek(dtblock_address)

                if block_type != v4c.DT_BLOCK:
                    partial_records = {id_: [] for _, id_ in groups}
                    new_data = read(dtblock_size)

                    if block_type == v4c.DZ_BLOCK_DEFLATE:
                        new_data = decompress(new_data, bufsize=dtblock_raw_size)
                    elif block_type == v4c.DZ_BLOCK_TRANSPOSED:
                        new_data = decompress(new_data, bufsize=dtblock_raw_size)
                        cols = param
                        lines = dtblock_raw_size // cols

                        nd = np.rec.fromstring(new_data[: lines * cols], dtype=uint8)
                        nd = nd.reshape((cols, lines))
                        new_data = nd.T.ravel().tobytes() + new_data[lines * cols :]

                    new_data = rem + new_data

                    try:
                        rem = sort_data_block(
                            new_data,
                            partial_records,
                            cg_size,
                            record_id_nr,
                            _unpack_stuct,
                        )
                    except:
                        print(format_exc())
                        raise

                    for rec_id, new_data in partial_records.items():
                        channel_group = cg_map[rec_id]

                        if channel_group.address in self._cn_data_map:
                            dg_cntr, ch_cntr = self._cn_data_map[channel_group.address]
                        else:
                            dg_cntr, ch_cntr = None, None

                        if new_data:
                            tempfile_address = tell()

                            new_data = b"".join(new_data)
                            original_size = len(new_data)
                            if original_size:
                                if compress:
                                    new_data = lz_compress(new_data, store_size=True)
                                    compressed_size = len(new_data)

                                    write(new_data)

                                    if dg_cntr is not None:
                                        info = SignalDataBlockInfo(
                                            address=tempfile_address,
                                            compressed_size=compressed_size,
                                            original_size=original_size,
                                            block_type=v4c.DZ_BLOCK_LZ,
                                            location=v4c.LOCATION_TEMPORARY_FILE,
                                        )
                                        self.groups[dg_cntr].signal_data[ch_cntr][0].append(info)

                                    else:
                                        block_info = DataBlockInfo(
                                            address=tempfile_address,
                                            block_type=v4c.DZ_BLOCK_LZ,
                                            compressed_size=compressed_size,
                                            original_size=original_size,
                                            param=0,
                                        )
                                        final_records[rec_id].append(block_info)
                                else:
                                    write(new_data)

                                    if dg_cntr is not None:
                                        info = SignalDataBlockInfo(
                                            address=tempfile_address,
                                            compressed_size=original_size,
                                            original_size=original_size,
                                            block_type=v4c.DT_BLOCK,
                                            location=v4c.LOCATION_TEMPORARY_FILE,
                                        )
                                        self.groups[dg_cntr].signal_data[ch_cntr][0].append(info)

                                    else:
                                        block_info = DataBlockInfo(
                                            address=tempfile_address,
                                            block_type=v4c.DT_BLOCK,
                                            compressed_size=original_size,
                                            original_size=original_size,
                                            param=0,
                                        )
                                        final_records[rec_id].append(block_info)

                else:  # DTBLOCK
                    seek(dtblock_address)
                    limit = 32 * 1024 * 1024  # 32MB
                    while dtblock_size:
                        if dtblock_size > limit:
                            dtblock_size -= limit
                            new_data = rem + read(limit)
                        else:
                            new_data = rem + read(dtblock_size)
                            dtblock_size = 0
                        partial_records = {id_: [] for _, id_ in groups}

                        rem = sort_data_block(
                            new_data,
                            partial_records,
                            cg_size,
                            record_id_nr,
                            _unpack_stuct,
                        )

                        for rec_id, new_data in partial_records.items():
                            channel_group = cg_map[rec_id]

                            if channel_group.address in self._cn_data_map:
                                dg_cntr, ch_cntr = self._cn_data_map[channel_group.address]
                            else:
                                dg_cntr, ch_cntr = None, None

                            if new_data:
                                tempfile_address = tell()
                                new_data = b"".join(new_data)

                                original_size = len(new_data)
                                if original_size:
                                    if compress:
                                        new_data = lz_compress(new_data, store_size=True)
                                        compressed_size = len(new_data)

                                        write(new_data)

                                        if dg_cntr is not None:
                                            info = SignalDataBlockInfo(
                                                address=tempfile_address,
                                                compressed_size=compressed_size,
                                                original_size=original_size,
                                                block_type=v4c.DZ_BLOCK_LZ,
                                                location=v4c.LOCATION_TEMPORARY_FILE,
                                            )
                                            self.groups[dg_cntr].signal_data[ch_cntr][0].append(info)

                                        else:
                                            block_info = DataBlockInfo(
                                                address=tempfile_address,
                                                block_type=v4c.DZ_BLOCK_LZ,
                                                compressed_size=compressed_size,
                                                original_size=original_size,
                                                param=None,
                                            )

                                            final_records[rec_id].append(block_info)
                                    else:
                                        write(new_data)

                                        if dg_cntr is not None:
                                            info = SignalDataBlockInfo(
                                                address=tempfile_address,
                                                compressed_size=original_size,
                                                original_size=original_size,
                                                block_type=v4c.DT_BLOCK,
                                                location=v4c.LOCATION_TEMPORARY_FILE,
                                            )
                                            self.groups[dg_cntr].signal_data[ch_cntr][0].append(info)

                                        else:
                                            block_info = DataBlockInfo(
                                                address=tempfile_address,
                                                block_type=v4c.DT_BLOCK,
                                                compressed_size=original_size,
                                                original_size=original_size,
                                                param=None,
                                            )

                                            final_records[rec_id].append(block_info)

            # after we read all DTBLOCKs in the original file,
            # we assign freshly created blocks from temporary file to
            # corresponding groups.
            for idx, rec_id in groups:
                group = self.groups[idx]
                group.data_location = v4c.LOCATION_TEMPORARY_FILE
                group.set_blocks_info(final_records[rec_id])
                group.sorted = True

        for i, group in enumerate(self.groups):
            if flags & v4c.FLAG_UNFIN_UPDATE_CG_COUNTER:
                channel_group = group.channel_group

                if channel_group.flags & v4c.FLAG_CG_VLSD:
                    continue

                if self.version >= "4.20" and channel_group.flags & v4c.FLAG_CG_REMOTE_MASTER:
                    index = channel_group.cg_master_index
                else:
                    index = i

                if group.uses_ld:
                    samples_size = channel_group.samples_byte_nr
                else:
                    samples_size = channel_group.samples_byte_nr + channel_group.invalidation_bytes_nr

                total_size = sum(blk.original_size for blk in group.get_data_blocks())

                cycles_nr = total_size // samples_size
                virtual_channel_group = self.virtual_groups[index]
                virtual_channel_group.cycles_nr = cycles_nr
                channel_group.cycles_nr = cycles_nr

        if self.identification["unfinalized_standard_flags"] & v4c.FLAG_UNFIN_UPDATE_CG_COUNTER:
            self.identification["unfinalized_standard_flags"] -= v4c.FLAG_UNFIN_UPDATE_CG_COUNTER
        if self.identification["unfinalized_standard_flags"] & v4c.FLAG_UNFIN_UPDATE_VLSD_BYTES:
            self.identification["unfinalized_standard_flags"] -= v4c.FLAG_UNFIN_UPDATE_VLSD_BYTES

    def _process_bus_logging(self) -> None:
        groups_count = len(self.groups)
        for index in range(groups_count):
            group = self.groups[index]
            if group.channel_group.flags & v4c.FLAG_CG_BUS_EVENT:
                source = group.channel_group.acq_source

                if (
                    source
                    and source.bus_type in (v4c.BUS_TYPE_CAN, v4c.BUS_TYPE_OTHER)
                    and "CAN_DataFrame" in [ch.name for ch in group.channels]
                ):
                    try:
                        self._process_can_logging(index, group)
                    except Exception:
                        message = f"Error during CAN logging processing: {format_exc()}"
                        logger.error(message)

                if (
                    source
                    and source.bus_type in (v4c.BUS_TYPE_LIN, v4c.BUS_TYPE_OTHER)
                    and "LIN_Frame" in [ch.name for ch in group.channels]
                ):
                    try:
                        self._process_lin_logging(index, group)
                    except Exception as e:
                        message = f"Error during LIN logging processing: {e}"
                        logger.error(message)

    def _process_can_logging(self, group_index: int, grp: Group) -> None:
        channels = grp.channels
        group = grp

        dbc = None

        for channel in channels:
            if channel.name == "CAN_DataFrame":
                attachment_addr = channel.attachment

                if attachment_addr is not None:
                    if attachment_addr not in self._dbc_cache:
                        attachment, at_name, md5_sum = self.extract_attachment(
                            index=attachment_addr,
                        )
                        if at_name.suffix.lower() not in (".arxml", ".dbc"):
                            message = f'Expected .dbc or .arxml file as CAN channel attachment but got "{at_name}"'
                            logger.warning(message)
                        elif not attachment:
                            message = f'Attachment "{at_name}" not found'
                            logger.warning(message)
                        else:
                            dbc = load_can_database(at_name, contents=attachment)
                            if dbc:
                                self._dbc_cache[attachment_addr] = dbc
                    else:
                        dbc = self._dbc_cache[attachment_addr]
                break

        if not group.channel_group.flags & v4c.FLAG_CG_PLAIN_BUS_EVENT:
            self._prepare_record(group)
            data = self._load_data(group, record_offset=0, record_count=1)

            for fragment in data:
                self._set_temporary_master(None)
                self._set_temporary_master(self.get_master(group_index, data=fragment, one_piece=True))

                bus_ids = self.get(
                    "CAN_DataFrame.BusChannel",
                    group=group_index,
                    data=fragment,
                    samples_only=True,
                )[
                    0
                ].astype("<u1")

                msg_ids = (
                    self.get(
                        "CAN_DataFrame.ID",
                        group=group_index,
                        data=fragment,
                        samples_only=True,
                    )[
                        0
                    ].astype("<u4")
                    & 0x1FFFFFFF
                )

                if len(bus_ids) == 0:
                    continue

                bus = bus_ids[0]
                msg_id = msg_ids[0]

                bus_map = self.bus_logging_map["CAN"].setdefault(bus, {})
                bus_map[int(msg_id)] = group_index

            self._set_temporary_master(None)

        elif dbc is None:
            self._prepare_record(group)
            data = self._load_data(group, optimize_read=False)

            for fragment in data:
                self._set_temporary_master(None)
                self._set_temporary_master(self.get_master(group_index, data=fragment, one_piece=True))

                bus_ids = self.get(
                    "CAN_DataFrame.BusChannel",
                    group=group_index,
                    data=fragment,
                    samples_only=True,
                )[
                    0
                ].astype("<u1")

                msg_ids = (
                    self.get(
                        "CAN_DataFrame.ID",
                        group=group_index,
                        data=fragment,
                        samples_only=True,
                    )[
                        0
                    ].astype("<u4")
                    & 0x1FFFFFFF
                )

                if len(bus_ids) == 0:
                    continue

                buses = unique(bus_ids)

                for bus in buses:
                    bus_msg_ids = msg_ids[bus_ids == bus]
                    unique_ids = unique(bus_msg_ids)
                    unique_ids.sort()
                    unique_ids = unique_ids.tolist()

                    bus_map = self.bus_logging_map["CAN"].setdefault(bus, {})

                    for msg_id in unique_ids:
                        bus_map[int(msg_id)] = group_index

            self._set_temporary_master(None)

        else:
            is_j1939 = dbc.contains_j1939

            if is_j1939:
                messages = {message.arbitration_id.pgn: message for message in dbc}
            else:
                messages = {message.arbitration_id.id: message for message in dbc}

            msg_map = {}

            self._prepare_record(group)
            data = self._load_data(group, optimize_read=False)

            for fragment in data:
                self._set_temporary_master(None)
                self._set_temporary_master(self.get_master(group_index, data=fragment, one_piece=True))

                data_bytes = self.get(
                    "CAN_DataFrame.DataBytes",
                    group=group_index,
                    data=fragment,
                    samples_only=True,
                )[0]

                bus_ids = self.get(
                    "CAN_DataFrame.BusChannel",
                    group=group_index,
                    data=fragment,
                    samples_only=True,
                )[
                    0
                ].astype("<u1")

                msg_ids = self.get("CAN_DataFrame.ID", group=group_index, data=fragment).astype("<u4") & 0x1FFFFFFF

                if is_j1939:
                    tmp_pgn = msg_ids.samples >> 8
                    ps = tmp_pgn & 0xFF
                    pf = (msg_ids.samples >> 16) & 0xFF
                    _pgn = tmp_pgn & 0x3FF00
                    msg_ids.samples = where(pf >= 240, _pgn + ps, _pgn)

                buses = unique(bus_ids)
                if len(bus_ids) == 0:
                    continue

                for bus in buses:
                    idx_ = bus_ids == bus
                    bus_msg_ids = msg_ids.samples[idx_]

                    bus_t = msg_ids.timestamps[idx_]

                    bus_data_bytes = data_bytes[idx_]

                    unique_ids = sorted(unique(bus_msg_ids).astype("<u8"))

                    bus_map = self.bus_logging_map["CAN"].setdefault(bus, {})

                    for msg_id in unique_ids:
                        bus_map[int(msg_id)] = group_index

                    for msg_id in unique_ids:
                        message = messages.get(msg_id, None)
                        if message is None:
                            continue

                        idx = bus_msg_ids == msg_id
                        payload = bus_data_bytes[idx]
                        t = bus_t[idx]

                        extracted_signals = bus_logging_utils.extract_mux(payload, message, msg_id, bus, t, raw=True)

                        for entry, signals in extracted_signals.items():
                            if len(next(iter(signals.values()))["samples"]) == 0:
                                continue
                            if entry not in msg_map:
                                sigs = []

                                for name_, signal in signals.items():
                                    sig = Signal(
                                        samples=signal["samples"],
                                        timestamps=signal["t"],
                                        name=signal["name"],
                                        comment=signal["comment"],
                                        unit=signal["unit"],
                                        invalidation_bits=signal["invalidation_bits"],
                                        display_names={
                                            f"{message.name}.{signal['name']}": "message_name",
                                            f"CAN{bus}.{message.name}.{signal['name']}": "bus_name",
                                        },
                                        conversion=signal["conversion"],
                                        raw=True,
                                    )

                                    sigs.append(sig)

                                cg_nr = self.append(
                                    sigs,
                                    acq_name=f"from CAN{bus} message ID=0x{msg_id:X}",
                                    comment=f"{message} 0x{msg_id:X}",
                                    common_timebase=True,
                                )

                                msg_map[entry] = cg_nr

                                for ch_index, ch in enumerate(self.groups[cg_nr].channels):
                                    if ch_index == 0:
                                        continue

                                    entry = cg_nr, ch_index

                                    name_ = f"{message}.{ch.name}"
                                    self.channels_db.add(name_, entry)

                                    name_ = f"CAN{bus}.{message}.{ch.name}"
                                    self.channels_db.add(name_, entry)

                                    name_ = f"CAN_DataFrame_{msg_id}.{ch.name}"
                                    self.channels_db.add(name_, entry)

                                    name_ = f"CAN{bus}.CAN_DataFrame_{msg_id}.{ch.name}"
                                    self.channels_db.add(name_, entry)

                            else:
                                index = msg_map[entry]

                                sigs = []

                                for name_, signal in signals.items():
                                    sigs.append((signal["samples"], signal["invalidation_bits"]))

                                    t = signal["t"]

                                sigs.insert(0, (t, None))

                                self.extend(index, sigs)
                self._set_temporary_master(None)

    def _process_lin_logging(self, group_index: int, grp: Group) -> None:
        channels = grp.channels
        group = grp

        dbc = None

        for channel in channels:
            if channel.name == "LIN_Frame":
                attachment_addr = channel.attachment
                if attachment_addr is not None:
                    if attachment_addr not in self._dbc_cache:
                        attachment, at_name, md5_sum = self.extract_attachment(
                            index=attachment_addr,
                        )
                        if at_name.suffix.lower() not in (".arxml", ".dbc", ".ldf"):
                            message = (
                                f'Expected .dbc, .arxml or .ldf file as LIN channel attachment but got "{at_name}"'
                            )
                            logger.warning(message)
                        elif not attachment:
                            message = f'Attachment "{at_name}" not found'
                            logger.warning(message)
                        else:
                            contents = None if at_name.suffix.lower() == ".ldf" else attachment
                            dbc = load_can_database(at_name, contents=contents)
                            if dbc:
                                self._dbc_cache[attachment_addr] = dbc
                    else:
                        dbc = self._dbc_cache[attachment_addr]
                break

        if dbc is None:
            self._prepare_record(group)
            data = self._load_data(group, optimize_read=False)

            for fragment in data:
                self._set_temporary_master(None)
                self._set_temporary_master(self.get_master(group_index, data=fragment, one_piece=True))

                msg_ids = (
                    self.get(
                        "LIN_Frame.ID",
                        group=group_index,
                        data=fragment,
                        samples_only=True,
                    )[
                        0
                    ].astype("<u4")
                    & 0x1FFFFFFF
                )

                unique_ids = sorted(unique(msg_ids).astype("<u8"))

                lin_map = self.bus_logging_map["LIN"]

                for msg_id in unique_ids:
                    lin_map[int(msg_id)] = group_index

            self._set_temporary_master(None)

        else:
            messages = {message.arbitration_id.id: message for message in dbc}

            msg_map = {}

            self._prepare_record(group)
            data = self._load_data(group, optimize_read=False)

            for fragment in data:
                self._set_temporary_master(None)
                self._set_temporary_master(self.get_master(group_index, data=fragment, one_piece=True))

                msg_ids = self.get("LIN_Frame.ID", group=group_index, data=fragment).astype("<u4") & 0x1FFFFFFF

                data_bytes = self.get(
                    "LIN_Frame.DataBytes",
                    group=group_index,
                    data=fragment,
                    samples_only=True,
                )[0]

                bus_msg_ids = msg_ids.samples

                bus_t = msg_ids.timestamps
                bus_data_bytes = data_bytes

                unique_ids = sorted(unique(bus_msg_ids).astype("<u8"))

                lin_map = self.bus_logging_map["LIN"]

                for msg_id in unique_ids:
                    lin_map[int(msg_id)] = group_index

                for msg_id in unique_ids:
                    message = messages.get(msg_id, None)
                    if message is None:
                        continue

                    idx = bus_msg_ids == msg_id
                    payload = bus_data_bytes[idx]
                    t = bus_t[idx]

                    extracted_signals = bus_logging_utils.extract_mux(payload, message, msg_id, 0, t, raw=True)

                    for entry, signals in extracted_signals.items():
                        if len(next(iter(signals.values()))["samples"]) == 0:
                            continue
                        if entry not in msg_map:
                            sigs = []

                            for name_, signal in signals.items():
                                sig = Signal(
                                    samples=signal["samples"],
                                    timestamps=signal["t"],
                                    name=signal["name"],
                                    comment=signal["comment"],
                                    unit=signal["unit"],
                                    invalidation_bits=signal["invalidation_bits"],
                                    display_names={
                                        f"{message.name}.{signal['name']}": "message_name",
                                        f"LIN.{message.name}.{signal['name']}": "bus_name",
                                    },
                                    conversion=signal["conversion"],
                                    raw=True,
                                )

                                sigs.append(sig)

                            cg_nr = self.append(
                                sigs,
                                acq_name=f"from LIN message ID=0x{msg_id:X}",
                                comment=f"{message} 0x{msg_id:X}",
                                common_timebase=True,
                            )

                            msg_map[entry] = cg_nr

                            for ch_index, ch in enumerate(self.groups[cg_nr].channels):
                                if ch_index == 0:
                                    continue

                                entry = cg_nr, ch_index

                                name_ = f"{message}.{ch.name}"
                                self.channels_db.add(name_, entry)

                                name_ = f"LIN.{message}.{ch.name}"
                                self.channels_db.add(name_, entry)

                                name_ = f"LIN_Frame_{msg_id}.{ch.name}"
                                self.channels_db.add(name_, entry)

                                name_ = f"LIN.LIN_Frame_{msg_id}.{ch.name}"
                                self.channels_db.add(name_, entry)

                        else:
                            index = msg_map[entry]

                            sigs = []

                            for name_, signal in signals.items():
                                sigs.append((signal["samples"], signal["invalidation_bits"]))

                                t = signal["t"]

                            sigs.insert(0, (t, None))

                            self.extend(index, sigs)
                self._set_temporary_master(None)

    def reload_header(self):
        self.header = HeaderBlock(address=0x40, stream=self._file)<|MERGE_RESOLUTION|>--- conflicted
+++ resolved
@@ -177,20 +177,12 @@
 __all__ = ["MDF4"]
 
 
-<<<<<<< HEAD
-=======
 from .cutils import (
-    data_block_from_arrays,
-    extract,
-    get_channel_raw_bytes,
     get_channel_raw_bytes_parallel,
     get_invalidation_bits_array,
-    get_vlsd_max_sample_size,
-    sort_data_block,
 )
 
 
->>>>>>> a39b2461
 class MDF4(MDF_Common):
     """The *header* attibute is a *HeaderBlock*.
 
