# -*- coding: utf-8 -*-
""" common MDF file format module """

import bz2
from collections import defaultdict, OrderedDict
from copy import deepcopy
import csv
from datetime import datetime, timezone
from functools import reduce
import gzip
from io import BytesIO
import logging
from pathlib import Path
import re
from shutil import copy, move
from struct import unpack
from tempfile import gettempdir, mkdtemp
from traceback import format_exc
import xml.etree.ElementTree as ET
import zipfile

from canmatrix import CanMatrix
import numpy as np
import pandas as pd

from .blocks import v2_v3_constants as v23c
from .blocks import v4_constants as v4c
from .blocks.bus_logging_utils import extract_mux
from .blocks.conversion_utils import from_dict
from .blocks.mdf_v2 import MDF2
from .blocks.mdf_v3 import MDF3
from .blocks.mdf_v4 import MDF4
from .blocks.utils import (
    components,
    csv_bytearray2hex,
    csv_int2hex,
    downcast,
    is_file_like,
    load_can_database,
    master_using_raster,
    matlab_compatible,
    MDF2_VERSIONS,
    MDF3_VERSIONS,
    MDF4_VERSIONS,
    MdfException,
    plausible_timestamps,
    randomized_string,
    SUPPORTED_VERSIONS,
    UINT16_u,
    UINT64_u,
    UniqueDB,
    validate_version_argument,
)
from .blocks.v2_v3_blocks import ChannelConversion as ChannelConversionV3
from .blocks.v2_v3_blocks import ChannelExtension
from .blocks.v2_v3_blocks import HeaderBlock as HeaderV3
from .blocks.v4_blocks import ChannelConversion as ChannelConversionV4
from .blocks.v4_blocks import EventBlock, FileHistory, FileIdentificationBlock
from .blocks.v4_blocks import HeaderBlock as HeaderV4
from .blocks.v4_blocks import SourceInformation
from .signal import Signal
from .version import __version__

logger = logging.getLogger("asammdf")
LOCAL_TIMEZONE = datetime.now(timezone.utc).astimezone().tzinfo


__all__ = ["MDF", "SUPPORTED_VERSIONS"]


def get_measurement_timestamp_and_version(mdf):
    id_block = FileIdentificationBlock(address=0, stream=mdf)

    version = id_block.mdf_version
    if version >= 400:
        header = HeaderV4
    else:
        header = HeaderV3

    header = header(address=64, stream=mdf)
    main_version, revision = divmod(version, 100)
    version = f"{main_version}.{revision}"

    return header.start_time, version


def get_temporary_filename(name="temporary.mf4"):
    folder = gettempdir()
    mf4_name = Path(name).with_suffix(".mf4")
    idx = 0
    while True:
        tmp_name = (Path(folder) / mf4_name.name).with_suffix(f".{idx}.mf4")
        if not tmp_name.exists():
            break
        else:
            idx += 1

    return tmp_name


class MDF:
    """Unified access to MDF v3 and v4 files. Underlying _mdf's attributes and
    methods are linked to the `MDF` object via *setattr*. This is done to expose
    them to the user code and for performance considerations.

    Parameters
    ----------
    name : string | BytesIO | zipfile.ZipFile | bz2.BZ2File | gzip.GzipFile
        mdf file name (if provided it must be a real file name), file-like object or
        compressed file opened as Python object

        .. versionchanged:: 6.2.0

            added support for zipfile.ZipFile, bz2.BZ2File and gzip.GzipFile

    version : string
        mdf file version from ('2.00', '2.10', '2.14', '3.00', '3.10', '3.20',
        '3.30', '4.00', '4.10', '4.11', '4.20'); default '4.10'. This argument is
        only used for MDF objects created from scratch; for MDF objects created
        from a file the version is set to file version

    channels (None) : iterable
        channel names that will used for selective loading. This can dramatically
        improve the file loading time. Default None -> load all channels

        .. versionadded:: 6.1.0

        .. versionchanged:: 6.3.0 make the default None


    callback (\*\*kwargs) : function
        keyword only argument: function to call to update the progress; the
        function must accept two arguments (the current progress and maximum
        progress value)
    use_display_names (\*\*kwargs) : bool
        keyword only argument: for MDF4 files parse the XML channel comment to
        search for the display name; XML parsing is quite expensive so setting
        this to *False* can decrease the loading times very much; default
        *False*
    remove_source_from_channel_names (\*\*kwargs) : bool
        remove source from channel names ("Speed\XCP3" -> "Speed")
    copy_on_get (\*\*kwargs) : bool
        copy arrays in the get method; default *True*
    expand_zippedfile (\*\*kwargs) : bool
        only for bz2.BZ2File and gzip.GzipFile, load the file content into a
        BytesIO before parsing (avoids the huge performance penalty of doing
        random reads from the zipped file); default *True*

    Examples
    --------
    >>> mdf = MDF(version='3.30') # new MDF object with version 3.30
    >>> mdf = MDF('path/to/file.mf4') # MDF loaded from file
    >>> mdf = MDF(BytesIO(data)) # MDF from file contents
    >>> mdf = MDF(zipfile.ZipFile('data.zip')) # MDF creating using the first valid MDF from archive
    >>> mdf = MDF(bz2.BZ2File('path/to/data.bz2', 'rb')) # MDF from bz2 object
    >>> mdf = MDF(gzip.GzipFile('path/to/data.gzip', 'rb')) # MDF from gzip object

    """

    _terminate = False

    def __init__(self, name=None, version="4.10", channels=None, **kwargs):
        self._mdf = None

        if name:
            if is_file_like(name):

                if isinstance(name, BytesIO):
                    original_name = None
                    file_stream = name
                    do_close = False

                elif isinstance(name, bz2.BZ2File):
                    original_name = Path(name._fp.name)
                    name = get_temporary_filename(original_name)
                    name.write_bytes(name.read())
                    file_stream = open(name, "rb")
                    do_close = False
                elif isinstance(name, gzip.GzipFile):

                    original_name = Path(name.name)
                    name = get_temporary_filename(original_name)
                    name.write_bytes(name.read())
                    file_stream = open(name, "rb")
                    do_close = False

            else:
                name = original_name = Path(name)
                if not name.is_file() or not name.exists():
                    raise MdfException(f'File "{name}" does not exist')

                if original_name.suffix.lower() in (".mf4z", ".zip"):
                    name = get_temporary_filename(original_name)
                    with zipfile.ZipFile(original_name, allowZip64=True) as archive:
                        files = archive.namelist()
                        if len(files) != 1:
                            raise Exception(
                                "invalid zipped MF4: must contain a single file"
                            )
                        fname = files[0]

                        if Path(fname).suffix.lower() not in (".mdf", ".dat", ".mf4"):
                            raise Exception(
                                "invalid zipped MF4: must contain a single MDF file"
                            )

                        tmpdir = mkdtemp()
                        output = archive.extract(fname, tmpdir)

                        move(output, name)

                file_stream = open(name, "rb")
                do_close = False

            file_stream.seek(0)
            magic_header = file_stream.read(8)

            if magic_header.strip() not in (b"MDF", b"UnFinMF"):
                raise MdfException(
                    f'"{name}" is not a valid ASAM MDF file: magic header is {magic_header}'
                )

            file_stream.seek(8)
            version = file_stream.read(4).decode("ascii").strip(" \0")
            if not version:
                _, version = get_measurement_timestamp_and_version(file_stream)

            if do_close:
                file_stream.close()

            kwargs["original_name"] = original_name

            if version in MDF3_VERSIONS:
                self._mdf = MDF3(name, channels=channels, **kwargs)
            elif version in MDF4_VERSIONS:
                self._mdf = MDF4(name, channels=channels, **kwargs)
            elif version in MDF2_VERSIONS:
                self._mdf = MDF2(name, channels=channels, **kwargs)
            else:
                message = f'"{name}" is not a supported MDF file; "{version}" file version was found'
                raise MdfException(message)

        else:
            kwargs["original_name"] = None
            version = validate_version_argument(version)
            if version in MDF2_VERSIONS:
                self._mdf = MDF3(version=version, **kwargs)
            elif version in MDF3_VERSIONS:
                self._mdf = MDF3(version=version, **kwargs)
            elif version in MDF4_VERSIONS:
                self._mdf = MDF4(version=version, **kwargs)
            else:
                message = (
                    f'"{version}" is not a supported MDF file version; '
                    f"Supported versions are {SUPPORTED_VERSIONS}"
                )
                raise MdfException(message)

        # we need a backreference to the MDF object to avoid it being garbage
        # collected in code like this:
        # MDF(filename).convert('4.10')
        self._mdf._parent = self

    def __setattr__(self, item, value):
        if item == "_mdf":
            super().__setattr__(item, value)
        else:
            setattr(self._mdf, item, value)

    def __getattr__(self, item):
        return getattr(self._mdf, item)

    def __dir__(self):
        return sorted(set(super().__dir__()) | set(dir(self._mdf)))

    def __enter__(self):
        return self

    def __exit__(self, exc_type, exc_value, traceback):
        if self._mdf is not None:
            try:
                self.close()
            except:
                pass
        self._mdf = None

    def __del__(self):

        if self._mdf is not None:
            try:
                self.close()
            except:
                pass
        self._mdf = None

    def __lt__(self, other):
        if self.header.start_time < other.header.start_time:
            return True
        elif self.header.start_time > other.header.start_time:
            return False
        else:

            t_min = []
            for i, group in enumerate(self.groups):
                cycles_nr = group.channel_group.cycles_nr
                if cycles_nr and i in self.masters_db:
                    master_min = self.get_master(i, record_offset=0, record_count=1)
                    if len(master_min):
                        t_min.append(master_min[0])

            other_t_min = []
            for i, group in enumerate(other.groups):
                cycles_nr = group.channel_group.cycles_nr
                if cycles_nr and i in other.masters_db:
                    master_min = other.get_master(i, record_offset=0, record_count=1)
                    if len(master_min):
                        other_t_min.append(master_min[0])

            if not t_min or not other_t_min:
                return True
            else:
                return min(t_min) < min(other_t_min)

    def _transfer_events(self, other):
        def get_scopes(event, events):
            if event.scopes:
                return event.scopes
            else:
                if event.parent is not None:
                    return get_scopes(events[event.parent], events)
                elif event.range_start is not None:
                    return get_scopes(events[event.range_start], events)
                else:
                    return event.scopes

        if other.version >= "4.00":
            for event in other.events:
                if self.version >= "4.00":
                    new_event = deepcopy(event)
                    event_valid = True
                    for i, ref in enumerate(new_event.scopes):
                        try:
                            dg_cntr, ch_cntr = ref
                            try:
                                (self.groups[dg_cntr].channels[ch_cntr])
                            except:
                                event_valid = False
                        except TypeError:
                            dg_cntr = ref
                            try:
                                (self.groups[dg_cntr].channel_group)
                            except:
                                event_valid = False
                    # ignore attachments for now
                    for i in range(new_event.attachment_nr):
                        key = f"attachment_{i}_addr"
                        event[key] = 0
                    if event_valid:
                        self.events.append(new_event)
                else:
                    ev_type = event.event_type
                    ev_range = event.range_type
                    ev_base = event.sync_base
                    ev_factor = event.sync_factor

                    timestamp = ev_base * ev_factor

                    try:
                        comment = ET.fromstring(
                            event.comment.replace(
                                ' xmlns="http://www.asam.net/mdf/v4"', ""
                            )
                        )
                        pre = comment.find(".//pre_trigger_interval")
                        if pre is not None:
                            pre = float(pre.text)
                        else:
                            pre = 0.0
                        post = comment.find(".//post_trigger_interval")
                        if post is not None:
                            post = float(post.text)
                        else:
                            post = 0.0
                        comment = comment.find(".//TX")
                        if comment is not None:
                            comment = comment.text
                        else:
                            comment = ""

                    except:
                        pre = 0.0
                        post = 0.0
                        comment = event.comment

                    if comment:
                        comment += ": "

                    if ev_range == v4c.EVENT_RANGE_TYPE_BEGINNING:
                        comment += "Begin of "
                    elif ev_range == v4c.EVENT_RANGE_TYPE_END:
                        comment += "End of "
                    else:
                        comment += "Single point "

                    if ev_type == v4c.EVENT_TYPE_RECORDING:
                        comment += "recording"
                    elif ev_type == v4c.EVENT_TYPE_RECORDING_INTERRUPT:
                        comment += "recording interrupt"
                    elif ev_type == v4c.EVENT_TYPE_ACQUISITION_INTERRUPT:
                        comment += "acquisition interrupt"
                    elif ev_type == v4c.EVENT_TYPE_START_RECORDING_TRIGGER:
                        comment += "measurement start trigger"
                    elif ev_type == v4c.EVENT_TYPE_STOP_RECORDING_TRIGGER:
                        comment += "measurement stop trigger"
                    elif ev_type == v4c.EVENT_TYPE_TRIGGER:
                        comment += "trigger"
                    else:
                        comment += "marker"

                    scopes = get_scopes(event, other.events)
                    if scopes:
                        for i, ref in enumerate(scopes):
                            event_valid = True
                            try:
                                dg_cntr, ch_cntr = ref
                                try:
                                    (self.groups[dg_cntr])
                                except:
                                    event_valid = False
                            except TypeError:
                                dg_cntr = ref
                                try:
                                    (self.groups[dg_cntr])
                                except:
                                    event_valid = False
                            if event_valid:

                                self.add_trigger(
                                    dg_cntr,
                                    timestamp,
                                    pre_time=pre,
                                    post_time=post,
                                    comment=comment,
                                )
                    else:
                        for i, _ in enumerate(self.groups):
                            self.add_trigger(
                                i,
                                timestamp,
                                pre_time=pre,
                                post_time=post,
                                comment=comment,
                            )

        else:
            for trigger_info in other.iter_get_triggers():
                comment = trigger_info["comment"]
                timestamp = trigger_info["time"]
                group = trigger_info["group"]

                if self.version < "4.00":
                    self.add_trigger(
                        group,
                        timestamp,
                        pre_time=trigger_info["pre_time"],
                        post_time=trigger_info["post_time"],
                        comment=comment,
                    )
                else:
                    if timestamp:
                        ev_type = v4c.EVENT_TYPE_TRIGGER
                    else:
                        ev_type = v4c.EVENT_TYPE_START_RECORDING_TRIGGER
                    event = EventBlock(
                        event_type=ev_type,
                        sync_base=int(timestamp * 10 ** 9),
                        sync_factor=10 ** -9,
                        scope_0_addr=0,
                    )
                    event.comment = comment
                    event.scopes.append(group)
                    self.events.append(event)

    def _transfer_header_data(self, other, message=""):
        self.header.author = other.header.author
        self.header.department = other.header.department
        self.header.project = other.header.project
        self.header.subject = other.header.subject
        self.header.comment = other.header.comment
        if self.version >= "4.00" and message:
            fh = FileHistory()
            fh.comment = f"""<FHcomment>
    <TX>{message}</TX>
    <tool_id>asammdf</tool_id>
    <tool_vendor>asammdf</tool_vendor>
    <tool_version>{__version__}</tool_version>
</FHcomment>"""

            self.file_history = [fh]

    @staticmethod
    def _transfer_channel_group_data(sgroup, ogroup):
        if not hasattr(sgroup, "acq_name") or not hasattr(ogroup, "acq_name"):
            sgroup.comment = ogroup.comment
        else:

            sgroup.flags = ogroup.flags
            sgroup.path_separator = ogroup.path_separator
            sgroup.comment = ogroup.comment
            sgroup.acq_name = ogroup.acq_name
            acq_source = ogroup.acq_source
            if acq_source:
                sgroup.acq_source = acq_source.copy()

    def _transfer_metadata(self, other, message=""):
        self._transfer_events(other)
        self._transfer_header_data(other, message)

    def __contains__(self, channel):
        """ if *'channel name'* in *'mdf file'* """
        return channel in self.channels_db

    def __iter__(self):
        """iterate over all the channels found in the file; master channels
        are skipped from iteration

        """
        yield from self.iter_channels()

    def convert(self, version):
        """convert *MDF* to other version

        Parameters
        ----------
        version : str
            new mdf file version from ('2.00', '2.10', '2.14', '3.00', '3.10',
            '3.20', '3.30', '4.00', '4.10', '4.11', '4.20'); default '4.10'

        Returns
        -------
        out : MDF
            new *MDF* object

        """
        version = validate_version_argument(version)

        out = MDF(version=version, **self._kwargs)

        integer_interpolation_mode = self._integer_interpolation
        float_interpolation_mode = self._float_interpolation
        out.configure(from_other=self)

        out.header.start_time = self.header.start_time

        groups_nr = len(self.virtual_groups)

        if self._callback:
            self._callback(0, groups_nr)

        cg_nr = None

        self.configure(copy_on_get=False)

        # walk through all groups and get all channels
        for i, virtual_group in enumerate(self.virtual_groups):

            for idx, sigs in enumerate(
                self._yield_selected_signals(virtual_group, version=version)
            ):
                if idx == 0:
                    if sigs:
                        cg = self.groups[virtual_group].channel_group
                        cg_nr = out.append(
                            sigs,
                            common_timebase=True,
                            comment=cg.comment,
                        )
                        MDF._transfer_channel_group_data(
                            out.groups[cg_nr].channel_group, cg
                        )
                    else:
                        break
                else:
                    out.extend(cg_nr, sigs)

            if self._callback:
                self._callback(i + 1, groups_nr)

            if self._terminate:
                return

        out._transfer_metadata(self, message=f"Converted from <{self.name}>")
        self.configure(copy_on_get=True)
        if self._callback:
            out._callback = out._mdf._callback = self._callback

        return out

    def cut(
        self,
        start=None,
        stop=None,
        whence=0,
        version=None,
        include_ends=True,
        time_from_zero=False,
    ):
        """cut *MDF* file. *start* and *stop* limits are absolute values
        or values relative to the first timestamp depending on the *whence*
        argument.

        Parameters
        ----------
        start : float
            start time, default *None*. If *None* then the start of measurement
            is used
        stop : float
            stop time, default *None*. If *None* then the end of measurement is
            used
        whence : int
            how to search for the start and stop values

            * 0 : absolute
            * 1 : relative to first timestamp

        version : str
            new mdf file version from ('2.00', '2.10', '2.14', '3.00', '3.10',
            '3.20', '3.30', '4.00', '4.10', '4.11', 4.20'); default *None* and in this
            case the original file version is used
        include_ends : bool
            include the *start* and *stop* timestamps after cutting the signal.
            If *start* and *stop* are found in the original timestamps, then
            the new samples will be computed using interpolation. Default *True*
        time_from_zero : bool
            start time stamps from 0s in the cut measurement

        Returns
        -------
        out : MDF
            new MDF object

        """

        if version is None:
            version = self.version
        else:
            version = validate_version_argument(version)

        out = MDF(
            version=version,
            **self._kwargs,
        )

        integer_interpolation_mode = self._integer_interpolation
        float_interpolation_mode = self._float_interpolation
        out.configure(from_other=self)

        self.configure(copy_on_get=False)

        if whence == 1:
            timestamps = []
            for group in self.virtual_groups:
                master = self.get_master(group, record_offset=0, record_count=1)
                if master.size:
                    timestamps.append(master[0])

            if timestamps:
                first_timestamp = np.amin(timestamps)
            else:
                first_timestamp = 0

            if start is not None:
                start += first_timestamp
            if stop is not None:
                stop += first_timestamp

        if time_from_zero:
            delta = start
            t_epoch = self.header.start_time.timestamp() + delta
            out.header.start_time = datetime.fromtimestamp(t_epoch)
        else:
            delta = 0
            out.header.start_time = self.header.start_time

        groups_nr = len(self.virtual_groups)

        if self._callback:
            self._callback(0, groups_nr)

        # walk through all groups and get all channels
        for i, (group_index, virtual_group) in enumerate(self.virtual_groups.items()):

            included_channels = self.included_channels(group_index)[group_index]
            if not included_channels:
                continue

            idx = 0
            signals = []
            for j, sigs in enumerate(
                self._yield_selected_signals(group_index, groups=included_channels)
            ):
                if not sigs:
                    break
                if j == 0:
                    master = sigs[0].timestamps
                    signals = sigs
                else:
                    master = sigs[0][0]

                if not len(master):
                    continue

                needs_cutting = True

                # check if this fragement is within the cut interval or
                # if the cut interval has ended
                if start is None and stop is None:
                    fragment_start = None
                    fragment_stop = None
                    start_index = 0
                    stop_index = len(master)
                    needs_cutting = False
                elif start is None:
                    fragment_start = None
                    start_index = 0
                    if master[0] > stop:
                        break
                    else:
                        fragment_stop = min(stop, master[-1])
                        stop_index = np.searchsorted(
                            master, fragment_stop, side="right"
                        )
                        if stop_index == len(master):
                            needs_cutting = False

                elif stop is None:
                    fragment_stop = None
                    if master[-1] < start:
                        continue
                    else:
                        fragment_start = max(start, master[0])
                        start_index = np.searchsorted(
                            master, fragment_start, side="left"
                        )
                        stop_index = len(master)
                        if start_index == 0:
                            needs_cutting = False
                else:
                    if master[0] > stop:
                        break
                    elif master[-1] < start:
                        continue
                    else:
                        fragment_start = max(start, master[0])
                        start_index = np.searchsorted(
                            master, fragment_start, side="left"
                        )
                        fragment_stop = min(stop, master[-1])
                        stop_index = np.searchsorted(
                            master, fragment_stop, side="right"
                        )
                        if start_index == 0 and stop_index == len(master):
                            needs_cutting = False

                # update the signal is this is not the first yield
                if j:
                    for signal, (samples, invalidation) in zip(signals, sigs[1:]):
                        signal.samples = samples
                        signal.timestamps = master
                        signal.invalidation_bits = invalidation

                if needs_cutting:
                    master = (
                        Signal(master, master, name="_")
                        .cut(
                            fragment_start,
                            fragment_stop,
                            include_ends,
                            integer_interpolation_mode=integer_interpolation_mode,
                            float_interpolation_mode=float_interpolation_mode,
                        )
                        .timestamps
                    )

                    if not len(master):
                        continue

                    signals = [
                        sig.cut(
                            master[0],
                            master[-1],
                            include_ends=include_ends,
                            integer_interpolation_mode=integer_interpolation_mode,
                            float_interpolation_mode=float_interpolation_mode,
                        )
                        for sig in signals
                    ]

                else:
                    for sig in signals:
                        native = sig.samples.dtype.newbyteorder("=")
                        if sig.samples.dtype != native:
                            sig.samples = sig.samples.astype(native)

                if time_from_zero:
                    master = master - delta
                    for sig in signals:
                        sig.timestamps = master

                if idx == 0:

                    if start:
                        start_ = f"{start}s"
                    else:
                        start_ = "start of measurement"
                    if stop:
                        stop_ = f"{stop}s"
                    else:
                        stop_ = "end of measurement"
                    cg = self.groups[group_index].channel_group
                    cg_nr = out.append(
                        signals,
                        common_timebase=True,
                        comment=cg.comment,
                    )
                    MDF._transfer_channel_group_data(
                        out.groups[cg_nr].channel_group, cg
                    )

                else:
                    sigs = [(sig.samples, sig.invalidation_bits) for sig in signals]
                    sigs.insert(0, (master, None))
                    out.extend(cg_nr, sigs)

                idx += 1

            # if the cut interval is not found in the measurement
            # then append a data group with 0 cycles
            if idx == 0 and signals:
                for sig in signals:
                    sig.samples = sig.samples[:0]
                    sig.timestamps = sig.timestamps[:0]
                    if sig.invalidation_bits is not None:
                        sig.invalidation_bits = sig.invalidation_bits[:0]

                if start:
                    start_ = f"{start}s"
                else:
                    start_ = "start of measurement"
                if stop:
                    stop_ = f"{stop}s"
                else:
                    stop_ = "end of measurement"
                cg = self.groups[group_index].channel_group
                cg_nr = out.append(
                    signals,
                    common_timebase=True,
                )
                MDF._transfer_channel_group_data(out.groups[cg_nr].channel_group, cg)

            if self._callback:
                self._callback(i + 1, groups_nr)

            if self._terminate:
                return

        self.configure(copy_on_get=True)

        out._transfer_metadata(self, message=f"Cut from {start_} to {stop_}")
        if self._callback:
            out._callback = out._mdf._callback = self._callback
        return out

    def export(self, fmt, filename=None, **kwargs):
        r"""export *MDF* to other formats. The *MDF* file name is used is
        available, else the *filename* argument must be provided.

        The *pandas* export option was removed. you should use the method
        *to_dataframe* instead.

        Parameters
        ----------
        fmt : string
            can be one of the following:

            * `csv` : CSV export that uses the "," delimiter. This option
              will generate a new csv file for each data group
              (<MDFNAME>_DataGroup_<cntr>.csv)

            * `hdf5` : HDF5 file output; each *MDF* data group is mapped to
              a *HDF5* group with the name 'DataGroup_<cntr>'
              (where <cntr> is the index)

            * `mat` : Matlab .mat version 4, 5 or 7.3 export. If
              *single_time_base==False* the channels will be renamed in the mat
              file to 'D<cntr>_<channel name>'. The channel group
              master will be renamed to 'DM<cntr>_<channel name>'
              ( *<cntr>* is the data group index starting from 0)

            * `parquet` : export to Apache parquet format

        filename : string | pathlib.Path
            export file name

        \*\*kwargs

            * `single_time_base`: resample all channels to common time base,
              default *False*
            * `raster`: float time raster for resampling. Valid if
              *single_time_base* is *True*
            * `time_from_zero`: adjust time channel to start from 0
            * `use_display_names`: use display name instead of standard channel
              name, if available.
            * `empty_channels`: behaviour for channels without samples; the
              options are *skip* or *zeros*; default is *skip*
            * `format`: only valid for *mat* export; can be '4', '5' or '7.3',
              default is '5'
            * `oned_as`: only valid for *mat* export; can be 'row' or 'column'
            * `keep_arrays` : keep arrays and structure channels as well as the
              component channels. If *True* this can be very slow. If *False*
              only the component channels are saved, and their names will be
              prefixed with the parent channel.
            * `reduce_memory_usage` : bool
              reduce memory usage by converting all float columns to float32 and
              searching for minimum dtype that can reprezent the values found
              in integer columns; default *False*
            * `compression` : str
              compression to be used

              * for ``parquet`` : "GZIP" or "SANPPY"
              * for ``hfd5`` : "gzip", "lzf" or "szip"
              * for ``mat`` : bool

            * `time_as_date` (False) : bool
              export time as local timezone datetimee; only valid for CSV export

              .. versionadded:: 5.8.0

            * `ignore_value2text_conversions` (False) : bool
              valid only for the channels that have value to text conversions and
              if *raw=False*. If this is True then the raw numeric values will be
              used, and the conversion will not be applied.

              .. versionadded:: 5.8.0

            * raw (False) : bool
              export all channels using the raw values

              .. versionadded:: 6.0.0

            * delimiter (',') : str
              only valid for CSV: see cpython documentation for csv.Dialect.delimiter

              .. versionadded:: 6.2.0

            * doublequote (True) : bool
              only valid for CSV: see cpython documentation for csv.Dialect.doublequote

              .. versionadded:: 6.2.0

            * escapechar (None) : str
              only valid for CSV: see cpython documentation for csv.Dialect.escapechar

              .. versionadded:: 6.2.0

            * lineterminator ("\\r\\n") : str
              only valid for CSV: see cpython documentation for csv.Dialect.lineterminator

              .. versionadded:: 6.2.0

            * quotechar ('"') : str
              only valid for CSV: see cpython documentation for csv.Dialect.quotechar

              .. versionadded:: 6.2.0

            * quoting ("MINIMAL") : str
              only valid for CSV: see cpython documentation for csv.Dialect.quoting. Use the
              last part of the quoting constant name

              .. versionadded:: 6.2.0


        """

        header_items = (
            "date",
            "time",
            "author_field",
            "department_field",
            "project_field",
            "subject_field",
        )

        if fmt != "pandas" and filename is None and self.name is None:
            message = (
                "Must specify filename for export"
                "if MDF was created without a file name"
            )
            logger.warning(message)
            return

        single_time_base = kwargs.get("single_time_base", False)
        raster = kwargs.get("raster", None)
        time_from_zero = kwargs.get("time_from_zero", True)
        use_display_names = kwargs.get("use_display_names", True)
        empty_channels = kwargs.get("empty_channels", "skip")
        format = kwargs.get("format", "5")
        oned_as = kwargs.get("oned_as", "row")
        reduce_memory_usage = kwargs.get("reduce_memory_usage", False)
        compression = kwargs.get("compression", "")
        time_as_date = kwargs.get("time_as_date", False)
        ignore_value2text_conversions = kwargs.get(
            "ignore_value2text_conversions", False
        )
        raw = bool(kwargs.get("raw", False))

        if compression == "SNAPPY":
            try:
                import snappy
            except ImportError:
                logger.warning(
                    "snappy compressor is not installed; compression will be set to GZIP"
                )
                compression = "GZIP"

        filename = Path(filename) if filename else self.name

        if fmt == "parquet":
            try:
                from fastparquet import write as write_parquet
            except ImportError:
                logger.warning(
                    "fastparquet not found; export to parquet is unavailable"
                )
                return

        elif fmt == "hdf5":
            try:
                from h5py import File as HDF5
            except ImportError:
                logger.warning("h5py not found; export to HDF5 is unavailable")
                return

        elif fmt == "mat":
            if format == "7.3":
                try:
                    from hdf5storage import savemat
                except ImportError:
                    logger.warning(
                        "hdf5storage not found; export to mat v7.3 is unavailable"
                    )
                    return
            else:
                try:
                    from scipy.io import savemat
                except ImportError:
                    logger.warning("scipy not found; export to mat is unavailable")
                    return

        elif fmt not in ("csv",):
            raise MdfException(f"Export to {fmt} is not implemented")

        name = ""

        if self._callback:
            self._callback(0, 100)

        if single_time_base or fmt == "parquet":
            df = self.to_dataframe(
                raster=raster,
                time_from_zero=time_from_zero,
                use_display_names=use_display_names,
                empty_channels=empty_channels,
                reduce_memory_usage=reduce_memory_usage,
                ignore_value2text_conversions=ignore_value2text_conversions,
                raw=raw,
            )
            units = OrderedDict()
            comments = OrderedDict()
            used_names = UniqueDB()

            dropped = {}

            groups_nr = len(self.groups)
            for i, grp in enumerate(self.groups):
                if self._terminate:
                    return

                for ch in grp.channels:

                    if use_display_names:
                        channel_name = ch.display_name or ch.name
                    else:
                        channel_name = ch.name

                    channel_name = used_names.get_unique_name(channel_name)

                    if hasattr(ch, "unit"):
                        unit = ch.unit
                        if ch.conversion:
                            unit = unit or ch.conversion.unit
                    else:
                        unit = ""
                    comment = ch.comment

                    units[channel_name] = unit
                    comments[channel_name] = comment

                if self._callback:
                    self._callback(i + 1, groups_nr * 2)

        if fmt == "hdf5":
            filename = filename.with_suffix(".hdf")

            if single_time_base:

                with HDF5(str(filename), "w") as hdf:
                    # header information
                    group = hdf.create_group(str(filename))

                    if self.version in MDF2_VERSIONS + MDF3_VERSIONS:
                        for item in header_items:
                            group.attrs[item] = self.header[item].replace(b"\0", b"")

                    # save each data group in a HDF5 group called
                    # "DataGroup_<cntr>" with the index starting from 1
                    # each HDF5 group will have a string attribute "master"
                    # that will hold the name of the master channel

                    count = len(df.columns)

                    for i, channel in enumerate(df):
                        samples = df[channel]
                        unit = units.get(channel, "")
                        comment = comments.get(channel, "")

                        if samples.dtype.kind == "O":
                            if isinstance(samples[0], np.ndarray):
                                samples = np.vstack(samples)
                            else:
                                continue

                        if compression:
                            dataset = group.create_dataset(
                                channel, data=samples, compression=compression
                            )
                        else:
                            dataset = group.create_dataset(channel, data=samples)
                        unit = unit.replace("\0", "")
                        if unit:
                            dataset.attrs["unit"] = unit
                        comment = comment.replace("\0", "")
                        if comment:
                            dataset.attrs["comment"] = comment

                        if self._callback:
                            self._callback(i + 1 + count, count * 2)

            else:
                with HDF5(str(filename), "w") as hdf:
                    # header information
                    group = hdf.create_group(str(filename))

                    if self.version in MDF2_VERSIONS + MDF3_VERSIONS:
                        for item in header_items:
                            group.attrs[item] = self.header[item].replace(b"\0", b"")

                    # save each data group in a HDF5 group called
                    # "DataGroup_<cntr>" with the index starting from 1
                    # each HDF5 group will have a string attribute "master"
                    # that will hold the name of the master channel

                    groups_nr = len(self.virtual_groups)
                    for i, (group_index, virtual_group) in enumerate(
                        self.virtual_groups.items()
                    ):
                        channels = self.included_channels(group_index)[group_index]

                        if not channels:
                            continue

                        names = UniqueDB()
                        if self._terminate:
                            return

                        if len(virtual_group.groups) == 1:
                            comment = self.groups[
                                virtual_group.groups[0]
                            ].channel_group.comment
                        else:
                            comment = "Virtual group i"

                        group_name = r"/" + f"ChannelGroup_{i}"
                        group = hdf.create_group(group_name)

                        group.attrs["comment"] = comment

                        master_index = self.masters_db.get(group_index, -1)

                        if master_index >= 0:
                            group.attrs["master"] = (
                                self.groups[group_index].channels[master_index].name
                            )

                        channels = [
                            (None, gp_index, ch_index)
                            for gp_index, channel_indexes in channels.items()
                            for ch_index in channel_indexes
                        ]

                        if not channels:
                            continue

                        channels = self.select(channels, raw=raw)

                        for j, sig in enumerate(channels):
                            if use_display_names:
                                name = sig.display_name or sig.name
                            else:
                                name = sig.name
                            name = name.replace("\\", "_").replace("/", "_")
                            name = names.get_unique_name(name)
                            if reduce_memory_usage:
                                sig.samples = downcast(sig.samples)
                            if compression:
                                dataset = group.create_dataset(
                                    name, data=sig.samples, compression=compression
                                )
                            else:
                                dataset = group.create_dataset(
                                    name, data=sig.samples, dtype=sig.samples.dtype
                                )
                            unit = sig.unit.replace("\0", "")
                            if unit:
                                dataset.attrs["unit"] = unit
                            comment = sig.comment.replace("\0", "")
                            if comment:
                                dataset.attrs["comment"] = comment

                        if self._callback:
                            self._callback(i + 1, groups_nr)

        elif fmt == "csv":
            fmtparams = {
                "delimiter": kwargs.get("delimiter", ",")[0],
                "doublequote": kwargs.get("doublequote", True),
                "lineterminator": kwargs.get("lineterminator", "\r\n"),
                "quotechar": kwargs.get("quotechar", '"')[0],
            }

            quoting = kwargs.get("quoting", "MINIMAL").upper()
            quoting = getattr(csv, f"QUOTE_{quoting}")

            fmtparams["quoting"] = quoting

            escapechar = kwargs.get("escapechar", None)
            if escapechar is not None:
                escapechar = escapechar[0]

            fmtparams["escapechar"] = escapechar

            if single_time_base:
                filename = filename.with_suffix(".csv")
                message = f'Writing csv export to file "{filename}"'
                logger.info(message)

                if time_as_date:
                    index = (
                        pd.to_datetime(
                            df.index + self.header.start_time.timestamp(), unit="s"
                        )
                        .tz_localize("UTC")
                        .tz_convert(LOCAL_TIMEZONE)
                        .astype(str)
                    )
                    df.index = index
                    df.index.name = "timestamps"

                if hasattr(self, "can_logging_db") and self.can_logging_db:

                    dropped = {}

                    for name_ in df.columns:
                        if name_.endswith("CAN_DataFrame.ID"):
                            dropped[name_] = pd.Series(
                                csv_int2hex(df[name_].astype("<u4") & 0x1FFFFFFF),
                                index=df.index,
                            )

                        elif name_.endswith("CAN_DataFrame.DataBytes"):
                            dropped[name_] = pd.Series(
                                csv_bytearray2hex(df[name_]), index=df.index
                            )

                    df = df.drop(columns=list(dropped))
                    for name, s in dropped.items():
                        df[name] = s

                with open(filename, "w", newline="") as csvfile:

                    writer = csv.writer(csvfile, **fmtparams)

                    names_row = [df.index.name, *df.columns]
                    writer.writerow(names_row)

                    if reduce_memory_usage:
                        vals = [df.index, *(df[name] for name in df)]
                    else:
                        vals = [
                            df.index.to_list(),
                            *(df[name].to_list() for name in df),
                        ]
                    count = len(df.index)

                    if self._terminate:
                        return

                    for i, row in enumerate(zip(*vals)):
                        writer.writerow(row)

                        if self._callback:
                            self._callback(i + 1 + count, count * 2)

            else:

                filename = filename.with_suffix(".csv")

                gp_count = len(self.virtual_groups)
                for i, (group_index, virtual_group) in enumerate(
                    self.virtual_groups.items()
                ):

                    if self._terminate:
                        return

                    message = f"Exporting group {i+1} of {gp_count}"
                    logger.info(message)

                    if len(virtual_group.groups) == 1:
                        comment = self.groups[
                            virtual_group.groups[0]
                        ].channel_group.comment
                    else:
                        comment = ""

                    if comment:
                        for char in r' \/:"':
                            comment = comment.replace(char, "_")
                        group_csv_name = (
                            filename.parent
                            / f"{filename.stem}.ChannelGroup_{i}_{comment}.csv"
                        )
                    else:
                        group_csv_name = (
                            filename.parent / f"{filename.stem}.ChannelGroup_{i}.csv"
                        )

                    df = self.get_group(
                        group_index,
                        raster=raster,
                        time_from_zero=time_from_zero,
                        use_display_names=use_display_names,
                        reduce_memory_usage=reduce_memory_usage,
                        ignore_value2text_conversions=ignore_value2text_conversions,
                        raw=raw,
                    )

                    if time_as_date:
                        index = (
                            pd.to_datetime(
                                df.index + self.header.start_time.timestamp(), unit="s"
                            )
                            .tz_localize("UTC")
                            .tz_convert(LOCAL_TIMEZONE)
                            .astype(str)
                        )
                        df.index = index
                        df.index.name = "timestamps"

                    with open(group_csv_name, "w", newline="") as csvfile:
                        writer = csv.writer(csvfile, **fmtparams)

                        if hasattr(self, "can_logging_db") and self.can_logging_db:

                            dropped = {}

                            for name_ in df.columns:
                                if name_.endswith("CAN_DataFrame.ID"):
                                    dropped[name_] = pd.Series(
                                        csv_int2hex(df[name_] & 0x1FFFFFFF),
                                        index=df.index,
                                    )

                                elif name_.endswith("CAN_DataFrame.DataBytes"):
                                    dropped[name_] = pd.Series(
                                        csv_bytearray2hex(df[name_]), index=df.index
                                    )

                            df = df.drop(columns=list(dropped))
                            for name_, s in dropped.items():
                                df[name_] = s

                        names_row = [df.index.name, *df.columns]
                        writer.writerow(names_row)

                        if reduce_memory_usage:
                            vals = [df.index, *(df[name] for name in df)]
                        else:
                            vals = [
                                df.index.to_list(),
                                *(df[name].to_list() for name in df),
                            ]

                        for i, row in enumerate(zip(*vals)):
                            writer.writerow(row)

                    if self._callback:
                        self._callback(i + 1, gp_count)

        elif fmt == "mat":

            filename = filename.with_suffix(".mat")

            if not single_time_base:
                mdict = {}

                master_name_template = "DGM{}_{}"
                channel_name_template = "DG{}_{}"
                used_names = UniqueDB()

                groups_nr = len(self.virtual_groups)

                for i, (group_index, virtual_group) in enumerate(
                    self.virtual_groups.items()
                ):
                    if self._terminate:
                        return

                    channels = self.included_channels(group_index)[group_index]

                    if not channels:
                        continue

                    channels = [
                        (None, gp_index, ch_index)
                        for gp_index, channel_indexes in channels.items()
                        for ch_index in channel_indexes
                    ]

                    if not channels:
                        continue

                    channels = self.select(
                        channels,
                        ignore_value2text_conversions=ignore_value2text_conversions,
                        raw=raw,
                    )

                    master = channels[0].copy()
                    master.samples = master.timestamps

                    channels.insert(0, master)

                    for j, sig in enumerate(channels):
                        if j == 0:
                            channel_name = master_name_template.format(i, "timestamps")
                        else:

                            if use_display_names:
                                channel_name = sig.display_name or sig.name
                            else:
                                channel_name = sig.name
                            channel_name = channel_name_template.format(i, channel_name)

                        channel_name = matlab_compatible(channel_name)
                        channel_name = used_names.get_unique_name(channel_name)

                        if sig.samples.dtype.names:
                            sig.samples.dtype.names = [
                                matlab_compatible(name)
                                for name in sig.samples.dtype.names
                            ]

                        mdict[channel_name] = sig.samples

                    if self._callback:
                        self._callback(i + 1, groups_nr + 1)

            else:
                used_names = UniqueDB()
                mdict = {}

                count = len(df.columns)

                for i, name in enumerate(df.columns):
                    channel_name = matlab_compatible(name)
                    channel_name = used_names.get_unique_name(channel_name)

                    mdict[channel_name] = df[name].values

                    if hasattr(mdict[channel_name].dtype, "categories"):
                        mdict[channel_name] = np.array(mdict[channel_name], dtype="S")

                    if self._callback:
                        self._callback(i + 1 + count, count * 2)

                mdict["timestamps"] = df.index.values

            if self._callback:
                self._callback(80, 100)
            if format == "7.3":

                savemat(
                    str(filename),
                    mdict,
                    long_field_names=True,
                    format="7.3",
                    delete_unused_variables=False,
                    oned_as=oned_as,
                    structured_numpy_ndarray_as_struct=True,
                )
            else:
                savemat(
                    str(filename),
                    mdict,
                    long_field_names=True,
                    oned_as=oned_as,
                    do_compression=bool(compression),
                )
            if self._callback:
                self._callback(100, 100)

        elif fmt == "parquet":
            filename = filename.with_suffix(".parquet")
            if compression:
                write_parquet(filename, df, compression=compression)
            else:
                write_parquet(filename, df)

        else:
            message = (
                'Unsopported export type "{}". '
                'Please select "csv", "excel", "hdf5", "mat" or "pandas"'
            )
            message.format(fmt)
            logger.warning(message)

    def filter(self, channels, version=None):
        """return new *MDF* object that contains only the channels listed in
        *channels* argument

        Parameters
        ----------
        channels : list
            list of items to be filtered; each item can be :

                * a channel name string
                * (channel name, group index, channel index) list or tuple
                * (channel name, group index) list or tuple
                * (None, group index, channel index) list or tuple

        version : str
            new mdf file version from ('2.00', '2.10', '2.14', '3.00', '3.10',
            '3.20', '3.30', '4.00', '4.10', '4.11', '4.20'); default *None* and in this
            case the original file version is used

        Returns
        -------
        mdf : MDF
            new *MDF* file

        Examples
        --------
        >>> from asammdf import MDF, Signal
        >>> import numpy as np
        >>> t = np.arange(5)
        >>> s = np.ones(5)
        >>> mdf = MDF()
        >>> for i in range(4):
        ...     sigs = [Signal(s*(i*10+j), t, name='SIG') for j in range(1,4)]
        ...     mdf.append(sigs)
        ...
        >>> filtered = mdf.filter(['SIG', ('SIG', 3, 1), ['SIG', 2], (None, 1, 2)])
        >>> for gp_nr, ch_nr in filtered.channels_db['SIG']:
        ...     print(filtered.get(group=gp_nr, index=ch_nr))
        ...
        <Signal SIG:
                samples=[ 1.  1.  1.  1.  1.]
                timestamps=[0 1 2 3 4]
                unit=""
                info=None
                comment="">
        <Signal SIG:
                samples=[ 31.  31.  31.  31.  31.]
                timestamps=[0 1 2 3 4]
                unit=""
                info=None
                comment="">
        <Signal SIG:
                samples=[ 21.  21.  21.  21.  21.]
                timestamps=[0 1 2 3 4]
                unit=""
                info=None
                comment="">
        <Signal SIG:
                samples=[ 12.  12.  12.  12.  12.]
                timestamps=[0 1 2 3 4]
                unit=""
                info=None
                comment="">

        """
        if version is None:
            version = self.version
        else:
            version = validate_version_argument(version)

        # group channels by group index
        gps = self.included_channels(channels=channels)

        mdf = MDF(
            version=version,
            **self._kwargs,
        )

        integer_interpolation_mode = self._integer_interpolation
        float_interpolation_mode = self._float_interpolation
        mdf.configure(from_other=self)
        mdf.header.start_time = self.header.start_time

        self.configure(copy_on_get=False)

        if self.name:
            origin = self.name.name
        else:
            origin = "New MDF"

        groups_nr = len(gps)

        if self._callback:
            self._callback(0, groups_nr)

        for i, (group_index, groups) in enumerate(gps.items()):

            for idx, sigs in enumerate(
                self._yield_selected_signals(
                    group_index, groups=groups, version=version
                )
            ):
                if not sigs:
                    break

                if idx == 0:

                    if sigs:
                        cg = self.groups[group_index].channel_group
                        cg_nr = mdf.append(
                            sigs,
                            common_timebase=True,
                            comment=cg.comment,
                        )
                        MDF._transfer_channel_group_data(
                            mdf.groups[cg_nr].channel_group, cg
                        )
                    else:
                        break

                else:
                    mdf.extend(cg_nr, sigs)

            if self._callback:
                self._callback(i + 1, groups_nr)

            if self._terminate:
                return

        self.configure(copy_on_get=True)

        mdf._transfer_metadata(self, message=f"Filtered from {self.name}")
        if self._callback:
            mdf._callback = mdf._mdf._callback = self._callback
        return mdf

    def iter_get(
        self,
        name=None,
        group=None,
        index=None,
        raster=None,
        samples_only=False,
        raw=False,
    ):
        """iterator over a channel

        This is usefull in case of large files with a small number of channels.

        If the *raster* keyword argument is not *None* the output is
        interpolated accordingly

        Parameters
        ----------
        name : string
            name of channel
        group : int
            0-based group index
        index : int
            0-based channel index
        raster : float
            time raster in seconds
        samples_only : bool
            if *True* return only the channel samples as numpy array; if
                *False* return a *Signal* object
        raw : bool
            return channel samples without appling the conversion rule; default
            `False`

        """

        gp_nr, ch_nr = self._validate_channel_selection(name, group, index)

        grp = self.groups[gp_nr]

        data = self._load_data(grp)

        for fragment in data:
            yield self.get(
                group=gp_nr,
                index=ch_nr,
                raster=raster,
                samples_only=samples_only,
                data=fragment,
                raw=raw,
            )

    @staticmethod
    def concatenate(
        files,
        version="4.10",
        sync=True,
        add_samples_origin=False,
        direct_timestamp_continuation=False,
        **kwargs,
    ):
        """concatenates several files. The files
        must have the same internal structure (same number of groups, and same
        channels in each group)

        Parameters
        ----------
        files : list | tuple
            list of *MDF* file names or *MDF*, zipfile.ZipFile, bz2.BZ2File or gzip.GzipFile
            instances

            ..versionchanged:: 6.2.0

                added support for zipfile.ZipFile, bz2.BZ2File and gzip.GzipFile

        version : str
            merged file version
        sync : bool
            sync the files based on the start of measurement, default *True*
        add_samples_origin : bool
            option to create a new "__samples_origin" channel that will hold
            the index of the measurement from where each timestamp originated
        direct_timestamp_continuation (False) : bool
            the time stamps from the next file will be added right after the last
            time stamp from the previous file; default False

            .. versionadded:: 6.0.0

        kwargs :

            use_display_names (False) : bool

        Examples
        --------
        >>> conc = MDF.concatenate(
            [
                'path/to/file.mf4',
                MDF(BytesIO(data)),
                MDF(zipfile.ZipFile('data.zip')),
                MDF(bz2.BZ2File('path/to/data.bz2', 'rb')),
                MDF(gzip.GzipFile('path/to/data.gzip', 'rb')),
            ],
            version='4.00',
            sync=False,
        )

        Returns
        -------
        concatenate : MDF
            new *MDF* object with concatenated channels

        Raises
        ------
        MdfException : if there are inconsistencies between the files

        """

        if not files:
            raise MdfException("No files given for merge")

        callback = kwargs.get("callback", None)
        if callback:
            callback(0, 100)

        mdf_nr = len(files)

        input_types = [isinstance(mdf, MDF) for mdf in files]
        use_display_names = kwargs.get("use_display_names", False)

        versions = []
        if sync:
            timestamps = []
            for file in files:
                if isinstance(file, MDF):
                    timestamps.append(file.header.start_time)
                    versions.append(file.version)
                else:
                    if is_file_like(file):
                        ts, version = get_measurement_timestamp_and_version(file)
                        timestamps.append(ts)
                        versions.append(version)
                    else:
                        with open(file, "rb") as mdf:
                            ts, version = get_measurement_timestamp_and_version(mdf)
                            timestamps.append(ts)
                            versions.append(version)

            try:
                oldest = min(timestamps)
            except TypeError:
                timestamps = [
                    timestamp.astimezone(timezone.utc) for timestamp in timestamps
                ]
                oldest = min(timestamps)

            offsets = [(timestamp - oldest).total_seconds() for timestamp in timestamps]
            offsets = [offset if offset > 0 else 0 for offset in offsets]

        else:
            file = files[0]
            if isinstance(file, MDF):
                oldest = file.header.start_time
                versions.append(file.version)
            else:
                if is_file_like(file):
                    ts, version = get_measurement_timestamp_and_version(file)
                    versions.append(version)
                else:
                    with open(file, "rb") as mdf:
                        ts, version = get_measurement_timestamp_and_version(mdf)
                        versions.append(version)

                oldest = ts

            offsets = [0 for _ in files]

        included_channel_names = []
        cg_map = {}

        if add_samples_origin:
            origin_conversion = {}
            for i, mdf in enumerate(files):
                origin_conversion[f"val_{i}"] = i
                if isinstance(mdf, MDF):
                    origin_conversion[f"text_{i}"] = str(mdf.name)
                else:
                    origin_conversion[f"text_{i}"] = str(mdf)
            origin_conversion = from_dict(origin_conversion)

        for mdf_index, (offset, mdf) in enumerate(zip(offsets, files)):
            if not isinstance(mdf, MDF):
                mdf = MDF(
                    mdf,
                    use_display_names=use_display_names,
                )

            if mdf_index == 0:
                version = validate_version_argument(version)

                kwargs = dict(mdf._kwargs)
                kwargs.pop("callback", None)

                merged = MDF(
                    version=version,
                    callback=callback,
                    **kwargs,
                )

                integer_interpolation_mode = mdf._integer_interpolation
                float_interpolation_mode = mdf._float_interpolation
                merged.configure(from_other=mdf)

                merged.header.start_time = oldest

            mdf.configure(copy_on_get=False)

            if mdf_index == 0:
                last_timestamps = [None for gp in mdf.virtual_groups]
                groups_nr = len(last_timestamps)

            else:
                if len(mdf.virtual_groups) != groups_nr:
                    raise MdfException(
                        f"internal structure of file <{mdf.name}> is different; different channel groups count"
                    )

            for i, group_index in enumerate(mdf.virtual_groups):
                included_channels = mdf.included_channels(group_index)[group_index]

                if mdf_index == 0:
                    included_channel_names.append(
                        [
                            mdf.groups[gp_index].channels[ch_index].name
                            for gp_index, channels in included_channels.items()
                            for ch_index in channels
                        ]
                    )
                    different_channel_order = False
                else:
                    names = [
                        mdf.groups[gp_index].channels[ch_index].name
                        for gp_index, channels in included_channels.items()
                        for ch_index in channels
                    ]
                    different_channel_order = False
                    if names != included_channel_names[i]:
                        if sorted(names) != sorted(included_channel_names[i]):
                            raise MdfException(
                                f"internal structure of file {mdf_index} is different; different channels"
                            )
                        else:
                            original_names = included_channel_names[i]
                            different_channel_order = True
                            remap = [original_names.index(name) for name in names]

                if not included_channels:
                    continue

                idx = 0
                last_timestamp = last_timestamps[i]
                first_timestamp = None
                original_first_timestamp = None

                for idx, signals in enumerate(
                    mdf._yield_selected_signals(group_index, groups=included_channels)
                ):
                    if not signals:
                        break
                    if mdf_index == 0 and idx == 0:

                        first_signal = signals[0]
                        if len(first_signal):
                            if offset > 0:
                                timestamps = first_signal.timestamps + offset
                                for sig in signals:
                                    sig.timestamps = timestamps
                            last_timestamp = first_signal.timestamps[-1]
                            first_timestamp = first_signal.timestamps[0]
                            original_first_timestamp = first_timestamp

                        if add_samples_origin:
                            signals.append(
                                Signal(
                                    samples=np.ones(len(first_signal), dtype="<u2")
                                    * mdf_index,
                                    timestamps=first_signal.timestamps,
                                    conversion=origin_conversion,
                                    name="__samples_origin",
                                )
                            )

                        cg = mdf.groups[group_index].channel_group
                        cg_nr = merged.append(
                            signals,
                            common_timebase=True,
                        )
                        MDF._transfer_channel_group_data(
                            merged.groups[cg_nr].channel_group, cg
                        )
                        cg_map[group_index] = cg_nr

                    else:
                        if different_channel_order:
                            new_signals = [None for _ in signals]
                            if idx == 0:
                                for new_index, sig in zip(remap, signals):
                                    new_signals[new_index] = sig
                            else:
                                for new_index, sig in zip(remap, signals[1:]):
                                    new_signals[new_index + 1] = sig
                                new_signals[0] = signals[0]

                            signals = new_signals

                        if idx == 0:
                            signals = [(signals[0].timestamps, None)] + [
                                (sig.samples, sig.invalidation_bits) for sig in signals
                            ]

                        master = signals[0][0]
                        _copied = False

                        if len(master):
                            if original_first_timestamp is None:
                                original_first_timestamp = master[0]
                            if offset > 0:
                                master = master + offset
                                _copied = True
                            if last_timestamp is None:
                                last_timestamp = master[-1]
                            else:
                                if (
                                    last_timestamp >= master[0]
                                    or direct_timestamp_continuation
                                ):
                                    if len(master) >= 2:
                                        delta = master[1] - master[0]
                                    else:
                                        delta = 0.001
                                    if _copied:
                                        master -= master[0]
                                    else:
                                        master = master - master[0]
                                        _copied = True
                                    master += last_timestamp + delta
                                last_timestamp = master[-1]

                            signals[0] = master, None

                            if add_samples_origin:
                                signals.append(
                                    (
                                        np.ones(len(master), dtype="<u2") * mdf_index,
                                        None,
                                    )
                                )
                            cg_nr = cg_map[group_index]
                            merged.extend(cg_nr, signals)

                            if first_timestamp is None:
                                first_timestamp = master[0]

                last_timestamps[i] = last_timestamp

            mdf.configure(copy_on_get=True)

            if mdf_index == 0:
                merged._transfer_metadata(mdf)

            if not input_types[mdf_index]:
                mdf.close()

            if callback:
                callback(i + 1 + mdf_index * groups_nr, groups_nr * mdf_nr)

            if MDF._terminate:
                return

        try:
            merged._process_bus_logging()
        except:
            pass

        return merged

    @staticmethod
    def stack(files, version="4.10", sync=True, **kwargs):
        """stack several files and return the stacked *MDF* object

        Parameters
        ----------
        files : list | tuple
            list of *MDF* file names or *MDF*, zipfile.ZipFile, bz2.BZ2File or gzip.GzipFile
            instances

            ..versionchanged:: 6.2.0

                added support for zipfile.ZipFile, bz2.BZ2File and gzip.GzipFile
        version : str
            merged file version
        sync : bool
            sync the files based on the start of measurement, default *True*

        kwargs :

            use_display_names (False) : bool

        Examples
        --------
        >>> stacked = MDF.stack(
            [
                'path/to/file.mf4',
                MDF(BytesIO(data)),
                MDF(zipfile.ZipFile('data.zip')),
                MDF(bz2.BZ2File('path/to/data.bz2', 'rb')),
                MDF(gzip.GzipFile('path/to/data.gzip', 'rb')),
            ],
            version='4.00',
            sync=False,
        )

        Returns
        -------
        stacked : MDF
            new *MDF* object with stacked channels

        """
        if not files:
            raise MdfException("No files given for stack")

        version = validate_version_argument(version)

        callback = kwargs.get("callback", None)
        use_display_names = kwargs.get("use_display_names", False)

        files_nr = len(files)

        input_types = [isinstance(mdf, MDF) for mdf in files]

        if callback:
            callback(0, files_nr)

        if sync:
            timestamps = []
            for file in files:
                if isinstance(file, MDF):
                    timestamps.append(file.header.start_time)
                else:
                    if is_file_like(file):
                        ts, version = get_measurement_timestamp_and_version(file)
                        timestamps.append(ts)
                    else:
                        with open(file, "rb") as mdf:
                            ts, version = get_measurement_timestamp_and_version(mdf)
                            timestamps.append(ts)

            try:
                oldest = min(timestamps)
            except TypeError:
                timestamps = [
                    timestamp.astimezone(timezone.utc) for timestamp in timestamps
                ]
                oldest = min(timestamps)

            offsets = [(timestamp - oldest).total_seconds() for timestamp in timestamps]

        else:
            offsets = [0 for file in files]

        for mdf_index, (offset, mdf) in enumerate(zip(offsets, files)):
            if not isinstance(mdf, MDF):
                mdf = MDF(mdf, use_display_names=use_display_names)

            if mdf_index == 0:
                version = validate_version_argument(version)

                kwargs = dict(mdf._kwargs)
                kwargs.pop("callback", None)

                stacked = MDF(
                    version=version,
                    callback=callback,
                    **kwargs,
                )

                integer_interpolation_mode = mdf._integer_interpolation
                float_interpolation_mode = mdf._float_interpolation
                stacked.configure(from_other=mdf)

                if sync:
                    stacked.header.start_time = oldest
                else:
                    stacked.header.start_time = mdf.header.start_time

            mdf.configure(copy_on_get=False)

            for i, group in enumerate(mdf.virtual_groups):
                dg_cntr = None
                included_channels = mdf.included_channels(group)[group]
                if not included_channels:
                    continue

                for idx, signals in enumerate(
                    mdf._yield_selected_signals(
                        group, groups=included_channels, version=version
                    )
                ):
                    if not signals:
                        break
                    if idx == 0:
                        if sync:
                            timestamps = signals[0].timestamps + offset
                            for sig in signals:
                                sig.timestamps = timestamps
                        cg = mdf.groups[group].channel_group
                        dg_cntr = stacked.append(
                            signals,
                            common_timebase=True,
                        )
                        MDF._transfer_channel_group_data(
                            stacked.groups[dg_cntr].channel_group, cg
                        )
                    else:
                        master = signals[0][0]
                        if sync:
                            master = master + offset
                            signals[0] = master, None

                        stacked.extend(dg_cntr, signals)

                if dg_cntr is not None:
                    for index in range(dg_cntr, len(stacked.groups)):

                        stacked.groups[
                            index
                        ].channel_group.comment = (
                            f'stacked from channel group {i} of "{mdf.name.parent}"'
                        )

            if callback:
                callback(mdf_index, files_nr)

            mdf.configure(copy_on_get=True)

            if mdf_index == 0:
                stacked._transfer_metadata(mdf)

            if not input_types[mdf_index]:
                mdf.close()

            if MDF._terminate:
                return

        try:
            stacked._process_bus_logging()
        except:
            pass

        return stacked

    def iter_channels(self, skip_master=True, copy_master=True):
        """generator that yields a *Signal* for each non-master channel

        Parameters
        ----------
        skip_master : bool
            do not yield master channels; default *True*
        copy_master : bool
            copy master for each yielded channel

        """

        for index in self.virtual_groups:

            channels = [
                (None, gp_index, ch_index)
                for gp_index, channel_indexes in self.included_channels(index)[
                    index
                ].items()
                for ch_index in channel_indexes
            ]

            channels = self.select(channels, copy_master=copy_master)

            yield from channels

    def iter_groups(
        self,
        raster=None,
        time_from_zero=True,
        empty_channels="skip",
        keep_arrays=False,
        use_display_names=False,
        time_as_date=False,
        reduce_memory_usage=False,
        raw=False,
        ignore_value2text_conversions=False,
        only_basenames=False,
    ):
        """generator that yields channel groups as pandas DataFrames. If there
        are multiple occurrences for the same channel name inside a channel
        group, then a counter will be used to make the names unique
        (<original_name>_<counter>)


        Parameters
        ----------
        use_display_names : bool
            use display name instead of standard channel name, if available.

            .. versionadded:: 5.21.0

        reduce_memory_usage : bool
            reduce memory usage by converting all float columns to float32 and
            searching for minimum dtype that can reprezent the values found
            in integer columns; default *False*

            .. versionadded:: 5.21.0

        raw (False) : bool
            the dataframe will contain the raw channel values

            .. versionadded:: 5.21.0

        ignore_value2text_conversions (False) : bool
            valid only for the channels that have value to text conversions and
            if *raw=False*. If this is True then the raw numeric values will be
            used, and the conversion will not be applied.

            .. versionadded:: 5.21.0

        keep_arrays (False) : bool
            keep arrays and structure channels as well as the
            component channels. If *True* this can be very slow. If *False*
            only the component channels are saved, and their names will be
            prefixed with the parent channel.

            .. versionadded:: 5.21.0

        empty_channels ("skip") : str
            behaviour for channels without samples; the options are *skip* or
            *zeros*; default is *skip*

            .. versionadded:: 5.21.0

        only_basenames (False) : bool
            use just the field names, without prefix, for structures and channel
            arrays

            .. versionadded:: 5.21.0

        raster : float | np.array | str
            new raster that can be

            * a float step value
            * a channel name who's timestamps will be used as raster (starting with asammdf 5.5.0)
            * an array (starting with asammdf 5.5.0)

            see `resample` for examples of using this argument

            .. versionadded:: 5.21.0

        """

        for i in self.virtual_groups:
            yield self.get_group(
                i,
                raster=None,
                time_from_zero=time_from_zero,
                empty_channels=empty_channels,
                keep_arrays=keep_arrays,
                use_display_names=use_display_names,
                time_as_date=time_as_date,
                reduce_memory_usage=reduce_memory_usage,
                raw=raw,
                ignore_value2text_conversions=ignore_value2text_conversions,
                only_basenames=only_basenames,
            )

    def resample(self, raster, version=None, time_from_zero=False):
        """resample all channels using the given raster. See *configure* to select
        the interpolation method for interger channels

        Parameters
        ----------
        raster : float | np.array | str
            new raster that can be

            * a float step value
            * a channel name who's timestamps will be used as raster (starting with asammdf 5.5.0)
            * an array (starting with asammdf 5.5.0)

        version : str
            new mdf file version from ('2.00', '2.10', '2.14', '3.00', '3.10',
            '3.20', '3.30', '4.00', '4.10', '4.11', '4.20'); default *None* and
            in this case the original file version is used

        time_from_zero : bool
            start time stamps from 0s in the cut measurement

        Returns
        -------
        mdf : MDF
            new *MDF* with resampled channels

        Examples
        --------
        >>> from asammdf import MDF, Signal
        >>> import numpy as np
        >>> mdf = MDF()
        >>> sig = Signal(name='S1', samples=[1,2,3,4], timestamps=[1,2,3,4])
        >>> mdf.append(sig)
        >>> sig = Signal(name='S2', samples=[1,2,3,4], timestamps=[1.1, 3.5, 3.7, 3.9])
        >>> mdf.append(sig)
        >>> resampled = mdf.resample(raster=0.1)
        >>> resampled.select(['S1', 'S2'])
        [<Signal S1:
                samples=[1 1 1 1 1 1 1 1 1 1 2 2 2 2 2 2 2 2 2 2 3 3 3 3 3 3 3 3 3 3 4]
                timestamps=[1.  1.1 1.2 1.3 1.4 1.5 1.6 1.7 1.8 1.9 2.  2.1 2.2 2.3 2.4 2.5 2.6 2.7
         2.8 2.9 3.  3.1 3.2 3.3 3.4 3.5 3.6 3.7 3.8 3.9 4. ]
                invalidation_bits=None
                unit=""
                conversion=None
                source=Source(name='Python', path='Python', comment='', source_type=4, bus_type=0)
                comment=""
                mastermeta="('time', 1)"
                raw=True
                display_name=
                attachment=()>
        , <Signal S2:
                samples=[1 1 1 1 1 1 1 1 1 1 1 1 1 1 1 1 1 1 1 1 1 1 1 1 1 2 2 3 3 4 4]
                timestamps=[1.  1.1 1.2 1.3 1.4 1.5 1.6 1.7 1.8 1.9 2.  2.1 2.2 2.3 2.4 2.5 2.6 2.7
         2.8 2.9 3.  3.1 3.2 3.3 3.4 3.5 3.6 3.7 3.8 3.9 4. ]
                invalidation_bits=None
                unit=""
                conversion=None
                source=Source(name='Python', path='Python', comment='', source_type=4, bus_type=0)
                comment=""
                mastermeta="('time', 1)"
                raw=True
                display_name=
                attachment=()>
        ]
        >>> resampled = mdf.resample(raster='S2')
        >>> resampled.select(['S1', 'S2'])
        [<Signal S1:
                samples=[1 3 3 3]
                timestamps=[1.1 3.5 3.7 3.9]
                invalidation_bits=None
                unit=""
                conversion=None
                source=Source(name='Python', path='Python', comment='', source_type=4, bus_type=0)
                comment=""
                mastermeta="('time', 1)"
                raw=True
                display_name=
                attachment=()>
        , <Signal S2:
                samples=[1 2 3 4]
                timestamps=[1.1 3.5 3.7 3.9]
                invalidation_bits=None
                unit=""
                conversion=None
                source=Source(name='Python', path='Python', comment='', source_type=4, bus_type=0)
                comment=""
                mastermeta="('time', 1)"
                raw=True
                display_name=
                attachment=()>
        ]
        >>> resampled = mdf.resample(raster=[1.9, 2.0, 2.1])
        >>> resampled.select(['S1', 'S2'])
        [<Signal S1:
                samples=[1 2 2]
                timestamps=[1.9 2.  2.1]
                invalidation_bits=None
                unit=""
                conversion=None
                source=Source(name='Python', path='Python', comment='', source_type=4, bus_type=0)
                comment=""
                mastermeta="('time', 1)"
                raw=True
                display_name=
                attachment=()>
        , <Signal S2:
                samples=[1 1 1]
                timestamps=[1.9 2.  2.1]
                invalidation_bits=None
                unit=""
                conversion=None
                source=Source(name='Python', path='Python', comment='', source_type=4, bus_type=0)
                comment=""
                mastermeta="('time', 1)"
                raw=True
                display_name=
                attachment=()>
        ]
        >>> resampled = mdf.resample(raster='S2', time_from_zero=True)
        >>> resampled.select(['S1', 'S2'])
        [<Signal S1:
                samples=[1 3 3 3]
                timestamps=[0.  2.4 2.6 2.8]
                invalidation_bits=None
                unit=""
                conversion=None
                source=Source(name='Python', path='Python', comment='', source_type=4, bus_type=0)
                comment=""
                mastermeta="('time', 1)"
                raw=True
                display_name=
                attachment=()>
        , <Signal S2:
                samples=[1 2 3 4]
                timestamps=[0.  2.4 2.6 2.8]
                invalidation_bits=None
                unit=""
                conversion=None
                source=Source(name='Python', path='Python', comment='', source_type=4, bus_type=0)
                comment=""
                mastermeta="('time', 1)"
                raw=True
                display_name=
                attachment=()>
        ]
        """

        if version is None:
            version = self.version
        else:
            version = validate_version_argument(version)

        mdf = MDF(
            version=version,
            **self._kwargs,
        )

        integer_interpolation_mode = self._integer_interpolation
        float_interpolation_mode = self._float_interpolation
        mdf.configure(from_other=self)

        mdf.header.start_time = self.header.start_time

        groups_nr = len(self.virtual_groups)

        if self._callback:
            self._callback(0, groups_nr)

        try:
            raster = float(raster)
            assert raster > 0
        except (TypeError, ValueError):
            if isinstance(raster, str):
                raster = self.get(raster).timestamps
            else:
                raster = np.array(raster)
        else:
            raster = master_using_raster(self, raster)

        if time_from_zero and len(raster):
            delta = raster[0]
            new_raster = raster - delta
            t_epoch = self.header.start_time.timestamp() + delta
            mdf.header.start_time = datetime.fromtimestamp(t_epoch)
        else:
            delta = 0
            new_raster = None
            mdf.header.start_time = self.header.start_time

        for i, (group_index, virtual_group) in enumerate(self.virtual_groups.items()):
            channels = [
                (None, gp_index, ch_index)
                for gp_index, channel_indexes in self.included_channels(group_index)[
                    group_index
                ].items()
                for ch_index in channel_indexes
            ]
            sigs = self.select(channels, raw=True)

            sigs = [
                sig.interp(
                    raster,
                    integer_interpolation_mode=integer_interpolation_mode,
                    float_interpolation_mode=float_interpolation_mode,
                )
                for sig in sigs
            ]

            if new_raster is not None:
                for sig in sigs:
                    if len(sig):
                        sig.timestamps = new_raster

            cg = self.groups[group_index].channel_group
            dg_cntr = mdf.append(
                sigs,
                common_timebase=True,
                comment=cg.comment,
            )
            MDF._transfer_channel_group_data(mdf.groups[dg_cntr].channel_group, cg)

            if self._callback:
                self._callback(i + 1, groups_nr)

            if self._terminate:
                return

        if self._callback:
            self._callback(groups_nr, groups_nr)

        mdf._transfer_metadata(self, message=f"Resampled from {self.name}")
        if self._callback:
            mdf._callback = mdf._mdf._callback = self._callback
        return mdf

    def select(
        self,
        channels,
        record_offset=0,
        raw=False,
        copy_master=True,
        ignore_value2text_conversions=False,
        record_count=None,
        validate=False,
    ):
        """retrieve the channels listed in *channels* argument as *Signal*
        objects

        .. note:: the *dataframe* argument was removed in version 5.8.0
                  use the ``to_dataframe`` method instead

        Parameters
        ----------
        channels : list
            list of items to be filtered; each item can be :

                * a channel name string
                * (channel name, group index, channel index) list or tuple
                * (channel name, group index) list or tuple
                * (None, group index, channel index) list or tuple

        record_offset : int
            record number offset; optimization to get the last part of signal samples
        raw : bool
            get raw channel samples; default *False*
        copy_master : bool
            option to get a new timestamps array for each selected Signal or to
            use a shared array for channels of the same channel group; default *True*
        ignore_value2text_conversions (False) : bool
            valid only for the channels that have value to text conversions and
            if *raw=False*. If this is True then the raw numeric values will be
            used, and the conversion will not be applied.

            .. versionadded:: 5.8.0

        validate (False) : bool
            consider the invalidation bits

            .. versionadded:: 5.16.0

        Returns
        -------
        signals : list
            list of *Signal* objects based on the input channel list

        Examples
        --------
        >>> from asammdf import MDF, Signal
        >>> import numpy as np
        >>> t = np.arange(5)
        >>> s = np.ones(5)
        >>> mdf = MDF()
        >>> for i in range(4):
        ...     sigs = [Signal(s*(i*10+j), t, name='SIG') for j in range(1,4)]
        ...     mdf.append(sigs)
        ...
        >>> # select SIG group 0 default index 1 default, SIG group 3 index 1, SIG group 2 index 1 default and channel index 2 from group 1
        ...
        >>> mdf.select(['SIG', ('SIG', 3, 1), ['SIG', 2],  (None, 1, 2)])
        [<Signal SIG:
                samples=[ 1.  1.  1.  1.  1.]
                timestamps=[0 1 2 3 4]
                unit=""
                info=None
                comment="">
        , <Signal SIG:
                samples=[ 31.  31.  31.  31.  31.]
                timestamps=[0 1 2 3 4]
                unit=""
                info=None
                comment="">
        , <Signal SIG:
                samples=[ 21.  21.  21.  21.  21.]
                timestamps=[0 1 2 3 4]
                unit=""
                info=None
                comment="">
        , <Signal SIG:
                samples=[ 12.  12.  12.  12.  12.]
                timestamps=[0 1 2 3 4]
                unit=""
                info=None
                comment="">
        ]

        """

        virtual_groups = self.included_channels(
            channels=channels, minimal=False, skip_master=False
        )

        output_signals = {}

        for virtual_group, groups in virtual_groups.items():
            cycles_nr = self._mdf.virtual_groups[virtual_group].cycles_nr
            pairs = [
                (gp_index, ch_index)
                for gp_index, channel_indexes in groups.items()
                for ch_index in channel_indexes
            ]

            if record_count is None:
                cycles = cycles_nr - record_offset
            else:
                if cycles_nr < record_count + record_offset:
                    cycles = cycles_nr - record_offset
                else:
                    cycles = record_count

            signals = []

            current_pos = 0

            for idx, sigs in enumerate(
                self._yield_selected_signals(
                    virtual_group,
                    groups=groups,
                    record_offset=record_offset,
                    record_count=record_count,
                )
            ):
                if not sigs:
                    break
                if idx == 0:
                    next_pos = current_pos + len(sigs[0])

                    master = np.empty(cycles, dtype=sigs[0].timestamps.dtype)
                    master[current_pos:next_pos] = sigs[0].timestamps

                    for sig in sigs:
                        shape = (cycles,) + sig.samples.shape[1:]
                        signal = np.empty(shape, dtype=sig.samples.dtype)
                        signal[current_pos:next_pos] = sig.samples
                        sig.samples = signal
                        signals.append(sig)

                        if sig.invalidation_bits is not None:
                            inval = np.empty(cycles, dtype=sig.invalidation_bits.dtype)
                            inval[current_pos:next_pos] = sig.invalidation_bits
                            sig.invalidation_bits = inval

                else:
                    sig, _ = sigs[0]
                    next_pos = current_pos + len(sig)
                    master[current_pos:next_pos] = sig

                    for signal, (sig, inval) in zip(signals, sigs[1:]):
                        signal.samples[current_pos:next_pos] = sig
                        if signal.invalidation_bits is not None:
                            signal.invalidation_bits[current_pos:next_pos] = inval

                current_pos = next_pos

            for signal, pair in zip(signals, pairs):
                signal.timestamps = master
                output_signals[pair] = signal

        indexes = []

        for item in channels:
            if not isinstance(item, (list, tuple)):
                item = [item]
            indexes.append(self._validate_channel_selection(*item))

        signals = [output_signals[pair] for pair in indexes]

        if copy_master:
            for signal in signals:
                signal.timestamps = signal.timestamps.copy()

        if not raw:
            if ignore_value2text_conversions:
                for signal in signals:
                    conversion = signal.conversion
                    if conversion:
                        samples = conversion.convert(signal.samples)
                        if samples.dtype.kind not in "US":
                            signal.samples = samples
                    signal.raw = True
                    signal.conversion = None
            else:
                for signal in signals:
                    conversion = signal.conversion
                    if conversion:
                        signal.samples = conversion.convert(signal.samples)
                    signal.raw = False
                    signal.conversion = None
                    if signal.samples.dtype.kind == "S":
                        signal.encoding = (
                            "utf-8" if self.version >= "4.00" else "latin-1"
                        )

        if validate:
            signals = [sig.validate() for sig in signals]

        return signals

    @staticmethod
    def scramble(name, skip_attachments=False, **kwargs):
        """scramble text blocks and keep original file structure

        Parameters
        ----------
        name : str | pathlib.Path
            file name
        skip_attachments : bool
            skip scrambling of attachments data if True

            .. versionadded:: 5.9.0

        Returns
        -------
        name : str
            scrambled file name

        """

        name = Path(name)

        mdf = MDF(name)
        texts = {}

        callback = kwargs.get("callback", None)
        if callback:
            callback(0, 100)

        count = len(mdf.groups)

        if mdf.version >= "4.00":
            try:
                ChannelConversion = ChannelConversionV4

                stream = mdf._file

                if mdf.header.comment_addr:
                    stream.seek(mdf.header.comment_addr + 8)
                    size = UINT64_u(stream.read(8))[0] - 24
                    texts[mdf.header.comment_addr] = randomized_string(size)

                for fh in mdf.file_history:
                    addr = fh.comment_addr
                    if addr and addr not in texts:
                        stream.seek(addr + 8)
                        size = UINT64_u(stream.read(8))[0] - 24
                        texts[addr] = randomized_string(size)

                for ev in mdf.events:
                    for addr in (ev.comment_addr, ev.name_addr):
                        if addr and addr not in texts:
                            stream.seek(addr + 8)
                            size = UINT64_u(stream.read(8))[0] - 24
                            texts[addr] = randomized_string(size)

                for at in mdf.attachments:
                    for addr in (at.comment_addr, at.file_name_addr):
                        if addr and addr not in texts:
                            stream.seek(addr + 8)
                            size = UINT64_u(stream.read(8))[0] - 24
                            texts[addr] = randomized_string(size)
                    if not skip_attachments and at.embedded_data:
                        texts[at.address + v4c.AT_COMMON_SIZE] = randomized_string(
                            at.embedded_size
                        )

                for idx, gp in enumerate(mdf.groups, 1):

                    addr = gp.data_group.comment_addr
                    if addr and addr not in texts:
                        stream.seek(addr + 8)
                        size = UINT64_u(stream.read(8))[0] - 24
                        texts[addr] = randomized_string(size)

                    cg = gp.channel_group
                    for addr in (cg.acq_name_addr, cg.comment_addr):
                        if cg.flags & v4c.FLAG_CG_BUS_EVENT:
                            continue

                        if addr and addr not in texts:
                            stream.seek(addr + 8)
                            size = UINT64_u(stream.read(8))[0] - 24
                            texts[addr] = randomized_string(size)

                        source = cg.acq_source_addr
                        if source:
                            source = SourceInformation(
                                address=source, stream=stream, mapped=False, tx_map={}
                            )
                            for addr in (
                                source.name_addr,
                                source.path_addr,
                                source.comment_addr,
                            ):
                                if addr and addr not in texts:
                                    stream.seek(addr + 8)
                                    size = UINT64_u(stream.read(8))[0] - 24
                                    texts[addr] = randomized_string(size)

                    for ch in gp.channels:

                        for addr in (ch.name_addr, ch.unit_addr, ch.comment_addr):
                            if addr and addr not in texts:
                                stream.seek(addr + 8)
                                size = UINT64_u(stream.read(8))[0] - 24
                                texts[addr] = randomized_string(size)

                        source = ch.source_addr
                        if source:
                            source = SourceInformation(
                                address=source, stream=stream, mapped=False, tx_map={}
                            )
                            for addr in (
                                source.name_addr,
                                source.path_addr,
                                source.comment_addr,
                            ):
                                if addr and addr not in texts:
                                    stream.seek(addr + 8)
                                    size = UINT64_u(stream.read(8))[0] - 24
                                    texts[addr] = randomized_string(size)

                        conv = ch.conversion_addr
                        if conv:
                            conv = ChannelConversion(
                                address=conv,
                                stream=stream,
                                mapped=False,
                                tx_map={},
                                si_map={},
                            )
                            for addr in (
                                conv.name_addr,
                                conv.unit_addr,
                                conv.comment_addr,
                            ):
                                if addr and addr not in texts:
                                    stream.seek(addr + 8)
                                    size = UINT64_u(stream.read(8))[0] - 24
                                    texts[addr] = randomized_string(size)
                            if conv.conversion_type == v4c.CONVERSION_TYPE_ALG:
                                addr = conv.formula_addr
                                if addr and addr not in texts:
                                    stream.seek(addr + 8)
                                    size = UINT64_u(stream.read(8))[0] - 24
                                    texts[addr] = randomized_string(size)

                            if conv.referenced_blocks:
                                for key, block in conv.referenced_blocks.items():
                                    if block:
                                        if isinstance(block, bytes):
                                            addr = conv[key]
                                            if addr not in texts:
                                                stream.seek(addr + 8)
                                                size = len(block)
                                                texts[addr] = randomized_string(size)

                    if callback:
                        callback(int(idx / count * 66), 100)

            except:
                print(
                    f"Error while scrambling the file: {format_exc()}.\nWill now use fallback method"
                )
                texts = MDF._fallback_scramble_mf4(name)

            mdf.close()

            dst = name.with_suffix(".scrambled.mf4")

            copy(name, dst)

            with open(dst, "rb+") as mdf:
                count = len(texts)
                chunk = max(count // 34, 1)
                idx = 0
                for index, (addr, bts) in enumerate(texts.items()):
                    mdf.seek(addr + 24)
                    mdf.write(bts)
                    if index % chunk == 0:
                        if callback:
                            callback(66 + idx, 100)

            if callback:
                callback(100, 100)

        else:
            ChannelConversion = ChannelConversionV3

            stream = mdf._file

            if mdf.header.comment_addr:
                stream.seek(mdf.header.comment_addr + 2)
                size = UINT16_u(stream.read(2))[0] - 4
                texts[mdf.header.comment_addr + 4] = randomized_string(size)
            texts[36 + 0x40] = randomized_string(32)
            texts[68 + 0x40] = randomized_string(32)
            texts[100 + 0x40] = randomized_string(32)
            texts[132 + 0x40] = randomized_string(32)

            for idx, gp in enumerate(mdf.groups, 1):

                cg = gp.channel_group
                addr = cg.comment_addr

                if addr and addr not in texts:
                    stream.seek(addr + 2)
                    size = UINT16_u(stream.read(2))[0] - 4
                    texts[addr + 4] = randomized_string(size)

                if gp.trigger:
                    addr = gp.trigger.text_addr
                    if addr:
                        stream.seek(addr + 2)
                        size = UINT16_u(stream.read(2))[0] - 4
                        texts[addr + 4] = randomized_string(size)

                for ch in gp.channels:

                    for key in ("long_name_addr", "display_name_addr", "comment_addr"):
                        if hasattr(ch, key):
                            addr = getattr(ch, key)
                        else:
                            addr = 0
                        if addr and addr not in texts:
                            stream.seek(addr + 2)
                            size = UINT16_u(stream.read(2))[0] - 4
                            texts[addr + 4] = randomized_string(size)

                    texts[ch.address + 26] = randomized_string(32)
                    texts[ch.address + 58] = randomized_string(128)

                    source = ch.source_addr
                    if source:
                        source = ChannelExtension(address=source, stream=stream)
                        if source.type == v23c.SOURCE_ECU:
                            texts[source.address + 12] = randomized_string(80)
                            texts[source.address + 92] = randomized_string(32)
                        else:
                            texts[source.address + 14] = randomized_string(36)
                            texts[source.address + 50] = randomized_string(36)

                    conv = ch.conversion_addr
                    if conv:
                        texts[conv + 22] = randomized_string(20)

                        conv = ChannelConversion(address=conv, stream=stream)

                        if conv.conversion_type == v23c.CONVERSION_TYPE_FORMULA:
                            texts[conv + 36] = randomized_string(conv.block_len - 36)

                        if conv.referenced_blocks:
                            for key, block in conv.referenced_blocks.items():
                                if block:
                                    if isinstance(block, bytes):
                                        addr = conv[key]
                                        if addr and addr not in texts:
                                            stream.seek(addr + 2)
                                            size = UINT16_u(stream.read(2))[0] - 4
                                            texts[addr + 4] = randomized_string(size)
                if callback:
                    callback(int(idx / count * 66), 100)

            mdf.close()

            dst = name.with_suffix(".scrambled.mdf")

            copy(name, dst)

            with open(dst, "rb+") as mdf:
                chunk = count // 34
                idx = 0
                for index, (addr, bts) in enumerate(texts.items()):
                    mdf.seek(addr)
                    mdf.write(bts)
                    if chunk and index % chunk == 0:
                        if callback:
                            callback(66 + idx, 100)

            if callback:
                callback(100, 100)

        return dst

    @staticmethod
    def _fallback_scramble_mf4(name):
        """scramble text blocks and keep original file structure

        Parameters
        ----------
        name : str | pathlib.Path
            file name

        Returns
        -------
        name : pathlib.Path
            scrambled file name

        """

        name = Path(name)

        pattern = re.compile(
            rb"(?P<block>##(TX|MD))",
            re.DOTALL | re.MULTILINE,
        )

        texts = {}

        with open(name, "rb") as stream:

            stream.seek(0, 2)
            file_limit = stream.tell()
            stream.seek(0)

            for match in re.finditer(pattern, stream.read()):
                start = match.start()

                if file_limit - start >= 24:
                    stream.seek(start + 8)
                    (size,) = UINT64_u(stream.read(8))

                    if start + size <= file_limit:
                        texts[start + 24] = randomized_string(size - 24)

        return texts

    def get_group(
        self,
        index,
        channels=None,
        raster=None,
        time_from_zero=True,
        empty_channels="skip",
        keep_arrays=False,
        use_display_names=False,
        time_as_date=False,
        reduce_memory_usage=False,
        raw=False,
        ignore_value2text_conversions=False,
        only_basenames=False,
    ):
        """get channel group as pandas DataFrames. If there are multiple
        occurrences for the same channel name, then a counter will be used to
        make the names unique (<original_name>_<counter>)

        Parameters
        ----------
        index : int
            channel group index
        use_display_names : bool
            use display name instead of standard channel name, if available.
        reduce_memory_usage : bool
            reduce memory usage by converting all float columns to float32 and
            searching for minimum dtype that can reprezent the values found
            in integer columns; default *False*
        raw (False) : bool
            the dataframe will contain the raw channel values

            .. versionadded:: 5.7.0

        ignore_value2text_conversions (False) : bool
            valid only for the channels that have value to text conversions and
            if *raw=False*. If this is True then the raw numeric values will be
            used, and the conversion will not be applied.

            .. versionadded:: 5.8.0

        keep_arrays (False) : bool
            keep arrays and structure channels as well as the
            component channels. If *True* this can be very slow. If *False*
            only the component channels are saved, and their names will be
            prefixed with the parent channel.

            .. versionadded:: 5.8.0

        empty_channels ("skip") : str
            behaviour for channels without samples; the options are *skip* or
            *zeros*; default is *skip*

            .. versionadded:: 5.8.0

        only_basenames (False) : bool
            use just the field names, without prefix, for structures and channel
            arrays

            .. versionadded:: 5.13.0

        raster : float | np.array | str
            new raster that can be

            * a float step value
            * a channel name who's timestamps will be used as raster (starting with asammdf 5.5.0)
            * an array (starting with asammdf 5.5.0)

            see `resample` for examples of using this argument

        Returns
        -------
        df : pandas.DataFrame

        """

        channels = [
            (None, gp_index, ch_index)
            for gp_index, channel_indexes in self.included_channels(index)[
                index
            ].items()
            for ch_index in channel_indexes
        ]

        return self.to_dataframe(
            channels=channels,
            raster=raster,
            time_from_zero=time_from_zero,
            empty_channels=empty_channels,
            keep_arrays=keep_arrays,
            use_display_names=use_display_names,
            time_as_date=time_as_date,
            reduce_memory_usage=reduce_memory_usage,
            raw=raw,
            ignore_value2text_conversions=ignore_value2text_conversions,
            only_basenames=only_basenames,
        )

    def iter_to_dataframe(
        self,
        channels=None,
        raster=None,
        time_from_zero=True,
        empty_channels="skip",
        keep_arrays=False,
        use_display_names=False,
        time_as_date=False,
        reduce_memory_usage=False,
        raw=False,
        ignore_value2text_conversions=False,
        use_interpolation=True,
        only_basenames=False,
        chunk_ram_size=200 * 1024 * 1024,
        interpolate_outwards_with_nan=False,
    ):
        """generator that yields pandas DataFrame's that should not exceed
        200MB of RAM

        .. versionadded:: 5.15.0

        Parameters
        ----------
        channels : list
            list of items to be filtered (default None); each item can be :

                * a channel name string
                * (channel name, group index, channel index) list or tuple
                * (channel name, group index) list or tuple
                * (None, group index, channel index) list or tuple

        raster : float | np.array | str
            new raster that can be

            * a float step value
            * a channel name who's timestamps will be used as raster (starting with asammdf 5.5.0)
            * an array (starting with asammdf 5.5.0)

            see `resample` for examples of using this argument

        time_from_zero : bool
            adjust time channel to start from 0; default *True*
        empty_channels : str
            behaviour for channels without samples; the options are *skip* or
            *zeros*; default is *skip*
        use_display_names : bool
            use display name instead of standard channel name, if available.
        keep_arrays : bool
            keep arrays and structure channels as well as the
            component channels. If *True* this can be very slow. If *False*
            only the component channels are saved, and their names will be
            prefixed with the parent channel.
        time_as_date : bool
            the dataframe index will contain the datetime timestamps
            according to the measurement start time; default *False*. If
            *True* then the argument ``time_from_zero`` will be ignored.
        reduce_memory_usage : bool
            reduce memory usage by converting all float columns to float32 and
            searching for minimum dtype that can reprezent the values found
            in integer columns; default *False*
        raw (False) : bool
            the columns will contain the raw values
        ignore_value2text_conversions (False) : bool
            valid only for the channels that have value to text conversions and
            if *raw=False*. If this is True then the raw numeric values will be
            used, and the conversion will not be applied.
        use_interpolation (True) : bool
            option to perform interpoaltions when multiple timestamp raster are
            present. If *False* then dataframe columns will be automatically
            filled with NaN's were the dataframe index values are not found in
            the current column's timestamps
        only_basenames (False) : bool
            use jsut the field names, without prefix, for structures and channel
            arrays
        interpolate_outwards_with_nan : bool
            use NaN values for the samples that lie outside of the original
            signal's timestamps
        chunk_ram_size : int
            desired data frame RAM usage in bytes; default 200 MB


        Returns
        -------
        dataframe : pandas.DataFrame
            yields pandas DataFrame's that should not exceed 200MB of RAM

        """

        if channels:
            mdf = self.filter(channels)

            result = mdf.iter_to_dataframe(
                raster=raster,
                time_from_zero=time_from_zero,
                empty_channels=empty_channels,
                keep_arrays=keep_arrays,
                use_display_names=use_display_names,
                time_as_date=time_as_date,
                reduce_memory_usage=reduce_memory_usage,
                raw=raw,
                ignore_value2text_conversions=ignore_value2text_conversions,
                use_interpolation=use_interpolation,
                only_basenames=only_basenames,
                chunk_ram_size=chunk_ram_size,
                interpolate_outwards_with_nan=interpolate_outwards_with_nan,
            )

            for df in result:
                yield df

            mdf.close()

        df = {}
        self._set_temporary_master(None)

        masters = {index: self.get_master(index) for index in self.virtual_groups}

        if raster is not None:
            try:
                raster = float(raster)
                assert raster > 0
            except (TypeError, ValueError):
                if isinstance(raster, str):
                    raster = self.get(
                        raster, raw=True, ignore_invalidation_bits=True
                    ).timestamps
                else:
                    raster = np.array(raster)
            else:
                raster = master_using_raster(self, raster)
            master = raster
        else:

            if masters:
                master = reduce(np.union1d, masters.values())
            else:
                master = np.array([], dtype="<f4")

        master_ = master
        channel_count = sum(len(gp.channels) - 1 for gp in self.groups) + 1
        # approximation with all float64 dtype
        itemsize = channel_count * 8
        # use 200MB DataFrame chunks
        chunk_count = chunk_ram_size // itemsize or 1

        chunks, r = divmod(len(master), chunk_count)
        if r:
            chunks += 1

        for i in range(chunks):

            master = master_[chunk_count * i : chunk_count * (i + 1)]
            start = master[0]
            end = master[-1]

            df = {}
            self._set_temporary_master(None)

            used_names = UniqueDB()
            used_names.get_unique_name("timestamps")

            groups_nr = len(self.virtual_groups)

            for group_index, virtual_group in self.virtual_groups.items():
                group_cycles = virtual_group.cycles_nr
                if group_cycles == 0 and empty_channels == "skip":
                    continue

                record_offset = max(
                    np.searchsorted(masters[group_index], start).flatten()[0] - 1, 0
                )
                stop = np.searchsorted(masters[group_index], end).flatten()[0]
                record_count = min(stop - record_offset + 1, group_cycles)

                channels = [
                    (None, gp_index, ch_index)
                    for gp_index, channel_indexes in self.included_channels(
                        group_index
                    )[group_index].items()
                    for ch_index in channel_indexes
                ]
                signals = [
                    signal
                    for signal in self.select(
                        channels,
                        raw=True,
                        copy_master=False,
                        record_offset=record_offset,
                        record_count=record_count,
                        validate=False,
                    )
                ]

                if not signals:
                    continue

                group_master = signals[0].timestamps

                for sig in signals:
                    if len(sig) == 0:
                        if empty_channels == "zeros":
                            sig.samples = np.zeros(
                                len(master)
                                if virtual_group.cycles_nr == 0
                                else virtual_group.cycles_nr,
                                dtype=sig.samples.dtype,
                            )
                            sig.timestamps = (
                                master if virtual_group.cycles_nr == 0 else group_master
                            )

                if not raw:
                    if ignore_value2text_conversions:
                        if self.version < "4.00":
                            text_conversion = 11
                        else:
                            text_conversion = 7

                        for signal in signals:
                            conversion = signal.conversion
                            if (
                                conversion
                                and conversion.conversion_type < text_conversion
                            ):
                                signal.samples = conversion.convert(signal.samples)

                    else:
                        for signal in signals:
                            if signal.conversion:
                                signal.samples = signal.conversion.convert(
                                    signal.samples
                                )

                for s_index, sig in enumerate(signals):
                    sig = sig.validate(copy=False)

                    if len(sig) == 0:
                        if empty_channels == "zeros":
                            sig.samples = np.zeros(
                                len(master)
                                if virtual_group.cycles_nr == 0
                                else virtual_group.cycles_nr,
                                dtype=sig.samples.dtype,
                            )
                            sig.timestamps = (
                                master if virtual_group.cycles_nr == 0 else group_master
                            )

                    signals[s_index] = sig

                if use_interpolation:
                    same_master = np.array_equal(master, group_master)

                    if not same_master and interpolate_outwards_with_nan:
                        idx = np.argwhere(
                            (master >= group_master[0]) & (master <= group_master[-1])
                        ).flatten()

                    cycles = len(group_master)

                    signals = [
                        signal.interp(master, self._integer_interpolation)
                        if not same_master or len(signal) != cycles
                        else signal
                        for signal in signals
                    ]

                    if not same_master and interpolate_outwards_with_nan:
                        for sig in signals:
                            sig.timestamps = sig.timestamps[idx]
                            sig.samples = sig.samples[idx]

                    group_master = master

                signals = [sig for sig in signals if len(sig)]

                if signals:
                    diffs = np.diff(group_master, prepend=-np.inf) > 0
                    if np.all(diffs):
                        index = pd.Index(group_master, tupleize_cols=False)

                    else:
                        idx = np.argwhere(diffs).flatten()
                        group_master = group_master[idx]

                        index = pd.Index(group_master, tupleize_cols=False)

                        for sig in signals:
                            sig.samples = sig.samples[idx]
                            sig.timestamps = sig.timestamps[idx]

                size = len(index)
                for k, sig in enumerate(signals):
                    sig_index = (
                        index
                        if len(sig) == size
                        else pd.Index(sig.timestamps, tupleize_cols=False)
                    )

                    # byte arrays
                    if len(sig.samples.shape) > 1:

                        if use_display_names:
                            channel_name = sig.display_name or sig.name
                        else:
                            channel_name = sig.name

                        channel_name = used_names.get_unique_name(channel_name)

                        df[channel_name] = pd.Series(
                            list(sig.samples),
                            index=sig_index,
                        )

                    # arrays and structures
                    elif sig.samples.dtype.names:
                        for name, series in components(
                            sig.samples,
                            sig.name,
                            used_names,
                            master=sig_index,
                            only_basenames=only_basenames,
                        ):
                            df[name] = series

                    # scalars
                    else:
                        if use_display_names:
                            channel_name = sig.display_name or sig.name
                        else:
                            channel_name = sig.name

                        channel_name = used_names.get_unique_name(channel_name)

                        if reduce_memory_usage and sig.samples.dtype.kind in "SU":
                            unique = np.unique(sig.samples)
                            if len(sig.samples) / len(unique) >= 2:
                                df[channel_name] = pd.Series(
                                    sig.samples,
                                    index=sig_index,
                                    dtype="category",
                                )
                            else:
                                df[channel_name] = pd.Series(
                                    sig.samples,
                                    index=sig_index,
                                    fastpath=True,
                                )
                        else:
                            if reduce_memory_usage:
                                sig.samples = downcast(sig.samples)
                            df[channel_name] = pd.Series(
                                sig.samples,
                                index=sig_index,
                                fastpath=True,
                            )

                if self._callback:
                    self._callback(group_index + 1, groups_nr)

            strings, nonstrings = {}, {}

            for col, series in df.items():
                if series.dtype.kind == "S":
                    strings[col] = series
                else:
                    nonstrings[col] = series

            df = pd.DataFrame(nonstrings, index=master)

            for col, series in strings.items():
                df[col] = series

            df.index.name = "timestamps"

            if time_as_date:
                new_index = np.array(df.index) + self.header.start_time.timestamp()
                new_index = pd.to_datetime(new_index, unit="s")

                df.set_index(new_index, inplace=True)
            elif time_from_zero and len(master):
                df.set_index(df.index - df.index[0], inplace=True)

            yield df

    def to_dataframe(
        self,
        channels=None,
        raster=None,
        time_from_zero=True,
        empty_channels="skip",
        keep_arrays=False,
        use_display_names=False,
        time_as_date=False,
        reduce_memory_usage=False,
        raw=False,
        ignore_value2text_conversions=False,
        use_interpolation=True,
        only_basenames=False,
        interpolate_outwards_with_nan=False,
    ):
        """generate pandas DataFrame

        Parameters
        ----------
        channels : list
            list of items to be filtered (default None); each item can be :

                * a channel name string
                * (channel name, group index, channel index) list or tuple
                * (channel name, group index) list or tuple
                * (None, group index, channel index) list or tuple

        raster : float | np.array | str
            new raster that can be

            * a float step value
            * a channel name who's timestamps will be used as raster (starting with asammdf 5.5.0)
            * an array (starting with asammdf 5.5.0)

            see `resample` for examples of using this argument

        time_from_zero : bool
            adjust time channel to start from 0; default *True*
        empty_channels : str
            behaviour for channels without samples; the options are *skip* or
            *zeros*; default is *skip*
        use_display_names : bool
            use display name instead of standard channel name, if available.
        keep_arrays : bool
            keep arrays and structure channels as well as the
            component channels. If *True* this can be very slow. If *False*
            only the component channels are saved, and their names will be
            prefixed with the parent channel.
        time_as_date : bool
            the dataframe index will contain the datetime timestamps
            according to the measurement start time; default *False*. If
            *True* then the argument ``time_from_zero`` will be ignored.
        reduce_memory_usage : bool
            reduce memory usage by converting all float columns to float32 and
            searching for minimum dtype that can reprezent the values found
            in integer columns; default *False*
        raw (False) : bool
            the columns will contain the raw values

            .. versionadded:: 5.7.0

        ignore_value2text_conversions (False) : bool
            valid only for the channels that have value to text conversions and
            if *raw=False*. If this is True then the raw numeric values will be
            used, and the conversion will not be applied.

            .. versionadded:: 5.8.0

        use_interpolation (True) : bool
            option to perform interpoaltions when multiple timestamp raster are
            present. If *False* then dataframe columns will be automatically
            filled with NaN's were the dataframe index values are not found in
            the current column's timestamps

            .. versionadded:: 5.11.0

        only_basenames (False) : bool
            use just the field names, without prefix, for structures and channel
            arrays

            .. versionadded:: 5.13.0

        interpolate_outwards_with_nan : bool
            use NaN values for the samples that lie outside of the original
            signal's timestamps

            .. versionadded:: 5.15.0

        Returns
        -------
        dataframe : pandas.DataFrame

        """
        if channels is not None:
            mdf = self.filter(channels)

            result = mdf.to_dataframe(
                raster=raster,
                time_from_zero=time_from_zero,
                empty_channels=empty_channels,
                keep_arrays=keep_arrays,
                use_display_names=use_display_names,
                time_as_date=time_as_date,
                reduce_memory_usage=reduce_memory_usage,
                raw=raw,
                ignore_value2text_conversions=ignore_value2text_conversions,
                use_interpolation=use_interpolation,
                only_basenames=only_basenames,
                interpolate_outwards_with_nan=interpolate_outwards_with_nan,
            )

            mdf.close()
            return result

        df = {}

        self._set_temporary_master(None)

        if raster is not None:
            try:
                raster = float(raster)
                assert raster > 0
            except (TypeError, ValueError):
                if isinstance(raster, str):
                    raster = self.get(raster).timestamps
                else:
                    raster = np.array(raster)
            else:
                raster = master_using_raster(self, raster)
            master = raster
        else:
            masters = {index: self.get_master(index) for index in self.virtual_groups}

            if masters:
                master = reduce(np.union1d, masters.values())
            else:
                master = np.array([], dtype="<f4")

            del masters

        idx = np.argwhere(np.diff(master, prepend=-np.inf) > 0).flatten()
        master = master[idx]

        used_names = UniqueDB()
        used_names.get_unique_name("timestamps")

        groups_nr = len(self.virtual_groups)

        for group_index, (virtual_group_index, virtual_group) in enumerate(
            self.virtual_groups.items()
        ):
            if virtual_group.cycles_nr == 0 and empty_channels == "skip":
                continue

            channels = [
                (None, gp_index, ch_index)
                for gp_index, channel_indexes in self.included_channels(
                    virtual_group_index
                )[virtual_group_index].items()
                for ch_index in channel_indexes
                if ch_index != self.masters_db.get(gp_index, None)
            ]

            signals = [
                signal
                for signal in self.select(
                    channels, raw=True, copy_master=False, validate=False
                )
            ]

            if not signals:
                continue

            group_master = signals[0].timestamps

            for sig in signals:
                if len(sig) == 0:
                    if empty_channels == "zeros":
                        sig.samples = np.zeros(
                            len(master)
                            if virtual_group.cycles_nr == 0
                            else virtual_group.cycles_nr,
                            dtype=sig.samples.dtype,
                        )
                        sig.timestamps = (
                            master if virtual_group.cycles_nr == 0 else group_master
                        )

            if not raw:
                if ignore_value2text_conversions:

                    for signal in signals:
                        conversion = signal.conversion
                        if conversion:
                            samples = conversion.convert(signal.samples)
                            if samples.dtype.kind not in "US":
                                signal.samples = samples
                else:
                    for signal in signals:
                        if signal.conversion:
                            signal.samples = signal.conversion.convert(signal.samples)

            for s_index, sig in enumerate(signals):
                sig = sig.validate(copy=False)

                if len(sig) == 0:
                    if empty_channels == "zeros":
                        sig.samples = np.zeros(
                            len(master)
                            if virtual_group.cycles_nr == 0
                            else virtual_group.cycles_nr,
                            dtype=sig.samples.dtype,
                        )
                        sig.timestamps = (
                            master if virtual_group.cycles_nr == 0 else group_master
                        )

                signals[s_index] = sig

            if use_interpolation:
                same_master = np.array_equal(master, group_master)

                if not same_master and interpolate_outwards_with_nan:
                    idx = np.argwhere(
                        (master >= group_master[0]) & (master <= group_master[-1])
                    ).flatten()

                cycles = len(group_master)

                signals = [
                    signal.interp(master, self._integer_interpolation)
                    if not same_master or len(signal) != cycles
                    else signal
                    for signal in signals
                ]

                if not same_master and interpolate_outwards_with_nan:
                    for sig in signals:
                        sig.timestamps = sig.timestamps[idx]
                        sig.samples = sig.samples[idx]

                group_master = master

            signals = [sig for sig in signals if len(sig)]

            if signals:
                diffs = np.diff(group_master, prepend=-np.inf) > 0
                if np.all(diffs):
                    index = pd.Index(group_master, tupleize_cols=False)

                else:
                    idx = np.argwhere(diffs).flatten()
                    group_master = group_master[idx]

                    index = pd.Index(group_master, tupleize_cols=False)

                    for sig in signals:
                        sig.samples = sig.samples[idx]
                        sig.timestamps = sig.timestamps[idx]
            else:
                index = pd.Index(group_master, tupleize_cols=False)

            size = len(index)
            for k, sig in enumerate(signals):
                sig_index = (
                    index
                    if len(sig) == size
                    else pd.Index(sig.timestamps, tupleize_cols=False)
                )

                # byte arrays
                if len(sig.samples.shape) > 1:

                    if use_display_names:
                        channel_name = sig.display_name or sig.name
                    else:
                        channel_name = sig.name

                    channel_name = used_names.get_unique_name(channel_name)

                    df[channel_name] = pd.Series(
                        list(sig.samples),
                        index=sig_index,
                    )

                # arrays and structures
                elif sig.samples.dtype.names:
                    for name, series in components(
                        sig.samples,
                        sig.name,
                        used_names,
                        master=sig_index,
                        only_basenames=only_basenames,
                    ):
                        df[name] = series

                # scalars
                else:
                    if use_display_names:
                        channel_name = sig.display_name or sig.name
                    else:
                        channel_name = sig.name

                    channel_name = used_names.get_unique_name(channel_name)

                    if reduce_memory_usage and sig.samples.dtype.kind not in "SU":
                        sig.samples = downcast(sig.samples)

                    df[channel_name] = pd.Series(
                        sig.samples, index=sig_index, fastpath=True
                    )

            if self._callback:
                self._callback(group_index + 1, groups_nr)

        strings, nonstrings = {}, {}

        for col, series in df.items():
            if series.dtype.kind == "S":
                strings[col] = series
            else:
                nonstrings[col] = series

        df = pd.DataFrame(nonstrings, index=master)

        for col, series in strings.items():
            df[col] = series

        df.index.name = "timestamps"

        if time_as_date:
            new_index = np.array(df.index) + self.header.start_time.timestamp()
            new_index = pd.to_datetime(new_index, unit="s")

            df.set_index(new_index, inplace=True)
        elif time_from_zero and len(master):
            df.set_index(df.index - df.index[0], inplace=True)

        return df

    def extract_bus_logging(
        self,
        database_files,
        version=None,
        ignore_invalid_signals=False,
        consolidated_j1939=True,
        ignore_value2text_conversion=True,
        prefix="",
    ):
        """extract all possible CAN signal using the provided databases.

        Changed in version 6.0.0 from `extract_can_logging`

        Parameters
        ----------
        database_files : dict
            each key will contain an iterable of database files for that bus type. The
            supported bus types are "CAN", "LIN". The iterables will contain the
            (databases, valid bus) pairs. The database can be a  str, pathlib.Path or canamtrix.CanMatrix object.
            The valid bus is an integer specifying for which bus channel the database
            can be applied; 0 means any bus channel.

            .. versionchanged:: 6.0.0 added canmatrix.CanMatrix type

            .. versionchanged:: 6.3.0 added bus channel fileter

        version (None) : str
            output file version
        ignore_invalid_signals (False) : bool
            ignore signals that have all samples equal to their maximum value

            .. versionadded:: 5.7.0

        consolidated_j1939 (True) : bool
            handle PGNs from all the messages as a single instance

            .. versionadded:: 5.7.0

        ignore_value2text_conversion (True): bool
            ignore value to text conversions

            .. versionadded:: 5.23.0

        prefix ("") : str
            prefix that will added to the channel group names and signal names in
            the output file

            .. versionadded:: 6.3.0


        Returns
        -------
        mdf : MDF
            new MDF file that contains the succesfully extracted signals

        Examples
        --------
        >>> "extrac CAN and LIN bus logging"
        >>> mdf = asammdf.MDF(r'bus_logging.mf4')
        >>> databases = {
        ...     "CAN": [("file1.dbc", 0), ("file2.arxml", 2)],
        ...     "LIN": [("file3.dbc", 0)],
        ... }
        >>> extracted = mdf.extract_bus_logging(database_files=database_files)
        >>> ...
        >>> "extrac just LIN bus logging"
        >>> mdf = asammdf.MDF(r'bus_logging.mf4')
        >>> databases = {
        ...     "LIN": [("file3.dbc", 0)],
        ... }
        >>> extracted = mdf.extract_bus_logging(database_files=database_files)

        """

        if version is None:
            version = self.version
        else:
            version = validate_version_argument(version)

        out = MDF(
            version=version,
            encryption_function=self._encryption_function,
            decryption_function=self._decryption_function,
            callback=self._callback,
        )
        out.header.start_time = self.header.start_time

        if self._callback:
            out._callback = out._mdf._callback = self._callback

        self.last_call_info = {}

        if database_files.get("CAN", None):
            out = self._extract_can_logging(
                out,
                database_files["CAN"],
                ignore_invalid_signals,
                consolidated_j1939,
                ignore_value2text_conversion,
                prefix,
            )

        if database_files.get("LIN", None):
            out = self._extract_lin_logging(
                out,
                database_files["LIN"],
                ignore_invalid_signals,
                ignore_value2text_conversion,
                prefix,
            )

        return out

    def _extract_can_logging(
        self,
        output_file,
        dbc_files,
        ignore_invalid_signals=False,
        consolidated_j1939=True,
        ignore_value2text_conversion=True,
        prefix="",
    ):

        out = output_file

        max_flags = []

        valid_dbc_files = []
        unique_name = UniqueDB()
        for (dbc_name, bus_channel) in dbc_files:
            if isinstance(dbc_name, CanMatrix):
                valid_dbc_files.append(
                    (
                        dbc_name,
                        unique_name.get_unique_name("UserProvidedCanMatrix"),
                        bus_channel,
                    )
                )
            else:
                dbc = load_can_database(Path(dbc_name))
                if dbc is None:
                    continue
                else:
                    valid_dbc_files.append((dbc, dbc_name, bus_channel))

        count = sum(
            1
            for group in self.groups
            if group.channel_group.flags & v4c.FLAG_CG_BUS_EVENT
            and group.channel_group.acq_source.bus_type == v4c.BUS_TYPE_CAN
        )
        count *= len(valid_dbc_files)

        cntr = 0

        total_unique_ids = set()
        found_ids = defaultdict(set)
        not_found_ids = defaultdict(list)
        unknown_ids = defaultdict(list)

        for dbc, dbc_name, bus_channel in valid_dbc_files:
            is_j1939 = dbc.contains_j1939
            if is_j1939:
                messages = {message.arbitration_id.pgn: message for message in dbc}
            else:
                messages = {message.arbitration_id.id: message for message in dbc}

            current_not_found_ids = {
                (msg_id, message.name) for msg_id, message in messages.items()
            }

            msg_map = {}

            for i, group in enumerate(self.groups):
                if (
                    not group.channel_group.flags & v4c.FLAG_CG_BUS_EVENT
                    or not group.channel_group.acq_source.bus_type == v4c.BUS_TYPE_CAN
                    or not "CAN_DataFrame" in [ch.name for ch in group.channels]
                ):
                    continue

                parents, dtypes = self._prepare_record(group)
                data = self._load_data(group, optimize_read=False)

                for fragment_index, fragment in enumerate(data):
                    if dtypes.itemsize:
                        group.record = np.core.records.fromstring(
                            fragment[0], dtype=dtypes
                        )
                    else:
                        group.record = None
                        continue

                    self._set_temporary_master(None)
                    self._set_temporary_master(self.get_master(i, data=fragment))

                    bus_ids = self.get(
                        "CAN_DataFrame.BusChannel",
                        group=i,
                        data=fragment,
                        samples_only=True,
                    )[0].astype("<u1")

                    msg_ids = (
                        self.get("CAN_DataFrame.ID", group=i, data=fragment).astype(
                            "<u4"
                        )
                        & 0x1FFFFFFF
                    )

                    original_ids = msg_ids.samples.copy()

                    if is_j1939:
                        tmp_pgn = msg_ids.samples >> 8
                        ps = tmp_pgn & 0xFF
                        pf = (msg_ids.samples >> 16) & 0xFF
                        _pgn = tmp_pgn & 0x3FF00
                        msg_ids.samples = np.where(pf >= 240, _pgn + ps, _pgn)

                    data_bytes = self.get(
                        "CAN_DataFrame.DataBytes",
                        group=i,
                        data=fragment,
                        samples_only=True,
                    )[0]

                    buses = np.unique(bus_ids)

                    for bus in buses:
                        if bus_channel and bus != bus_channel:
                            continue
                        idx = np.argwhere(bus_ids == bus).ravel()
                        bus_t = msg_ids.timestamps[idx]
                        bus_msg_ids = msg_ids.samples[idx]
                        bus_data_bytes = data_bytes[idx]
                        original_msg_ids = original_ids[idx]

                        if is_j1939 and not consolidated_j1939:
                            unique_ids = np.unique(
                                np.core.records.fromarrays(
                                    [bus_msg_ids, original_msg_ids]
                                )
                            )
                        else:
                            unique_ids = np.unique(
                                np.core.records.fromarrays([bus_msg_ids, bus_msg_ids])
                            )

                        total_unique_ids = total_unique_ids | set(
                            tuple(int(e) for e in f) for f in unique_ids
                        )

                        for msg_id_record in unique_ids:
                            msg_id = int(msg_id_record[0])
                            original_msg_id = int(msg_id_record[1])
                            message = messages.get(msg_id, None)
                            if message is None:
                                unknown_ids[msg_id].append(True)
                                continue

                            found_ids[dbc_name].add((msg_id, message.name))
                            try:
                                current_not_found_ids.remove((msg_id, message.name))
                            except KeyError:
                                pass

                            unknown_ids[msg_id].append(False)

                            if is_j1939 and not consolidated_j1939:
                                idx = np.argwhere(
                                    (bus_msg_ids == msg_id)
                                    & (original_msg_ids == original_msg_id)
                                ).ravel()
                            else:
                                idx = np.argwhere(bus_msg_ids == msg_id).ravel()
                            payload = bus_data_bytes[idx]
                            t = bus_t[idx]

                            extracted_signals = extract_mux(
                                payload,
                                message,
                                msg_id,
                                bus,
                                t,
                                original_message_id=original_msg_id
                                if is_j1939 and not consolidated_j1939
                                else None,
                                ignore_value2text_conversion=ignore_value2text_conversion,
                            )

                            for entry, signals in extracted_signals.items():
                                if len(next(iter(signals.values()))["samples"]) == 0:
                                    continue
                                if entry not in msg_map:
                                    sigs = []

                                    index = len(out.groups)
                                    msg_map[entry] = index

                                    for name_, signal in signals.items():
                                        signal_name = f"{prefix}{signal['name']}"
                                        sig = Signal(
                                            samples=signal["samples"],
                                            timestamps=signal["t"],
                                            name=signal_name,
                                            comment=signal["comment"],
                                            unit=signal["unit"],
                                            invalidation_bits=signal[
                                                "invalidation_bits"
                                            ]
                                            if ignore_invalid_signals
                                            else None,
                                        )

                                        sig.comment = f"""\
<CNcomment>
<TX>{sig.comment}</TX>
<names>
    <display>
        CAN{bus}.{message.name}.{signal_name}
    </display>
</names>
</CNcomment>"""
                                        sigs.append(sig)

                                    if prefix:
<<<<<<< HEAD
                                        acq_name = f"{prefix}: from CAN{bus} message ID=0x{msg_id:X}"
                                    else:
                                        acq_name = f"from CAN{bus} message ID=0x{msg_id:X}"
=======
                                        acq_name = f"{prefix}: CAN{bus} message ID=0x{msg_id:X} from 0x{original_msg_id:X}"
                                    else:
                                        acq_name = f"CAN{bus} message ID=0x{msg_id:X} from 0x{original_msg_id:X}"
>>>>>>> dd07cc1d

                                    cg_nr = out.append(
                                        sigs,
                                        acq_name=acq_name,
<<<<<<< HEAD
                                        comment=f"{message} 0x{msg_id:X}",
=======
                                        comment=f'CAN{bus} - message "{message}" 0x{msg_id:X} from 0x{original_msg_id:X}',
>>>>>>> dd07cc1d
                                        common_timebase=True,
                                    )

                                    if ignore_invalid_signals:
                                        max_flags.append([False])
                                        for ch_index, sig in enumerate(sigs, 1):
                                            max_flags[cg_nr].append(
                                                np.all(sig.invalidation_bits)
                                            )

                                else:

                                    index = msg_map[entry]

                                    sigs = []

                                    for name_, signal in signals.items():

                                        sigs.append(
                                            (
                                                signal["samples"],
                                                signal["invalidation_bits"]
                                                if ignore_invalid_signals
                                                else None,
                                            )
                                        )

                                        t = signal["t"]

                                    if ignore_invalid_signals:
                                        for ch_index, sig in enumerate(sigs, 1):
                                            max_flags[index][ch_index] = max_flags[
                                                index
                                            ][ch_index] or np.all(sig[1])

                                    sigs.insert(0, (t, None))

                                    out.extend(index, sigs)
                    self._set_temporary_master(None)
                    group.record = None
                cntr += 1
                if self._callback:
                    self._callback(cntr, count)

            if current_not_found_ids:
                not_found_ids[dbc_name] = list(current_not_found_ids)

        unknown_ids = {
            msg_id for msg_id, not_found in unknown_ids.items() if all(not_found)
        }

        self.last_call_info["CAN"] = {
            "dbc_files": dbc_files,
            "total_unique_ids": total_unique_ids,
            "unknown_id_count": len(unknown_ids),
            "not_found_ids": not_found_ids,
            "found_ids": found_ids,
            "unknown_ids": unknown_ids,
        }

        if ignore_invalid_signals:
            to_keep = []

            for i, group in enumerate(out.groups):
                for j, channel in enumerate(group.channels[1:], 1):
                    if not max_flags[i][j]:
                        to_keep.append((None, i, j))

            tmp = out.filter(to_keep, out.version)
            out.close()
            out = tmp

        if self._callback:
            self._callback(100, 100)
        if not out.groups:
            logger.warning(
                f'No CAN signals could be extracted from "{self.name}". The'
                "output file will be empty."
            )

        return out

    def _extract_lin_logging(
        self,
        output_file,
        dbc_files,
        ignore_invalid_signals=False,
        ignore_value2text_conversion=True,
        prefix="",
    ):

        out = output_file

        max_flags = []

        valid_dbc_files = []
        unique_name = UniqueDB()
        for (dbc_name, bus_channel) in dbc_files:
            if isinstance(dbc_name, CanMatrix):
                valid_dbc_files.append(
                    (
                        dbc_name,
                        unique_name.get_unique_name("UserProvidedCanMatrix"),
                        bus_channel,
                    )
                )
            else:
                dbc = load_can_database(Path(dbc_name))
                if dbc is None:
                    continue
                else:
                    valid_dbc_files.append((dbc, dbc_name, bus_channel))

        count = sum(
            1
            for group in self.groups
            if group.channel_group.flags & v4c.FLAG_CG_BUS_EVENT
            and group.channel_group.acq_source.bus_type == v4c.BUS_TYPE_LIN
        )
        count *= len(valid_dbc_files)

        cntr = 0

        total_unique_ids = set()
        found_ids = defaultdict(set)
        not_found_ids = defaultdict(list)
        unknown_ids = defaultdict(list)

        for dbc, dbc_name, bus_channel in valid_dbc_files:
            messages = {message.arbitration_id.id: message for message in dbc}

            current_not_found_ids = {
                (msg_id, message.name) for msg_id, message in messages.items()
            }

            msg_map = {}

            for i, group in enumerate(self.groups):
                if (
                    not group.channel_group.flags & v4c.FLAG_CG_BUS_EVENT
                    or not group.channel_group.acq_source.bus_type == v4c.BUS_TYPE_LIN
                    or not "LIN_Frame" in [ch.name for ch in group.channels]
                ):
                    continue

                parents, dtypes = self._prepare_record(group)
                data = self._load_data(group, optimize_read=False)

                for fragment_index, fragment in enumerate(data):
                    if dtypes.itemsize:
                        group.record = np.core.records.fromstring(
                            fragment[0], dtype=dtypes
                        )
                    else:
                        group.record = None
                        continue

                    self._set_temporary_master(None)
                    self._set_temporary_master(self.get_master(i, data=fragment))

                    msg_ids = (
                        self.get("LIN_Frame.ID", group=i, data=fragment).astype("<u4")
                        & 0x1FFFFFFF
                    )

                    original_ids = msg_ids.samples.copy()

                    data_bytes = self.get(
                        "LIN_Frame.DataBytes",
                        group=i,
                        data=fragment,
                        samples_only=True,
                    )[0]

                    try:
                        bus_ids = self.get(
                            "LIN_Frame.BusChannel",
                            group=i,
                            data=fragment,
                            samples_only=True,
                        )[0].astype("<u1")
                    except:
                        bus_ids = np.ones(len(original_ids), dtype="u1")

                    bus_t = msg_ids.timestamps
                    bus_msg_ids = msg_ids.samples
                    bus_data_bytes = data_bytes
                    original_msg_ids = original_ids

                    unique_ids = np.unique(
                        np.core.records.fromarrays([bus_msg_ids, bus_msg_ids])
                    )

                    total_unique_ids = total_unique_ids | set(
                        tuple(int(e) for e in f) for f in unique_ids
                    )

                    buses = np.unique(bus_ids)

                    for bus in buses:
                        if bus_channel and bus != bus_channel:
                            continue

                        for msg_id_record in unique_ids:
                            msg_id = int(msg_id_record[0])
                            original_msg_id = int(msg_id_record[1])
                            message = messages.get(msg_id, None)
                            if message is None:
                                unknown_ids[msg_id].append(True)
                                continue
<<<<<<< HEAD
                            if entry not in msg_map:
                                sigs = []

                                index = len(out.groups)
                                msg_map[entry] = index

                                for name_, signal in signals.items():
                                    signal_name = f"{prefix}{signal['name']}"
                                    sig = Signal(
                                        samples=signal["samples"],
                                        timestamps=signal["t"],
                                        name=signal_name,
                                        comment=signal["comment"],
                                        unit=signal["unit"],
                                        invalidation_bits=signal["invalidation_bits"]
                                        if ignore_invalid_signals
                                        else None,
                                    )
=======
>>>>>>> dd07cc1d

                            found_ids[dbc_name].add((msg_id, message.name))
                            try:
                                current_not_found_ids.remove((msg_id, message.name))
                            except KeyError:
                                pass

                            unknown_ids[msg_id].append(False)

                            idx = np.argwhere(bus_msg_ids == msg_id).ravel()
                            payload = bus_data_bytes[idx]
                            t = bus_t[idx]

                            extracted_signals = extract_mux(
                                payload,
                                message,
                                msg_id,
                                bus,
                                t,
                                original_message_id=None,
                                ignore_value2text_conversion=ignore_value2text_conversion,
                            )

                            for entry, signals in extracted_signals.items():
                                if len(next(iter(signals.values()))["samples"]) == 0:
                                    continue
                                if entry not in msg_map:
                                    sigs = []

                                    index = len(out.groups)
                                    msg_map[entry] = index

                                    for name_, signal in signals.items():
                                        signal_name = f"{prefix}{signal['name']}"
                                        sig = Signal(
                                            samples=signal["samples"],
                                            timestamps=signal["t"],
                                            name=signal_name,
                                            comment=signal["comment"],
                                            unit=signal["unit"],
                                            invalidation_bits=signal[
                                                "invalidation_bits"
                                            ]
                                            if ignore_invalid_signals
                                            else None,
                                        )

                                        sig.comment = f"""\
<CNcomment>
<TX>{sig.comment}</TX>
<names>
<display>
    LIN.{message.name}.{signal_name}
</display>
</names>
</CNcomment>"""
<<<<<<< HEAD
                                    sigs.append(sig)

                                if prefix:
                                    acq_name = f"{prefix}: from LIN message ID=0x{msg_id:X}"
                                else:
                                    acq_name = f"from LIN message ID=0x{msg_id:X}"

                                cg_nr = out.append(
                                    sigs,
                                    acq_name=acq_name,
                                    comment=f"{message} 0x{msg_id:X}",
                                    common_timebase=True,
                                )
=======
                                        sigs.append(sig)
>>>>>>> dd07cc1d

                                    if prefix:
                                        acq_name = f"{prefix}: from LIN{bus} message ID=0x{msg_id:X}"
                                    else:
                                        acq_name = (
                                            f"from LIN{bus} message ID=0x{msg_id:X}"
                                        )

                                    cg_nr = out.append(
                                        sigs,
                                        acq_name=acq_name,
                                        comment=f'from LIN{bus} - message "{message}" 0x{msg_id:X}',
                                        common_timebase=True,
                                    )

                                    if ignore_invalid_signals:
                                        max_flags.append([False])
                                        for ch_index, sig in enumerate(sigs, 1):
                                            max_flags[cg_nr].append(
                                                np.all(sig.invalidation_bits)
                                            )

                                else:

                                    index = msg_map[entry]

                                    sigs = []

                                    for name_, signal in signals.items():
                                        sigs.append(
                                            (
                                                signal["samples"],
                                                signal["invalidation_bits"]
                                                if ignore_invalid_signals
                                                else None,
                                            )
                                        )

                                        t = signal["t"]

                                    if ignore_invalid_signals:
                                        for ch_index, sig in enumerate(sigs, 1):
                                            max_flags[index][ch_index] = max_flags[
                                                index
                                            ][ch_index] or np.all(sig[1])

                                    sigs.insert(0, (t, None))

                                    out.extend(index, sigs)
                    self._set_temporary_master(None)
                    group.record = None
                cntr += 1
                if self._callback:
                    self._callback(cntr, count)

            if current_not_found_ids:
                not_found_ids[dbc_name] = list(current_not_found_ids)

        unknown_ids = {
            msg_id for msg_id, not_found in unknown_ids.items() if all(not_found)
        }

        self.last_call_info["LIN"] = {
            "dbc_files": dbc_files,
            "total_unique_ids": total_unique_ids,
            "unknown_id_count": len(unknown_ids),
            "not_found_ids": not_found_ids,
            "found_ids": found_ids,
            "unknown_ids": unknown_ids,
        }

        if ignore_invalid_signals:
            to_keep = []

            for i, group in enumerate(out.groups):
                for j, channel in enumerate(group.channels[1:], 1):
                    if not max_flags[i][j]:
                        to_keep.append((None, i, j))

            tmp = out.filter(to_keep, out.version)
            out.close()
            out = tmp

        if self._callback:
            self._callback(100, 100)
        if not out.groups:
            logger.warning(
                f'No LIN signals could be extracted from "{self.name}". The'
                "output file will be empty."
            )

        return out

    @property
    def start_time(self):
        """getter and setter the measurement start timestamp

        Returns
        -------
        timestamp : datetime.datetime
            start timestamp

        """

        return self.header.start_time

    @start_time.setter
    def start_time(self, timestamp):
        self.header.start_time = timestamp

    def cleanup_timestamps(
        self, minimum, maximum, exp_min=-15, exp_max=15, version=None
    ):
        """convert *MDF* to other version

        .. versionadded:: 5.22.0

        Parameters
        ----------
        minimum : float
            minimum plausible time stamp
        maximum : float
            maximum plausible time stamp
        exp_min (-15) : int
            minimum plausible exponent used for the time stamps float values
        exp_max (15) : int
            maximum plausible exponent used for the time stamps float values
        version : str
            new mdf file version from ('2.00', '2.10', '2.14', '3.00', '3.10',
            '3.20', '3.30', '4.00', '4.10', '4.11', '4.20'); default the same as
            the input file

        Returns
        -------
        out : MDF
            new *MDF* object

        """

        if version is None:
            version = self.version
        else:
            version = validate_version_argument(version)

        out = MDF(version=version)

        out.header.start_time = self.header.start_time

        groups_nr = len(self.virtual_groups)

        if self._callback:
            self._callback(0, groups_nr)

        cg_nr = None

        self.configure(copy_on_get=False)

        # walk through all groups and get all channels
        for i, virtual_group in enumerate(self.virtual_groups):

            for idx, sigs in enumerate(
                self._yield_selected_signals(virtual_group, version=version)
            ):
                if idx == 0:
                    if sigs:

                        t = sigs[0].timestamps
                        if len(t):
                            all_ok, idx = plausible_timestamps(
                                t, minimum, maximum, exp_min, exp_max
                            )
                            if not all_ok:
                                t = t[idx]
                                if len(t):
                                    for sig in sigs:
                                        sig.samples = sig.samples[idx]
                                        sig.timestamps = t
                                        if sig.invalidation_bits is not None:
                                            sig.invalidation_bits = (
                                                sig.invalidation_bits[idx]
                                            )
                        cg = self.groups[virtual_group].channel_group
                        cg_nr = out.append(
                            sigs,
                            acq_name=getattr(cg, "acq_name", None),
                            acq_source=getattr(cg, "acq_source", None),
                            comment=f"Timestamps cleaned up and converted from {self.version} to {version}",
                            common_timebase=True,
                        )
                    else:
                        break
                else:
                    t, _ = sigs[0]
                    if len(t):
                        all_ok, idx = plausible_timestamps(
                            t, minimum, maximum, exp_min, exp_max
                        )
                        if not all_ok:
                            t = t[idx]
                            if len(t):
                                for i, (samples, invalidation_bits) in enumerate(sigs):
                                    if invalidation_bits is not None:
                                        invalidation_bits = invalidation_bits[idx]
                                    samples = samples[idx]

                                    sigs[i] = (samples, invalidation_bits)

                    out.extend(cg_nr, sigs)

            if self._callback:
                self._callback(i + 1, groups_nr)

            if self._terminate:
                return

        out._transfer_metadata(self)
        self.configure(copy_on_get=True)
        if self._callback:
            out._callback = out._mdf._callback = self._callback
        return out

    def whereis(self, channel, source_name=None, source_path=None, acq_name=None):
        """get occurrences of channel name in the file

        Parameters
        ----------
        channel : str
            channel name string
        source_name (None) : str
            filter occurrences on source name
        source_path (None) : str
            filter occurrences on source path
        acq_name (None) : str
            filter occurrences on channel group acquisition name

            .. versionadded:: 6.0.0

        Returns
        -------
        occurrences : tuple


        Examples
        --------
        >>> mdf = MDF(file_name)
        >>> mdf.whereis('VehicleSpeed') # "VehicleSpeed" exists in the file
        ((1, 2), (2, 4))
        >>> mdf.whereis('VehicleSPD') # "VehicleSPD" doesn't exist in the file
        ()

        """
        try:
            occurrences = self.channels_db[channel]
        except KeyError:
            occurrences = ()
        else:
            occurrences = tuple(
                self._filter_occurrences(
                    occurrences,
                    source_name=source_name,
                    source_path=source_path,
                    acq_name=acq_name,
                )
            )
        return occurrences


if __name__ == "__main__":
    pass<|MERGE_RESOLUTION|>--- conflicted
+++ resolved
@@ -4275,24 +4275,14 @@
                                         sigs.append(sig)
 
                                     if prefix:
-<<<<<<< HEAD
-                                        acq_name = f"{prefix}: from CAN{bus} message ID=0x{msg_id:X}"
-                                    else:
-                                        acq_name = f"from CAN{bus} message ID=0x{msg_id:X}"
-=======
                                         acq_name = f"{prefix}: CAN{bus} message ID=0x{msg_id:X} from 0x{original_msg_id:X}"
                                     else:
                                         acq_name = f"CAN{bus} message ID=0x{msg_id:X} from 0x{original_msg_id:X}"
->>>>>>> dd07cc1d
 
                                     cg_nr = out.append(
                                         sigs,
                                         acq_name=acq_name,
-<<<<<<< HEAD
-                                        comment=f"{message} 0x{msg_id:X}",
-=======
                                         comment=f'CAN{bus} - message "{message}" 0x{msg_id:X} from 0x{original_msg_id:X}',
->>>>>>> dd07cc1d
                                         common_timebase=True,
                                     )
 
@@ -4503,27 +4493,6 @@
                             if message is None:
                                 unknown_ids[msg_id].append(True)
                                 continue
-<<<<<<< HEAD
-                            if entry not in msg_map:
-                                sigs = []
-
-                                index = len(out.groups)
-                                msg_map[entry] = index
-
-                                for name_, signal in signals.items():
-                                    signal_name = f"{prefix}{signal['name']}"
-                                    sig = Signal(
-                                        samples=signal["samples"],
-                                        timestamps=signal["t"],
-                                        name=signal_name,
-                                        comment=signal["comment"],
-                                        unit=signal["unit"],
-                                        invalidation_bits=signal["invalidation_bits"]
-                                        if ignore_invalid_signals
-                                        else None,
-                                    )
-=======
->>>>>>> dd07cc1d
 
                             found_ids[dbc_name].add((msg_id, message.name))
                             try:
@@ -4580,23 +4549,7 @@
 </display>
 </names>
 </CNcomment>"""
-<<<<<<< HEAD
-                                    sigs.append(sig)
-
-                                if prefix:
-                                    acq_name = f"{prefix}: from LIN message ID=0x{msg_id:X}"
-                                else:
-                                    acq_name = f"from LIN message ID=0x{msg_id:X}"
-
-                                cg_nr = out.append(
-                                    sigs,
-                                    acq_name=acq_name,
-                                    comment=f"{message} 0x{msg_id:X}",
-                                    common_timebase=True,
-                                )
-=======
                                         sigs.append(sig)
->>>>>>> dd07cc1d
 
                                     if prefix:
                                         acq_name = f"{prefix}: from LIN{bus} message ID=0x{msg_id:X}"
