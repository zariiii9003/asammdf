<?xml version="1.0" encoding="UTF-8"?>
<ui version="4.0">
 <class>batch_widget</class>
 <widget class="QWidget" name="batch_widget">
  <property name="geometry">
   <rect>
    <x>0</x>
    <y>0</y>
    <width>713</width>
    <height>671</height>
   </rect>
  </property>
  <property name="windowTitle">
   <string>Form</string>
  </property>
  <layout class="QGridLayout" name="gridLayout_9">
   <item row="1" column="0">
    <widget class="QSplitter" name="splitter">
     <property name="orientation">
      <enum>Qt::Horizontal</enum>
     </property>
     <widget class="QTabWidget" name="aspects">
      <property name="tabPosition">
       <enum>QTabWidget::West</enum>
      </property>
      <property name="currentIndex">
<<<<<<< HEAD
       <number>0</number>
=======
       <number>3</number>
>>>>>>> 9d6ee016
      </property>
      <property name="documentMode">
       <bool>false</bool>
      </property>
      <widget class="QWidget" name="concatenate_tab">
       <attribute name="icon">
        <iconset resource="resource.qrc">
         <normaloff>:/plus.png</normaloff>:/plus.png</iconset>
       </attribute>
       <attribute name="title">
        <string>Concatenate</string>
       </attribute>
       <layout class="QGridLayout" name="gridLayout_7">
        <item row="0" column="0" colspan="2">
         <widget class="QCheckBox" name="concatenate_sync">
          <property name="text">
           <string>Sync using measurements timestamps</string>
          </property>
          <property name="checked">
           <bool>true</bool>
          </property>
         </widget>
        </item>
        <item row="1" column="0" colspan="2">
         <widget class="QCheckBox" name="concatenate_add_samples_origin">
          <property name="text">
           <string>Add samples origin file</string>
          </property>
          <property name="checked">
           <bool>true</bool>
          </property>
         </widget>
        </item>
        <item row="2" column="0">
         <widget class="QLabel" name="label_11">
          <property name="text">
           <string>Output format</string>
          </property>
         </widget>
        </item>
        <item row="2" column="1">
         <widget class="QComboBox" name="concatenate_format"/>
        </item>
        <item row="3" column="0" colspan="2">
         <widget class="Line" name="line_5">
          <property name="orientation">
           <enum>Qt::Horizontal</enum>
          </property>
         </widget>
        </item>
        <item row="4" column="0">
         <widget class="QLabel" name="label_12">
          <property name="text">
           <string>Compression</string>
          </property>
         </widget>
        </item>
        <item row="4" column="1">
         <widget class="QComboBox" name="concatenate_compression"/>
        </item>
        <item row="5" column="0">
         <widget class="QCheckBox" name="concatenate_split">
          <property name="text">
           <string>Split data blocks</string>
          </property>
          <property name="checked">
           <bool>true</bool>
          </property>
         </widget>
        </item>
        <item row="7" column="0" colspan="2">
         <widget class="Line" name="line_6">
          <property name="orientation">
           <enum>Qt::Horizontal</enum>
          </property>
         </widget>
        </item>
        <item row="6" column="1">
         <widget class="QDoubleSpinBox" name="concatenate_split_size">
          <property name="suffix">
           <string>MB</string>
          </property>
          <property name="maximum">
           <double>4.000000000000000</double>
          </property>
         </widget>
        </item>
        <item row="6" column="0">
         <widget class="QLabel" name="label_10">
          <property name="text">
           <string>Split size </string>
          </property>
         </widget>
        </item>
        <item row="9" column="1">
         <widget class="QPushButton" name="concatenate_btn">
          <property name="text">
           <string>Concatenate</string>
          </property>
          <property name="icon">
           <iconset resource="resource.qrc">
            <normaloff>:/plus.png</normaloff>:/plus.png</iconset>
          </property>
         </widget>
        </item>
        <item row="8" column="1">
         <spacer name="verticalSpacer_4">
          <property name="orientation">
           <enum>Qt::Vertical</enum>
          </property>
          <property name="sizeHint" stdset="0">
           <size>
            <width>20</width>
            <height>502</height>
           </size>
          </property>
         </spacer>
        </item>
       </layout>
      </widget>
      <widget class="QWidget" name="convert_tab">
       <attribute name="icon">
        <iconset resource="resource.qrc">
         <normaloff>:/convert.png</normaloff>:/convert.png</iconset>
       </attribute>
       <attribute name="title">
        <string>Modify &amp;&amp; Export</string>
       </attribute>
       <attribute name="toolTip">
        <string>conv</string>
       </attribute>
       <layout class="QHBoxLayout" name="horizontalLayout_3" stretch="1,1,0,0">
        <item>
         <layout class="QVBoxLayout" name="verticalLayout_14">
          <item>
           <widget class="QComboBox" name="filter_view">
            <item>
             <property name="text">
              <string>Natural sort</string>
             </property>
            </item>
            <item>
             <property name="text">
              <string>Internal file structure</string>
             </property>
            </item>
            <item>
             <property name="text">
              <string>Selected channels only</string>
             </property>
            </item>
           </widget>
          </item>
          <item>
           <widget class="TreeWidget" name="filter_tree">
            <property name="toolTip">
             <string>Double click channel to see extended information</string>
            </property>
            <column>
             <property name="text">
              <string>Channels</string>
             </property>
            </column>
           </widget>
          </item>
          <item>
           <layout class="QHBoxLayout" name="horizontalLayout_5">
            <item>
             <widget class="QPushButton" name="load_filter_list_btn">
              <property name="toolTip">
               <string>Load channel selection list</string>
              </property>
              <property name="text">
               <string/>
              </property>
              <property name="icon">
               <iconset resource="resource.qrc">
                <normaloff>:/open.png</normaloff>:/open.png</iconset>
              </property>
             </widget>
            </item>
            <item>
             <widget class="QPushButton" name="save_filter_list_btn">
              <property name="toolTip">
               <string>Save channel selection list</string>
              </property>
              <property name="text">
               <string/>
              </property>
              <property name="icon">
               <iconset resource="resource.qrc">
                <normaloff>:/save.png</normaloff>:/save.png</iconset>
              </property>
             </widget>
            </item>
            <item>
             <widget class="QPushButton" name="clear_filter_btn">
              <property name="toolTip">
               <string>Clear selection</string>
              </property>
              <property name="text">
               <string/>
              </property>
              <property name="icon">
               <iconset resource="resource.qrc">
                <normaloff>:/erase.png</normaloff>:/erase.png</iconset>
              </property>
             </widget>
            </item>
            <item>
             <widget class="QPushButton" name="advanced_serch_filter_btn">
              <property name="toolTip">
               <string>Search and select channels</string>
              </property>
              <property name="text">
               <string/>
              </property>
              <property name="icon">
               <iconset resource="resource.qrc">
                <normaloff>:/search.png</normaloff>:/search.png</iconset>
              </property>
             </widget>
            </item>
            <item>
             <spacer name="horizontalSpacer_5">
              <property name="orientation">
               <enum>Qt::Horizontal</enum>
              </property>
              <property name="sizeHint" stdset="0">
               <size>
                <width>40</width>
                <height>20</height>
               </size>
              </property>
             </spacer>
            </item>
           </layout>
          </item>
         </layout>
        </item>
        <item>
         <layout class="QVBoxLayout" name="verticalLayout_13">
          <item>
           <widget class="QLabel" name="label_3">
            <property name="text">
             <string>All selected channels</string>
            </property>
           </widget>
          </item>
          <item>
           <widget class="QListWidget" name="selected_filter_channels">
            <property name="viewMode">
             <enum>QListView::ListMode</enum>
            </property>
            <property name="uniformItemSizes">
             <bool>true</bool>
            </property>
            <property name="sortingEnabled">
             <bool>true</bool>
            </property>
           </widget>
          </item>
         </layout>
        </item>
        <item>
         <spacer name="horizontalSpacer_4">
          <property name="orientation">
           <enum>Qt::Horizontal</enum>
          </property>
          <property name="sizeHint" stdset="0">
           <size>
            <width>10</width>
            <height>10</height>
           </size>
          </property>
         </spacer>
        </item>
        <item>
         <layout class="QVBoxLayout" name="verticalLayout_15" stretch="0,0,0,0,1,0">
          <property name="spacing">
           <number>2</number>
          </property>
          <property name="leftMargin">
           <number>2</number>
          </property>
          <property name="topMargin">
           <number>2</number>
          </property>
          <property name="rightMargin">
           <number>2</number>
          </property>
          <property name="bottomMargin">
           <number>2</number>
          </property>
          <item>
           <widget class="QGroupBox" name="cut_group">
            <property name="title">
             <string>Cut</string>
            </property>
            <property name="checkable">
             <bool>true</bool>
            </property>
            <property name="checked">
             <bool>false</bool>
            </property>
            <layout class="QGridLayout" name="gridLayout_23">
             <property name="leftMargin">
              <number>2</number>
             </property>
             <property name="topMargin">
              <number>2</number>
             </property>
             <property name="rightMargin">
              <number>2</number>
             </property>
             <property name="bottomMargin">
              <number>2</number>
             </property>
             <property name="spacing">
              <number>2</number>
             </property>
             <item row="0" column="0">
              <widget class="QLabel" name="label_62">
               <property name="text">
                <string>Start</string>
               </property>
              </widget>
             </item>
             <item row="1" column="1">
              <widget class="QDoubleSpinBox" name="cut_stop">
               <property name="suffix">
                <string>s</string>
               </property>
               <property name="decimals">
                <number>6</number>
               </property>
               <property name="maximum">
                <double>999999.999998999992386</double>
               </property>
              </widget>
             </item>
             <item row="3" column="0">
              <widget class="QCheckBox" name="whence">
               <property name="text">
                <string>Start relative to first time stamp</string>
               </property>
              </widget>
             </item>
             <item row="1" column="0">
              <widget class="QLabel" name="label_63">
               <property name="text">
                <string>End</string>
               </property>
              </widget>
             </item>
             <item row="0" column="1">
              <widget class="QDoubleSpinBox" name="cut_start">
               <property name="suffix">
                <string>s</string>
               </property>
               <property name="decimals">
                <number>6</number>
               </property>
               <property name="maximum">
                <double>999999.999998999992386</double>
               </property>
              </widget>
             </item>
             <item row="4" column="0">
              <widget class="QCheckBox" name="cut_time_from_zero">
               <property name="text">
                <string>Time from 0s</string>
               </property>
              </widget>
             </item>
            </layout>
           </widget>
          </item>
          <item>
           <widget class="QGroupBox" name="resample_group">
            <property name="title">
             <string>Resample</string>
            </property>
            <property name="checkable">
             <bool>true</bool>
            </property>
            <property name="checked">
             <bool>false</bool>
            </property>
            <layout class="QGridLayout" name="gridLayout_24" columnstretch="0,1,0">
             <property name="leftMargin">
              <number>2</number>
             </property>
             <property name="topMargin">
              <number>2</number>
             </property>
             <property name="rightMargin">
              <number>2</number>
             </property>
             <property name="bottomMargin">
              <number>2</number>
             </property>
             <property name="spacing">
              <number>2</number>
             </property>
             <item row="0" column="0">
              <widget class="QRadioButton" name="raster_type_step">
               <property name="text">
                <string>step</string>
               </property>
               <property name="checked">
                <bool>true</bool>
               </property>
              </widget>
             </item>
             <item row="0" column="1">
              <widget class="QDoubleSpinBox" name="raster">
               <property name="minimumSize">
                <size>
                 <width>100</width>
                 <height>0</height>
                </size>
               </property>
               <property name="suffix">
                <string>s</string>
               </property>
               <property name="decimals">
                <number>6</number>
               </property>
               <property name="minimum">
                <double>0.000001000000000</double>
               </property>
              </widget>
             </item>
             <item row="3" column="0">
              <widget class="QCheckBox" name="resample_time_from_zero">
               <property name="text">
                <string>Time from 0s</string>
               </property>
              </widget>
             </item>
             <item row="2" column="0">
              <widget class="QRadioButton" name="raster_type_channel">
               <property name="text">
                <string>channel</string>
               </property>
              </widget>
             </item>
             <item row="2" column="1">
              <widget class="QComboBox" name="raster_channel">
               <property name="enabled">
                <bool>false</bool>
               </property>
               <property name="insertPolicy">
                <enum>QComboBox::InsertAtBottom</enum>
               </property>
               <property name="sizeAdjustPolicy">
                <enum>QComboBox::AdjustToMinimumContentsLengthWithIcon</enum>
               </property>
              </widget>
             </item>
             <item row="2" column="2">
              <widget class="QPushButton" name="raster_search_btn">
               <property name="toolTip">
                <string>Search raster channel</string>
               </property>
               <property name="text">
                <string/>
               </property>
               <property name="icon">
                <iconset resource="resource.qrc">
                 <normaloff>:/search.png</normaloff>:/search.png</iconset>
               </property>
              </widget>
             </item>
            </layout>
           </widget>
          </item>
          <item>
           <widget class="QGroupBox" name="groupBox_11">
            <property name="title">
             <string>Ouput format</string>
            </property>
            <layout class="QVBoxLayout" name="verticalLayout_21">
             <property name="spacing">
              <number>2</number>
             </property>
             <property name="leftMargin">
              <number>2</number>
             </property>
             <property name="topMargin">
              <number>2</number>
             </property>
             <property name="rightMargin">
              <number>2</number>
             </property>
             <property name="bottomMargin">
              <number>2</number>
             </property>
             <item>
              <widget class="QComboBox" name="output_format">
               <item>
                <property name="text">
                 <string>MDF</string>
                </property>
               </item>
               <item>
                <property name="text">
                 <string>CSV</string>
                </property>
               </item>
               <item>
                <property name="text">
                 <string>HDF5</string>
                </property>
               </item>
               <item>
                <property name="text">
                 <string>MAT</string>
                </property>
               </item>
               <item>
                <property name="text">
                 <string>Parquet</string>
                </property>
               </item>
              </widget>
             </item>
             <item>
              <widget class="QStackedWidget" name="output_options">
               <property name="currentIndex">
                <number>0</number>
               </property>
               <widget class="QWidget" name="MDF_2">
                <layout class="QGridLayout" name="gridLayout_25" columnstretch="0,0">
                 <item row="1" column="0" colspan="2">
                  <widget class="Line" name="line_17">
                   <property name="orientation">
                    <enum>Qt::Horizontal</enum>
                   </property>
                  </widget>
                 </item>
                 <item row="4" column="0">
                  <widget class="QLabel" name="label_38">
                   <property name="text">
                    <string>Split size </string>
                   </property>
                  </widget>
                 </item>
                 <item row="2" column="1">
                  <widget class="QComboBox" name="mdf_compression"/>
                 </item>
                 <item row="3" column="0">
                  <widget class="QCheckBox" name="mdf_split">
                   <property name="text">
                    <string>Split data blocks</string>
                   </property>
                   <property name="checked">
                    <bool>true</bool>
                   </property>
                  </widget>
                 </item>
                 <item row="2" column="0">
                  <widget class="QLabel" name="label_39">
                   <property name="text">
                    <string>Compression</string>
                   </property>
                  </widget>
                 </item>
                 <item row="0" column="1">
                  <widget class="QComboBox" name="mdf_version">
                   <property name="minimumSize">
                    <size>
                     <width>200</width>
                     <height>0</height>
                    </size>
                   </property>
                  </widget>
                 </item>
                 <item row="4" column="1">
                  <widget class="QDoubleSpinBox" name="mdf_split_size">
                   <property name="suffix">
                    <string>MB</string>
                   </property>
                   <property name="maximum">
                    <double>4.000000000000000</double>
                   </property>
                  </widget>
                 </item>
                 <item row="0" column="0">
                  <widget class="QLabel" name="label_40">
                   <property name="text">
                    <string>Version</string>
                   </property>
                  </widget>
                 </item>
                 <item row="6" column="0" colspan="2">
                  <widget class="QGroupBox" name="groupBox_12">
                   <property name="title">
                    <string>Scramble</string>
                   </property>
                   <layout class="QGridLayout" name="gridLayout_26">
                    <item row="1" column="0">
                     <widget class="QPushButton" name="scramble_btn">
                      <property name="text">
                       <string>Scramble texts</string>
                      </property>
                      <property name="icon">
                       <iconset resource="resource.qrc">
                        <normaloff>:/scramble.png</normaloff>:/scramble.png</iconset>
                      </property>
                     </widget>
                    </item>
                    <item row="1" column="1">
                     <spacer name="horizontalSpacer_24">
                      <property name="orientation">
                       <enum>Qt::Horizontal</enum>
                      </property>
                      <property name="sizeHint" stdset="0">
                       <size>
                        <width>40</width>
                        <height>20</height>
                       </size>
                      </property>
                     </spacer>
                    </item>
                    <item row="0" column="0" colspan="2">
                     <widget class="QLabel" name="label_64">
                      <property name="text">
                       <string>Anonymize the measurements: scramble all texts and replace them with random strings</string>
                      </property>
                      <property name="wordWrap">
                       <bool>true</bool>
                      </property>
                     </widget>
                    </item>
                   </layout>
                  </widget>
                 </item>
                 <item row="5" column="1">
                  <spacer name="verticalSpacer_11">
                   <property name="orientation">
                    <enum>Qt::Vertical</enum>
                   </property>
                   <property name="sizeHint" stdset="0">
                    <size>
                     <width>20</width>
                     <height>40</height>
                    </size>
                   </property>
                  </spacer>
                 </item>
                </layout>
               </widget>
               <widget class="QWidget" name="HDF5_2">
                <layout class="QGridLayout" name="gridLayout_17">
                 <item row="2" column="0">
                  <widget class="QCheckBox" name="time_as_date">
                   <property name="text">
                    <string>Time as date</string>
                   </property>
                  </widget>
                 </item>
                 <item row="8" column="1">
                  <widget class="QComboBox" name="empty_channels"/>
                 </item>
                 <item row="1" column="0">
                  <widget class="QCheckBox" name="time_from_zero">
                   <property name="text">
                    <string>Time from 0s</string>
                   </property>
                  </widget>
                 </item>
                 <item row="9" column="0">
                  <spacer name="verticalSpacer_12">
                   <property name="orientation">
                    <enum>Qt::Vertical</enum>
                   </property>
                   <property name="sizeHint" stdset="0">
                    <size>
                     <width>20</width>
                     <height>40</height>
                    </size>
                   </property>
                  </spacer>
                 </item>
                 <item row="6" column="0">
                  <widget class="QCheckBox" name="reduce_memory_usage">
                   <property name="text">
                    <string>Reduce  memory usage</string>
                   </property>
                  </widget>
                 </item>
                 <item row="7" column="0">
                  <widget class="QLabel" name="label_71">
                   <property name="text">
                    <string>Compression</string>
                   </property>
                  </widget>
                 </item>
                 <item row="8" column="0">
                  <widget class="QLabel" name="label_66">
                   <property name="text">
                    <string>Empty channels</string>
                   </property>
                  </widget>
                 </item>
                 <item row="7" column="1">
                  <widget class="QComboBox" name="export_compression"/>
                 </item>
                 <item row="4" column="0" colspan="2">
                  <widget class="Line" name="line_32">
                   <property name="orientation">
                    <enum>Qt::Horizontal</enum>
                   </property>
                  </widget>
                 </item>
                 <item row="0" column="0">
                  <widget class="QCheckBox" name="single_time_base">
                   <property name="text">
                    <string>Single time base</string>
                   </property>
                  </widget>
                 </item>
                 <item row="5" column="0">
                  <widget class="QCheckBox" name="use_display_names">
                   <property name="text">
                    <string>Use display names</string>
                   </property>
                  </widget>
                 </item>
                 <item row="3" column="0">
                  <widget class="QCheckBox" name="raw">
                   <property name="text">
                    <string>Raw values</string>
                   </property>
                  </widget>
                 </item>
                </layout>
               </widget>
               <widget class="QWidget" name="MAT_2">
                <layout class="QGridLayout" name="gridLayout_18">
                 <item row="5" column="0">
                  <widget class="QCheckBox" name="use_display_names_mat">
                   <property name="text">
                    <string>Use display names</string>
                   </property>
                  </widget>
                 </item>
                 <item row="10" column="0">
                  <widget class="QLabel" name="label_41">
                   <property name="text">
                    <string>.mat oned_as</string>
                   </property>
                  </widget>
                 </item>
                 <item row="1" column="0">
                  <widget class="QCheckBox" name="time_from_zero_mat">
                   <property name="text">
                    <string>Time from 0s</string>
                   </property>
                  </widget>
                 </item>
                 <item row="7" column="0">
                  <widget class="QLabel" name="label_72">
                   <property name="text">
                    <string>Compression</string>
                   </property>
                  </widget>
                 </item>
                 <item row="9" column="0">
                  <widget class="QLabel" name="label_73">
                   <property name="text">
                    <string>.mat format</string>
                   </property>
                  </widget>
                 </item>
                 <item row="7" column="1">
                  <widget class="QComboBox" name="export_compression_mat"/>
                 </item>
                 <item row="11" column="0">
                  <spacer name="verticalSpacer_13">
                   <property name="orientation">
                    <enum>Qt::Vertical</enum>
                   </property>
                   <property name="sizeHint" stdset="0">
                    <size>
                     <width>20</width>
                     <height>2</height>
                    </size>
                   </property>
                  </spacer>
                 </item>
                 <item row="4" column="0" colspan="2">
                  <widget class="Line" name="line_33">
                   <property name="orientation">
                    <enum>Qt::Horizontal</enum>
                   </property>
                  </widget>
                 </item>
                 <item row="0" column="0">
                  <widget class="QCheckBox" name="single_time_base_mat">
                   <property name="text">
                    <string>Single time base</string>
                   </property>
                  </widget>
                 </item>
                 <item row="8" column="1">
                  <widget class="QComboBox" name="empty_channels_mat"/>
                 </item>
                 <item row="9" column="1">
                  <widget class="QComboBox" name="mat_format"/>
                 </item>
                 <item row="6" column="0">
                  <widget class="QCheckBox" name="reduce_memory_usage_mat">
                   <property name="text">
                    <string>Reduce  memory usage</string>
                   </property>
                  </widget>
                 </item>
                 <item row="10" column="1">
                  <widget class="QComboBox" name="oned_as"/>
                 </item>
                 <item row="2" column="0">
                  <widget class="QCheckBox" name="time_as_date_mat">
                   <property name="text">
                    <string>Time as date</string>
                   </property>
                  </widget>
                 </item>
                 <item row="8" column="0">
                  <widget class="QLabel" name="label_74">
                   <property name="text">
                    <string>Empty channels</string>
                   </property>
                  </widget>
                 </item>
                 <item row="3" column="0">
                  <widget class="QCheckBox" name="raw_mat">
                   <property name="text">
                    <string>Raw values</string>
                   </property>
                  </widget>
                 </item>
                </layout>
               </widget>
               <widget class="QWidget" name="CSV">
                <layout class="QGridLayout" name="gridLayout_2">
                 <property name="leftMargin">
                  <number>2</number>
                 </property>
                 <property name="topMargin">
                  <number>2</number>
                 </property>
                 <property name="rightMargin">
                  <number>2</number>
                 </property>
                 <property name="bottomMargin">
                  <number>2</number>
                 </property>
                 <property name="spacing">
                  <number>2</number>
                 </property>
                 <item row="0" column="0" colspan="2">
                  <widget class="QCheckBox" name="single_time_base_csv">
                   <property name="text">
                    <string>Single time base</string>
                   </property>
                  </widget>
                 </item>
                 <item row="1" column="0" colspan="2">
                  <widget class="QCheckBox" name="time_from_zero_csv">
                   <property name="text">
                    <string>Time from 0s</string>
                   </property>
                  </widget>
                 </item>
                 <item row="2" column="0" colspan="2">
                  <widget class="QCheckBox" name="time_as_date_csv">
                   <property name="text">
                    <string>Time as date</string>
                   </property>
                  </widget>
                 </item>
                 <item row="3" column="0" colspan="2">
                  <widget class="QCheckBox" name="raw_csv">
                   <property name="text">
                    <string>Raw values</string>
                   </property>
                  </widget>
                 </item>
                 <item row="4" column="0" colspan="2">
                  <widget class="Line" name="line_34">
                   <property name="orientation">
                    <enum>Qt::Horizontal</enum>
                   </property>
                  </widget>
                 </item>
                 <item row="5" column="0" colspan="2">
                  <widget class="QCheckBox" name="use_display_names_csv">
                   <property name="text">
                    <string>Use display names</string>
                   </property>
                  </widget>
                 </item>
                 <item row="6" column="0">
                  <widget class="QLabel" name="label_67">
                   <property name="text">
                    <string>Empty channels</string>
                   </property>
                  </widget>
                 </item>
                 <item row="6" column="1">
                  <widget class="QComboBox" name="empty_channels_csv"/>
                 </item>
                 <item row="7" column="0">
                  <widget class="QLabel" name="label_2">
                   <property name="text">
                    <string>Delimiter</string>
                   </property>
                  </widget>
                 </item>
                 <item row="7" column="1">
                  <widget class="QLineEdit" name="delimiter">
                   <property name="text">
                    <string>,</string>
                   </property>
                   <property name="maxLength">
                    <number>1</number>
                   </property>
                   <property name="clearButtonEnabled">
                    <bool>false</bool>
                   </property>
                  </widget>
                 </item>
                 <item row="8" column="0">
                  <widget class="QCheckBox" name="doublequote">
                   <property name="text">
                    <string>Double quote</string>
                   </property>
                   <property name="checked">
                    <bool>true</bool>
                   </property>
                  </widget>
                 </item>
                 <item row="9" column="0">
                  <widget class="QLabel" name="label_15">
                   <property name="text">
                    <string>Escape Char</string>
                   </property>
                  </widget>
                 </item>
                 <item row="9" column="1">
                  <widget class="QLineEdit" name="escapechar">
                   <property name="inputMask">
                    <string/>
                   </property>
                   <property name="maxLength">
                    <number>1</number>
                   </property>
                   <property name="placeholderText">
                    <string>None</string>
                   </property>
                  </widget>
                 </item>
                 <item row="10" column="0">
                  <widget class="QLabel" name="label_4">
                   <property name="text">
                    <string>Line Terminator</string>
                   </property>
                  </widget>
                 </item>
                 <item row="10" column="1">
                  <widget class="QLineEdit" name="lineterminator">
                   <property name="text">
                    <string>\r\n</string>
                   </property>
                  </widget>
                 </item>
                 <item row="11" column="0">
                  <widget class="QLabel" name="label_5">
                   <property name="text">
                    <string>Quote Char</string>
                   </property>
                  </widget>
                 </item>
                 <item row="11" column="1">
                  <widget class="QLineEdit" name="quotechar">
                   <property name="text">
                    <string>&quot;</string>
                   </property>
                   <property name="maxLength">
                    <number>1</number>
                   </property>
                  </widget>
                 </item>
                 <item row="12" column="0">
                  <widget class="QLabel" name="label_6">
                   <property name="text">
                    <string>Quoting</string>
                   </property>
                  </widget>
                 </item>
                 <item row="12" column="1">
                  <widget class="QComboBox" name="quoting">
                   <property name="currentIndex">
                    <number>1</number>
                   </property>
                   <item>
                    <property name="text">
                     <string>ALL</string>
                    </property>
                   </item>
                   <item>
                    <property name="text">
                     <string>MINIMAL</string>
                    </property>
                   </item>
                   <item>
                    <property name="text">
                     <string>NONNUMERIC</string>
                    </property>
                   </item>
                   <item>
                    <property name="text">
                     <string>NONE</string>
                    </property>
                   </item>
                  </widget>
                 </item>
                </layout>
               </widget>
              </widget>
             </item>
            </layout>
           </widget>
          </item>
          <item>
           <widget class="QGroupBox" name="groupBox">
            <property name="title">
             <string>Output folder</string>
            </property>
            <layout class="QGridLayout" name="gridLayout">
             <property name="leftMargin">
              <number>2</number>
             </property>
             <property name="topMargin">
              <number>2</number>
             </property>
             <property name="rightMargin">
              <number>2</number>
             </property>
             <property name="bottomMargin">
              <number>2</number>
             </property>
             <property name="spacing">
              <number>2</number>
             </property>
             <item row="0" column="0">
              <widget class="QLineEdit" name="modify_output_folder">
               <property name="placeholderText">
                <string>please select an output folder</string>
               </property>
               <property name="clearButtonEnabled">
                <bool>true</bool>
               </property>
              </widget>
             </item>
             <item row="0" column="1">
              <widget class="QPushButton" name="modify_output_folder_btn">
               <property name="text">
                <string/>
               </property>
               <property name="icon">
                <iconset resource="resource.qrc">
                 <normaloff>:/open.png</normaloff>:/open.png</iconset>
               </property>
              </widget>
             </item>
            </layout>
           </widget>
          </item>
          <item>
           <spacer name="verticalSpacer_14">
            <property name="orientation">
             <enum>Qt::Vertical</enum>
            </property>
            <property name="sizeHint" stdset="0">
             <size>
              <width>20</width>
              <height>2</height>
             </size>
            </property>
           </spacer>
          </item>
          <item>
           <widget class="QPushButton" name="apply_btn">
            <property name="text">
             <string>Apply</string>
            </property>
            <property name="icon">
             <iconset resource="resource.qrc">
              <normaloff>:/checkmark.png</normaloff>:/checkmark.png</iconset>
            </property>
           </widget>
          </item>
         </layout>
        </item>
       </layout>
      </widget>
      <widget class="QWidget" name="stack_tab">
       <attribute name="icon">
        <iconset resource="resource.qrc">
         <normaloff>:/stack.png</normaloff>:/stack.png</iconset>
       </attribute>
       <attribute name="title">
        <string>Stack</string>
       </attribute>
       <layout class="QGridLayout" name="gridLayout_8">
        <item row="0" column="0" colspan="2">
         <widget class="QCheckBox" name="stack_sync">
          <property name="text">
           <string>Sync using measurements timestamps</string>
          </property>
          <property name="checked">
           <bool>true</bool>
          </property>
         </widget>
        </item>
        <item row="1" column="0" colspan="2">
         <widget class="QCheckBox" name="stack_add_samples_origin">
          <property name="text">
           <string>Add samples origin file</string>
          </property>
          <property name="checked">
           <bool>true</bool>
          </property>
         </widget>
        </item>
        <item row="2" column="0">
         <widget class="QLabel" name="label_26">
          <property name="text">
           <string>Output format</string>
          </property>
         </widget>
        </item>
        <item row="2" column="1">
         <widget class="QComboBox" name="stack_format"/>
        </item>
        <item row="3" column="0" colspan="2">
         <widget class="Line" name="line_8">
          <property name="orientation">
           <enum>Qt::Horizontal</enum>
          </property>
         </widget>
        </item>
        <item row="4" column="0">
         <widget class="QLabel" name="label_25">
          <property name="text">
           <string>Compression</string>
          </property>
         </widget>
        </item>
        <item row="4" column="1">
         <widget class="QComboBox" name="stack_compression"/>
        </item>
        <item row="5" column="0">
         <widget class="QCheckBox" name="stack_split">
          <property name="text">
           <string>Split data blocks</string>
          </property>
          <property name="checked">
           <bool>true</bool>
          </property>
         </widget>
        </item>
        <item row="6" column="0">
         <widget class="QLabel" name="label_23">
          <property name="text">
           <string>Split size </string>
          </property>
         </widget>
        </item>
        <item row="6" column="1">
         <widget class="QDoubleSpinBox" name="stack_split_size">
          <property name="suffix">
           <string>MB</string>
          </property>
          <property name="maximum">
           <double>4.000000000000000</double>
          </property>
         </widget>
        </item>
        <item row="7" column="0" colspan="2">
         <widget class="Line" name="line_7">
          <property name="orientation">
           <enum>Qt::Horizontal</enum>
          </property>
         </widget>
        </item>
        <item row="8" column="1">
         <spacer name="verticalSpacer_7">
          <property name="orientation">
           <enum>Qt::Vertical</enum>
          </property>
          <property name="sizeHint" stdset="0">
           <size>
            <width>20</width>
            <height>502</height>
           </size>
          </property>
         </spacer>
        </item>
        <item row="9" column="1">
         <widget class="QPushButton" name="stack_btn">
          <property name="text">
           <string>Stack</string>
          </property>
          <property name="icon">
           <iconset resource="resource.qrc">
            <normaloff>:/stack.png</normaloff>:/stack.png</iconset>
          </property>
         </widget>
        </item>
       </layout>
      </widget>
      <widget class="QWidget" name="extract_bus_tab">
       <attribute name="icon">
        <iconset resource="resource.qrc">
         <normaloff>:/down.png</normaloff>:/down.png</iconset>
       </attribute>
       <attribute name="title">
        <string>Bus logging</string>
       </attribute>
       <layout class="QGridLayout" name="gridLayout_11">
        <item row="0" column="2" rowspan="3">
         <widget class="QTextEdit" name="output_info_bus">
          <property name="readOnly">
           <bool>true</bool>
          </property>
         </widget>
        </item>
        <item row="2" column="1">
         <widget class="QGroupBox" name="groupBox_3">
          <property name="title">
           <string>CSV</string>
          </property>
          <layout class="QGridLayout" name="gridLayout_10">
           <property name="leftMargin">
            <number>2</number>
           </property>
           <property name="topMargin">
            <number>2</number>
           </property>
           <property name="rightMargin">
            <number>2</number>
           </property>
           <property name="bottomMargin">
            <number>2</number>
           </property>
           <property name="spacing">
            <number>2</number>
           </property>
           <item row="3" column="1">
            <widget class="QCheckBox" name="ignore_invalid_signals_csv">
             <property name="toolTip">
              <string>checks if all samples are eauql to the maximum teoretical signal value</string>
             </property>
             <property name="text">
              <string>Ignore invalid signals</string>
             </property>
            </widget>
           </item>
           <item row="1" column="1">
            <widget class="QCheckBox" name="time_from_zero_bus">
             <property name="text">
              <string>Time from 0s</string>
             </property>
            </widget>
           </item>
           <item row="5" column="2" colspan="2">
            <widget class="QComboBox" name="empty_channels_bus"/>
           </item>
           <item row="6" column="1">
            <widget class="QLabel" name="label_8">
             <property name="text">
              <string>Delimiter</string>
             </property>
            </widget>
           </item>
           <item row="4" column="1">
            <widget class="QLabel" name="label_28">
             <property name="text">
              <string>Raster</string>
             </property>
            </widget>
           </item>
           <item row="13" column="1" colspan="3">
            <widget class="QPushButton" name="extract_bus_csv_btn">
             <property name="text">
              <string>Export to CSV         </string>
             </property>
             <property name="icon">
              <iconset resource="resource.qrc">
               <normaloff>:/csv.png</normaloff>:/csv.png</iconset>
             </property>
            </widget>
           </item>
           <item row="4" column="2" colspan="2">
            <widget class="QDoubleSpinBox" name="export_raster_bus">
             <property name="suffix">
              <string>s</string>
             </property>
             <property name="decimals">
              <number>6</number>
             </property>
            </widget>
           </item>
           <item row="9" column="2">
            <widget class="QLineEdit" name="lineterminator_bus">
             <property name="text">
              <string>\r\n</string>
             </property>
            </widget>
           </item>
           <item row="10" column="1">
            <widget class="QLabel" name="label_14">
             <property name="text">
              <string>Quote Char</string>
             </property>
            </widget>
           </item>
           <item row="10" column="2">
            <widget class="QLineEdit" name="quotechar_bus">
             <property name="text">
              <string>&quot;</string>
             </property>
             <property name="maxLength">
              <number>1</number>
             </property>
            </widget>
           </item>
           <item row="0" column="1">
            <widget class="QCheckBox" name="single_time_base_bus">
             <property name="text">
              <string>Single time base</string>
             </property>
            </widget>
           </item>
           <item row="5" column="1">
            <widget class="QLabel" name="label_29">
             <property name="text">
              <string>Empty channels</string>
             </property>
            </widget>
           </item>
           <item row="7" column="1">
            <widget class="QCheckBox" name="doublequote_bus">
             <property name="text">
              <string>Double quote</string>
             </property>
             <property name="checked">
              <bool>true</bool>
             </property>
            </widget>
           </item>
           <item row="6" column="2">
            <widget class="QLineEdit" name="delimiter_bus">
             <property name="text">
              <string>,</string>
             </property>
             <property name="maxLength">
              <number>1</number>
             </property>
             <property name="clearButtonEnabled">
              <bool>false</bool>
             </property>
            </widget>
           </item>
           <item row="12" column="1" colspan="3">
            <widget class="Line" name="line_13">
             <property name="orientation">
              <enum>Qt::Horizontal</enum>
             </property>
            </widget>
           </item>
           <item row="8" column="2">
            <widget class="QLineEdit" name="escapechar_bus">
             <property name="inputMask">
              <string/>
             </property>
             <property name="maxLength">
              <number>1</number>
             </property>
             <property name="placeholderText">
              <string>None</string>
             </property>
            </widget>
           </item>
           <item row="2" column="1">
            <widget class="QCheckBox" name="bus_time_as_date">
             <property name="text">
              <string>Time as date</string>
             </property>
            </widget>
           </item>
           <item row="9" column="1">
            <widget class="QLabel" name="label_13">
             <property name="text">
              <string>Line Terminator</string>
             </property>
            </widget>
           </item>
           <item row="8" column="1">
            <widget class="QLabel" name="label_9">
             <property name="text">
              <string>Escape Char</string>
             </property>
            </widget>
           </item>
           <item row="11" column="1">
            <widget class="QLabel" name="label_7">
             <property name="text">
              <string>Quoting</string>
             </property>
            </widget>
           </item>
           <item row="11" column="2">
            <widget class="QComboBox" name="quoting_bus">
             <property name="currentIndex">
              <number>1</number>
             </property>
             <item>
              <property name="text">
               <string>ALL</string>
              </property>
             </item>
             <item>
              <property name="text">
               <string>MINIMAL</string>
              </property>
             </item>
             <item>
              <property name="text">
               <string>NONNUMERIC</string>
              </property>
             </item>
             <item>
              <property name="text">
               <string>NONE</string>
              </property>
             </item>
            </widget>
           </item>
          </layout>
         </widget>
        </item>
        <item row="2" column="0">
         <widget class="QGroupBox" name="groupBox_2">
          <property name="title">
           <string>MDF</string>
          </property>
          <layout class="QGridLayout" name="gridLayout_5">
           <property name="leftMargin">
            <number>2</number>
           </property>
           <property name="topMargin">
            <number>2</number>
           </property>
           <property name="rightMargin">
            <number>2</number>
           </property>
           <property name="bottomMargin">
            <number>2</number>
           </property>
           <property name="spacing">
            <number>2</number>
           </property>
           <item row="5" column="0" colspan="2">
            <widget class="QPushButton" name="extract_bus_btn">
             <property name="text">
              <string>Extract Bus signals</string>
             </property>
             <property name="icon">
              <iconset resource="resource.qrc">
               <normaloff>:/down.png</normaloff>:/down.png</iconset>
             </property>
            </widget>
           </item>
           <item row="0" column="0">
            <widget class="QLabel" name="label__1">
             <property name="text">
              <string>Compression</string>
             </property>
            </widget>
           </item>
           <item row="0" column="1">
            <widget class="QComboBox" name="extract_bus_compression">
             <property name="sizeAdjustPolicy">
              <enum>QComboBox::AdjustToContents</enum>
             </property>
            </widget>
           </item>
           <item row="1" column="1">
            <widget class="QComboBox" name="extract_bus_format">
             <property name="sizeAdjustPolicy">
              <enum>QComboBox::AdjustToContents</enum>
             </property>
            </widget>
           </item>
           <item row="1" column="0">
            <widget class="QLabel" name="label_24">
             <property name="text">
              <string>Version</string>
             </property>
            </widget>
           </item>
           <item row="2" column="0" colspan="2">
            <widget class="QCheckBox" name="ignore_invalid_signals_mdf">
             <property name="toolTip">
              <string>checks if all samples are eauql to the maximum teoretical signal value</string>
             </property>
             <property name="text">
              <string>Ignore invalid signals</string>
             </property>
            </widget>
           </item>
           <item row="3" column="0">
            <widget class="QLabel" name="label_27">
             <property name="text">
              <string/>
             </property>
            </widget>
           </item>
           <item row="4" column="0" colspan="2">
            <widget class="Line" name="line_12">
             <property name="orientation">
              <enum>Qt::Horizontal</enum>
             </property>
            </widget>
           </item>
          </layout>
         </widget>
        </item>
        <item row="0" column="0" colspan="2">
         <widget class="QTabWidget" name="tabWidget">
          <property name="currentIndex">
           <number>0</number>
          </property>
          <widget class="QWidget" name="tab">
           <attribute name="title">
            <string>CAN</string>
           </attribute>
           <layout class="QVBoxLayout" name="verticalLayout">
            <property name="spacing">
             <number>2</number>
            </property>
            <property name="leftMargin">
             <number>2</number>
            </property>
            <property name="topMargin">
             <number>2</number>
            </property>
            <property name="rightMargin">
             <number>2</number>
            </property>
            <property name="bottomMargin">
             <number>2</number>
            </property>
            <item>
             <widget class="QPushButton" name="load_can_database_btn">
              <property name="text">
               <string>Load CAN database</string>
              </property>
              <property name="icon">
               <iconset resource="resource.qrc">
                <normaloff>:/open.png</normaloff>:/open.png</iconset>
              </property>
             </widget>
            </item>
            <item>
             <widget class="MinimalListWidget" name="can_database_list"/>
            </item>
           </layout>
          </widget>
          <widget class="QWidget" name="tab_2">
           <attribute name="title">
            <string>LIN</string>
           </attribute>
           <layout class="QVBoxLayout" name="verticalLayout_2">
            <property name="spacing">
             <number>2</number>
            </property>
            <property name="leftMargin">
             <number>2</number>
            </property>
            <property name="topMargin">
             <number>2</number>
            </property>
            <property name="rightMargin">
             <number>2</number>
            </property>
            <property name="bottomMargin">
             <number>2</number>
            </property>
            <item>
             <widget class="QPushButton" name="load_lin_database_btn">
              <property name="text">
               <string>Load LIN database</string>
              </property>
              <property name="icon">
               <iconset resource="resource.qrc">
                <normaloff>:/open.png</normaloff>:/open.png</iconset>
              </property>
             </widget>
            </item>
            <item>
             <widget class="MinimalListWidget" name="lin_database_list"/>
            </item>
           </layout>
          </widget>
         </widget>
        </item>
        <item row="1" column="0" colspan="2">
         <layout class="QHBoxLayout" name="horizontalLayout" stretch="0,0,1">
          <item>
           <widget class="QLabel" name="label">
            <property name="text">
             <string>Prefix</string>
            </property>
           </widget>
          </item>
          <item>
           <widget class="QLineEdit" name="prefix">
            <property name="minimumSize">
             <size>
              <width>215</width>
              <height>0</height>
             </size>
            </property>
           </widget>
          </item>
          <item>
           <spacer name="horizontalSpacer">
            <property name="orientation">
             <enum>Qt::Horizontal</enum>
            </property>
            <property name="sizeHint" stdset="0">
             <size>
              <width>40</width>
              <height>20</height>
             </size>
            </property>
           </spacer>
          </item>
         </layout>
        </item>
       </layout>
      </widget>
     </widget>
    </widget>
   </item>
  </layout>
 </widget>
 <customwidgets>
  <customwidget>
   <class>MinimalListWidget</class>
   <extends>QListWidget</extends>
   <header>asammdf/gui/widgets/list.h</header>
  </customwidget>
  <customwidget>
   <class>TreeWidget</class>
   <extends>QTreeWidget</extends>
   <header>asammdf/gui/widgets/tree.h</header>
  </customwidget>
 </customwidgets>
 <resources>
  <include location="resource.qrc"/>
 </resources>
 <connections/>
</ui><|MERGE_RESOLUTION|>--- conflicted
+++ resolved
@@ -6,8 +6,8 @@
    <rect>
     <x>0</x>
     <y>0</y>
-    <width>713</width>
-    <height>671</height>
+    <width>979</width>
+    <height>840</height>
    </rect>
   </property>
   <property name="windowTitle">
@@ -24,11 +24,7 @@
        <enum>QTabWidget::West</enum>
       </property>
       <property name="currentIndex">
-<<<<<<< HEAD
-       <number>0</number>
-=======
        <number>3</number>
->>>>>>> 9d6ee016
       </property>
       <property name="documentMode">
        <bool>false</bool>
