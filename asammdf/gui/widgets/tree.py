--- conflicted
+++ resolved
@@ -13,10 +13,6 @@
 
         self.setSelectionMode(QtWidgets.QAbstractItemView.ExtendedSelection)
         self.setUniformRowHeights(True)
-<<<<<<< HEAD
-        self.display_all = True
-=======
->>>>>>> b6efa1aa
 
     def keyPressEvent(self, event):
         key = event.key()
