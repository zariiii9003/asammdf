--- conflicted
+++ resolved
@@ -1917,21 +1917,6 @@
             if sig.uuid in uuids
         ]
 
-<<<<<<< HEAD
-        ts = {id(sig.timestamps): sig.timestamps for sig in signals}
-
-        if absolute:
-            for t in ts.values():
-                if not len(t):
-                    continue
-                delta = t[0] - offset
-                t -= delta
-        else:
-            for t in ts.values():
-                if not len(t):
-                    continue
-                t += offset
-=======
         if absolute:
             for sig in signals:
                 if not len(sig.timestamps):
@@ -1962,7 +1947,6 @@
                 self._timebase_db[id_].remove(sig.uuid)
                 if len(self._timebase_db[id_]) == 0:
                     del self._timebase_db[id_]
->>>>>>> 015693e0
 
         self._compute_all_timebase()
 
