# -*- coding: utf-8 -*-
from copy import deepcopy
from datetime import timedelta
from functools import partial, reduce
import logging
import os
from pathlib import Path
from time import perf_counter, sleep

import numpy as np
from PyQt5 import QtCore, QtGui, QtWidgets
import pyqtgraph as pg


try:
    from ...blocks.cutils import positions
except:
    pass

def _keys(self, styles):
    def getId(obj):
        try:
            return obj._id
        except AttributeError:
            obj._id = next(pg.graphicsItems.ScatterPlotItem.SymbolAtlas._idGenerator)
            return obj._id

    res = [
        (symbol if isinstance(symbol, (str, int)) else getId(symbol), size, getId(pen), getId(brush))
        for symbol, size, pen, brush in styles[:1]
    ]
    
    return res

# speed-up monkey patches
pg.graphicsItems.ScatterPlotItem.SymbolAtlas._keys = _keys
pg.graphicsItems.ScatterPlotItem._USE_QRECT = False

from ...blocks import v4_constants as v4c
from ...mdf import MDF
from ...signal import Signal
from ..dialogs.define_channel import DefineChannel
from ..ui import resource_rc as resource_rc
from ..utils import COLORS, extract_mime_names, copy_ranges
from .channel_display import ChannelDisplay
from .channel_group_display import ChannelGroupDisplay
from .channel_stats import ChannelStats
from .cursor import Cursor
from .dict_to_tree import ComputedChannelInfoWindow
from .formated_axis import FormatedAxis
from .list import ListWidget
from .list_item import ListItem
from .tree import ChannelsTreeItem, ChannelsTreeWidget, ChannelsGroupTreeItem

bin_ = bin

HERE = Path(__file__).resolve().parent

FAKE = -2


def simple_min(a, b):
    if b != b:
        return a
    if a <= b:
        return a
    return b


def simple_max(a, b):
    if b != b:
        return a
    if a <= b:
        return b
    return a



class PlotSignal(Signal):
    def __init__(self, signal, index=0, fast=False, trim_info=None, duplication=1):
        super().__init__(
            signal.samples,
            signal.timestamps,
            signal.unit,
            signal.name,
            signal.conversion,
            signal.comment,
            signal.raw,
            signal.master_metadata,
            signal.display_names,
            signal.attachment,
            signal.source,
            signal.bit_count,
            signal.stream_sync,
            invalidation_bits=signal.invalidation_bits,
            encoding=signal.encoding,
        )

        self.duplication = duplication
        self.uuid = getattr(signal, "uuid", os.urandom(6).hex())
        self.mdf_uuid = getattr(signal, "mdf_uuid", os.urandom(6).hex())

        self.group_index = getattr(signal, "group_index", FAKE)
        self.channel_index = getattr(signal, "channel_index", FAKE)
        self.precision = getattr(signal, "precision", 6)

        self._mode = "raw"

        self.enable = True
        self.format = "phys"

        self.individual_axis = False
        self.computed = signal.computed
        self.computation = signal.computation

        self.trim_info = None

        # take out NaN values
        samples = self.samples
        if samples.dtype.kind not in "SUV":
            nans = np.isnan(samples)
            if np.any(nans):
                self.samples = self.samples[~nans]
                self.timestamps = self.timestamps[~nans]

        if self.conversion:
            samples = self.conversion.convert(self.samples)
            if samples.dtype.kind not in "SUV":
                nans = np.isnan(samples)
                if np.any(nans):
                    self.raw_samples = self.samples[~nans]
                    self.phys_samples = samples[~nans]
                    self.timestamps = self.timestamps[~nans]
                    self.samples = self.samples[~nans]
                else:
                    self.raw_samples = self.samples
                    self.phys_samples = samples
            else:
                self.phys_samples = self.raw_samples = self.samples
        else:
            self.phys_samples = self.raw_samples = self.samples

        self.plot_samples = self.phys_samples
        self.plot_timestamps = self.timestamps

        self._stats = {
            "range": (0, -1),
            "range_stats": {},
            "visible": (0, -1),
            "visible_stats": {},
            "fmt": "",
        }

        if not fast:
            if hasattr(signal, "color"):
                color = signal.color or COLORS[index % 10]
            else:
                color = COLORS[index % 10]
            self.color = color
            self.pen = pg.mkPen(color=color, style=QtCore.Qt.SolidLine)

        if len(self.phys_samples) and not fast:

            if self.phys_samples.dtype.kind in "SUV":
                self.is_string = True
                self._min = ""
                self._max = ""
                self._avg = ""
                self._rms = ""
                self._std = ""
            else:
                self.is_string = False
                samples = self.phys_samples[np.isfinite(self.phys_samples)]
                if len(samples):
                    self._min = np.nanmin(samples)
                    self._max = np.nanmax(samples)
                    self._avg = np.mean(samples)
                    self._rms = np.sqrt(np.mean(np.square(samples)))
                    self._std = np.std(samples)
                else:
                    self._min = "n.a."
                    self._max = "n.a."
                    self._avg = "n.a."
                    self._rms = "n.a."
                    self._std = "n.a."

            if self.raw_samples.dtype.kind in "SUV":
                self._min_raw = ""
                self._max_raw = ""
                self._avg_raw = ""
                self._rms_raw = ""
                self._std_raw = ""
            else:

                samples = self.raw_samples[np.isfinite(self.raw_samples)]
                if len(samples):
                    self._min_raw = np.nanmin(samples)
                    self._max_raw = np.nanmax(samples)
                    self._avg_raw = np.mean(samples)
                    self._rms_raw = np.sqrt(np.mean(np.square(samples)))
                    self._std_raw = np.std(samples)
                else:
                    self._min_raw = "n.a."
                    self._max_raw = "n.a."
                    self._avg_raw = "n.a."
                    self._rms_raw = "n.a."
                    self._std_raw = "n.a."

            self.empty = False

        else:
            self.empty = True
            if self.phys_samples.dtype.kind in "SUV":
                self.is_string = True
                self._min = ""
                self._max = ""
                self._rms = ""
                self._avg = ""
                self._std = ""
                self._min_raw = ""
                self._max_raw = ""
                self._avg_raw = ""
                self._rms_raw = ""
                self._std_raw = ""
            else:
                self.is_string = False
                self._min = "n.a."
                self._max = "n.a."
                self._rms = "n.a."
                self._avg = "n.a."
                self._std = "n.a."
                self._min_raw = "n.a."
                self._max_raw = "n.a."
                self._avg_raw = "n.a."
                self._rms_raw = "n.a."
                self._std_raw = "n.a."

        self.mode = "phys"
        if not fast:
            self.trim(*(trim_info or (None, None, 1900)))

        self.size = len(self.samples)

    @property
    def min(self):
        return self._min if self._mode == "phys" else self._min_raw

    @min.setter
    def min(self, min):
        self._min = min

    @property
    def max(self):
        return self._max if self._mode == "phys" else self._max_raw

    @max.setter
    def max(self, max):
        self._max = max

    @property
    def avg(self):
        return self._avg if self._mode == "phys" else self._avg_raw

    @avg.setter
    def avg(self, avg):
        self._avg = avg

    @property
    def rms(self):
        return self._rms if self.mode == "phys" else self._rms_raw

    @rms.setter
    def rms(self, rms):
        self._rms = rms

    @property
    def std(self):
        return self._std if self.mode == "phys" else self._std_raw

    @std.setter
    def std(self, std):
        self._std = std

    def cut(self, start=None, stop=None, include_ends=True, interpolation_mode=0, fast=False):
        cut_sig = super().cut(start, stop, include_ends, interpolation_mode)

        cut_sig.group_index = self.group_index
        cut_sig.channel_index = self.channel_index
        cut_sig.computed = self.computed
        cut_sig.color = self.color
        cut_sig.computation = self.computation
        cut_sig.precision = self.precision
        cut_sig.mdf_uuif = self.mdf_uuid

        return PlotSignal(cut_sig, duplication=self.duplication, fast=fast)

    @property
    def mode(self):
        return self._mode

    @mode.setter
    def mode(self, mode):
        if mode != self._mode:
            self._mode = mode
            if mode == "raw":
                self.plot_samples = self.raw_samples
                self.plot_timestamps = self.timestamps
            else:
                self.plot_samples = self.phys_samples
                self.plot_timestamps = self.timestamps

            if self.plot_samples.dtype.kind in "SUV":
                self.is_string = True
            else:
                self.is_string = False

    def get_stats(self, cursor=None, region=None, view_region=None):
        stats = {}
        sig = self
        x = sig.timestamps
        size = len(x)

        if size:

            if sig.is_string:
                stats["overall_min"] = ""
                stats["overall_max"] = ""
                stats["overall_average"] = ""
                stats["overall_rms"] = ""
                stats["overall_std"] = ""
                stats["overall_start"] = x[0]
                stats["overall_stop"] = x[-1]
                stats["overall_gradient"] = ""
                stats["overall_integral"] = ""
                stats["overall_delta"] = ""
                stats["overall_start"] = x[0]
                stats["overall_stop"] = x[-1]
                stats["overall_delta_t"] = x[-1] - x[0]
                stats["unit"] = ""
                stats["color"] = sig.color
                stats["name"] = sig.name

                if cursor is not None:
                    position = cursor
                    stats["cursor_t"] = position

                    value, kind, format = self.value_at_timestamp(position)

                    if kind in "SUV":
                        fmt = "{}"
                    elif kind == "f":
                        fmt = f"{{:.{self.precision}f}}"
                    else:
                        if format == "hex":
                            fmt = "0x{:X}"
                        elif format == "bin":
                            fmt = "0b{:b}"
                        elif format == "phys":
                            fmt = "{}"

                    value = fmt.format(value)

                    stats["cursor_value"] = value

                else:
                    stats["cursor_t"] = ""
                    stats["cursor_value"] = ""

                stats["selected_start"] = ""
                stats["selected_stop"] = ""
                stats["selected_delta_t"] = ""
                stats["selected_min"] = ""
                stats["selected_max"] = ""
                stats["selected_average"] = ""
                stats["selected_rms"] = ""
                stats["selected_std"] = ""
                stats["selected_delta"] = ""
                stats["selected_gradient"] = ""
                stats["selected_integral"] = ""
                stats["visible_min"] = ""
                stats["visible_max"] = ""
                stats["visible_average"] = ""
                stats["visible_rms"] = ""
                stats["visible_delta"] = ""
                stats["visible_std"] = ""
                stats["visible_gradient"] = ""
                stats["visible_integral"] = ""
            else:
                if isinstance(sig.min, str):
                    kind = "S"
                    fmt = "{}"
                else:
                    kind = sig.min.dtype.kind
                    format = sig.format
                    if kind in "SUV":
                        fmt = "{}"
                    elif kind == "f":
                        fmt = f"{{:.{self.precision}f}}"
                    else:
                        if format == "hex":
                            fmt = "0x{:X}"
                        elif format == "bin":
                            fmt = "0b{:b}"
                        elif format == "phys":
                            fmt = "{}"

                if size == 1:
                    stats["overall_gradient"] = 0
                    stats["overall_integral"] = 0
                else:
                    stats["overall_gradient"] = (sig.samples[-1] - sig.samples[0]) / (sig.timestamps[-1] - sig.timestamps[0])
                    stats["overall_integral"] = np.trapz(sig.samples, sig.timestamps)

                stats["overall_min"] = fmt.format(sig.min)
                stats["overall_max"] = fmt.format(sig.max)
                stats["overall_average"] = sig.avg
                stats["overall_rms"] = sig.rms
                stats["overall_std"] = sig.std
                stats["overall_start"] = sig.timestamps[0]
                stats["overall_stop"] = sig.timestamps[-1]
                stats["overall_delta"] = sig.samples[-1] - sig.samples[0]
                stats["overall_delta_t"] = x[-1] - x[0]
                stats["unit"] = sig.unit
                stats["color"] = sig.color
                stats["name"] = sig.name

                if cursor is not None:
                    position = cursor
                    stats["cursor_t"] = position

                    value, kind, format = self.value_at_timestamp(position)

                    if kind in "SUV":
                        fmt = "{}"
                    elif kind == "f":
                        fmt = f"{{:.{self.precision}f}}"
                    else:
                        if format == "hex":
                            fmt = "0x{:X}"
                        elif format == "bin":
                            fmt = "0b{:b}"
                        elif format == "phys":
                            fmt = "{}"

                    value = fmt.format(value)

                    stats["cursor_value"] = value

                else:
                    stats["cursor_t"] = ""
                    stats["cursor_value"] = ""

                if region:
                    start, stop = region

                    #                     if sig._stats["range"] != (start, stop) or sig._stats["fmt"] != fmt:
                    new_stats = {}
                    new_stats["selected_start"] = start
                    new_stats["selected_stop"] = stop
                    new_stats["selected_delta_t"] = stop - start

                    cut = sig.cut(start, stop)

                    if self.mode == "raw":
                        samples = cut.raw_samples
                    else:
                        samples = cut.phys_samples

                    idx = np.isfinite(samples).ravel()
                    samples = samples[idx]
                    timestamps = cut.timestamps[idx]

                    size = len(samples)

                    if size:
                        kind = samples.dtype.kind
                        format = self.format

                        if kind in "SUV":
                            fmt = "{}"
                        elif kind == "f":
                            fmt = f"{{:.{self.precision}f}}"
                        else:
                            if format == "hex":
                                fmt = "0x{:X}"
                            elif format == "bin":
                                fmt = "0b{:b}"
                            elif format == "phys":
                                fmt = "{}"

                        new_stats["selected_min"] = fmt.format(np.nanmin(samples))
                        new_stats["selected_max"] = fmt.format(np.nanmax(samples))
                        new_stats["selected_average"] = np.mean(samples)
                        new_stats["selected_std"] = np.std(samples)
                        new_stats["selected_rms"] = np.sqrt(np.mean(np.square(samples)))
                        if kind in "ui":
                            new_stats["selected_delta"] = fmt.format(
                                int(samples[-1]) - int(samples[0])
                            )
                        else:
                            new_stats["selected_delta"] = fmt.format(
                                (samples[-1] - samples[0])
                            )

                        if size == 1:
                            new_stats["selected_gradient"] = 0
                            new_stats["selected_integral"] = 0
                        else:
                            new_stats["selected_gradient"] = (samples[-1] - samples[0]) / (timestamps[-1] - timestamps[0])
                            new_stats["selected_integral"] = np.trapz(samples, timestamps)

                    else:
                        new_stats["selected_min"] = "n.a."
                        new_stats["selected_max"] = "n.a."
                        new_stats["selected_average"] = "n.a."
                        new_stats["selected_rms"] = "n.a."
                        new_stats["selected_std"] = "n.a."
                        new_stats["selected_gradient"] = "n.a."
                        new_stats["selected_integral"] = "n.a."
                        new_stats["selected_delta"] = "n.a."

                    sig._stats["range"] = (start, stop)
                    sig._stats["range_stats"] = new_stats

                    stats.update(sig._stats["range_stats"])

                else:
                    stats["selected_start"] = ""
                    stats["selected_stop"] = ""
                    stats["selected_delta_t"] = ""
                    stats["selected_min"] = ""
                    stats["selected_max"] = ""
                    stats["selected_average"] = ""
                    stats["selected_rms"] = ""
                    stats["selected_std"] = ""
                    stats["selected_delta"] = ""
                    stats["selected_gradient"] = ""
                    stats["selected_integral"] = ""

                start, stop = view_region

                #                if sig._stats["visible"] != (start, stop) or sig._stats["fmt"] != fmt:
                new_stats = {}
                new_stats["visible_start"] = start
                new_stats["visible_stop"] = stop
                new_stats["visible_delta_t"] = stop - start

                cut = sig.cut(start, stop)

                if self.mode == "raw":
                    samples = cut.raw_samples
                else:
                    samples = cut.phys_samples

                idx = np.isfinite(samples).ravel()
                samples = samples[idx]
                timestamps = cut.timestamps[idx]

                size = len(samples)

                if size:
                    kind = samples.dtype.kind
                    format = self.format

                    if kind in "SUV":
                        fmt = "{}"
                    elif kind == "f":
                        fmt = f"{{:.{self.precision}f}}"
                    else:
                        if format == "hex":
                            fmt = "0x{:X}"
                        elif format == "bin":
                            fmt = "0b{:b}"
                        elif format == "phys":
                            fmt = "{}"

                    new_stats["visible_min"] = fmt.format(np.nanmin(samples))
                    new_stats["visible_max"] = fmt.format(np.nanmax(samples))
                    new_stats["visible_average"] = np.mean(samples)
                    new_stats["visible_std"] = np.std(samples)
                    new_stats["visible_rms"] = np.sqrt(np.mean(np.square(samples)))
                    if kind in "ui":
                        new_stats["visible_delta"] = int(cut.samples[-1]) - int(
                            cut.samples[0]
                        )
                    else:
                        new_stats["visible_delta"] = fmt.format(
                            cut.samples[-1] - cut.samples[0]
                        )

                    if size == 1:
                        new_stats["visible_gradient"] = 0
                        new_stats["visible_integral"] = 0
                    else:
                        new_stats["visible_gradient"] = (samples[-1] - samples[0]) / (timestamps[-1] - timestamps[0])
                        new_stats["visible_integral"] = np.trapz(samples, timestamps)

                else:
                    new_stats["visible_min"] = "n.a."
                    new_stats["visible_max"] = "n.a."
                    new_stats["visible_average"] = "n.a."
                    new_stats["visible_rms"] = "n.a."
                    new_stats["visible_std"] = "n.a."
                    new_stats["visible_delta"] = "n.a."
                    new_stats["visible_gradient"] = "n.a."
                    new_stats["visible_integral"] = "n.a."

                sig._stats["visible"] = (start, stop)
                sig._stats["visible_stats"] = new_stats

                stats.update(sig._stats["visible_stats"])

        else:
            stats["overall_min"] = "n.a."
            stats["overall_max"] = "n.a."
            stats["overall_average"] = "n.a."
            stats["overall_rms"] = "n.a."
            stats["overall_std"] = "n.a."
            stats["overall_start"] = "n.a."
            stats["overall_stop"] = "n.a."
            stats["overall_gradient"] = "n.a."
            stats["overall_integral"] = "n.a."
            stats["overall_delta"] = "n.a."
            stats["overall_delta_t"] = "n.a."
            stats["unit"] = sig.unit
            stats["color"] = sig.color
            stats["name"] = sig.name

            if cursor is not None:
                position = cursor
                stats["cursor_t"] = position

                stats["cursor_value"] = "n.a."

            else:
                stats["cursor_t"] = ""
                stats["cursor_value"] = ""

            if region is not None:
                start, stop = region

                stats["selected_start"] = start
                stats["selected_stop"] = stop
                stats["selected_delta_t"] = stop - start

                stats["selected_min"] = "n.a."
                stats["selected_max"] = "n.a."
                stats["selected_average"] = "n.a."
                stats["selected_rms"] = "n.a."
                stats["selected_std"] = "n.a."
                stats["selected_delta"] = "n.a."
                stats["selected_gradient"] = "n.a."
                stats["selected_integral"] = "n.a."

            else:
                stats["selected_start"] = ""
                stats["selected_stop"] = ""
                stats["selected_delta_t"] = ""
                stats["selected_min"] = ""
                stats["selected_max"] = ""
                stats["selected_average"] = "n.a."
                stats["selected_rms"] = "n.a."
                stats["selected_std"] = "n.a."
                stats["selected_delta"] = ""
                stats["selected_gradient"] = ""
                stats["selected_integral"] = ""

            start, stop = view_region

            stats["visible_start"] = start
            stats["visible_stop"] = stop
            stats["visible_delta_t"] = stop - start

            stats["visible_min"] = "n.a."
            stats["visible_max"] = "n.a."
            stats["visible_average"] = "n.a."
            stats["visible_rms"] = "n.a."
            stats["visible_std"] = "n.a."
            stats["visible_delta"] = "n.a."
            stats["visible_gradient"] = "n.a."
            stats["v_integral"] = "n.a."

        #        sig._stats["fmt"] = fmt
        return stats

    def trim_c(self, start=None, stop=None, width=1900):

        trim_info = (start, stop, width)
        if self.trim_info == trim_info:
            return None

        self.trim_info = trim_info
        sig = self
        sig_timestamps = sig.timestamps
        dim = sig_timestamps.size

        if dim:

            if start is None:
                start = sig_timestamps[0]
            if stop is None:
                stop = sig_timestamps[-1]

            if start > stop:
                start, stop = stop, start

            if self._mode == "raw":
                signal_samples = self.raw_samples
            else:
                signal_samples = self.phys_samples

            start_t_sig, stop_t_sig = (
                sig_timestamps[0],
                sig_timestamps[-1],
            )
            if start > stop_t_sig or stop < start_t_sig:
                sig.plot_samples = signal_samples[:0]
                sig.plot_timestamps = sig_timestamps[:0]
                pos = []
            else:
                start_t = simple_max(start, start_t_sig)
                stop_t = simple_min(stop, stop_t_sig)

                if start_t == start_t_sig:
                    start_ = 0
                else:
                    start_ = np.searchsorted(sig_timestamps, start_t, side="right")
                if stop_t == stop_t_sig:
                    stop_ = dim
                else:
                    stop_ = np.searchsorted(sig_timestamps, stop_t, side="right")

                if stop == start:
                    visible_duplication = 0
                else:

                    visible = int((stop_t - start_t) / (stop - start) * width)

                    if visible:
                        visible_duplication = (stop_ - start_) // visible
                    else:
                        visible_duplication = 0

                if visible_duplication > self.duplication:
                    samples = signal_samples[start_:]
                    timestamps = sig_timestamps[start_:]
                    count, rest = divmod(samples.size, visible_duplication)
                    if rest:
                        count += 1
                    else:
                        rest = visible_duplication
                    steps = visible_duplication

                    pos = np.empty(2*count, dtype='i4')

<<<<<<< HEAD
                    # print(samples.shape, pos.shape, steps, count, rest)

                    positions(samples.astype('f8'), pos, steps, count, rest)
=======
                    positions(samples.astype("f8"), pos, steps, count, rest)
>>>>>>> cc95ec77

                    sig.plot_samples = samples[pos]
                    sig.plot_timestamps = timestamps[pos]

                else:
                    start_ = simple_min(simple_max(0, start_ - 2), dim - 1)
                    stop_ = simple_min(stop_ + 2, dim)

                    if start_ == 0 and stop_ == dim:
                        sig.plot_samples = signal_samples
                        sig.plot_timestamps = sig_timestamps

                        pos = None
                    else:

                        sig.plot_samples = signal_samples[start_:stop_]
                        sig.plot_timestamps = sig_timestamps[start_:stop_]

                        pos = np.arange(start_, stop_)

        else:
            pos = None

        return pos

    def trim_python(self, start=None, stop=None, width=1900):
        trim_info = (start, stop, width)
        if self.trim_info == trim_info:
            return None

        self.trim_info = trim_info
        sig = self
        dim = len(sig.timestamps)

        if dim:

            if start is None:
                start = sig.timestamps[0]
            if stop is None:
                stop = sig.timestamps[-1]

            if self.mode == "raw":
                signal_samples = self.raw_samples
            else:
                signal_samples = self.phys_samples

            start_t_sig, stop_t_sig = (
                sig.timestamps[0],
                sig.timestamps[-1],
            )
            if start > stop_t_sig or stop < start_t_sig:
                sig.plot_samples = signal_samples[:0]
                sig.plot_timestamps = sig.timestamps[:0]
                pos = []
            else:
                start_t = max(start, start_t_sig)
                stop_t = min(stop, stop_t_sig)

                if start_t == start_t_sig:
                    start_ = 0
                else:
                    start_ = np.searchsorted(sig.timestamps, start_t, side="right")
                if stop_t == stop_t_sig:
                    stop_ = dim
                else:
                    stop_ = np.searchsorted(sig.timestamps, stop_t, side="right")

                try:
                    visible = abs(int((stop_t - start_t) / (stop - start) * width))

                    if visible:
                        visible_duplication = abs((stop_ - start_)) // visible
                    else:
                        visible_duplication = 0
                except:
                    visible_duplication = 0

                while visible_duplication > self.duplication:
                    rows = (stop_ - start_) // visible_duplication
                    stop_2 = start_ + rows * visible_duplication

                    samples = signal_samples[start_:stop_2].reshape(
                        rows, visible_duplication
                    )

                    try:
                        pos_max = samples.argmax(axis=1)
                        pos_min = samples.argmin(axis=1)
                        break
                    except:
                        try:
                            pos_max = np.nanargmax(samples, axis=1)
                            pos_min = np.nanargmin(samples, axis=1)
                            break
                        except ValueError:
                            visible_duplication -= 1

                if visible_duplication > self.duplication:

                    pos = np.dstack([pos_min, pos_max])[0]
                    pos.sort()
                    # pos = np.sort(pos)

                    offsets = np.arange(rows) * visible_duplication

                    pos = (pos.T + offsets).T.ravel()

                    samples = signal_samples[start_:stop_2][pos]

                    timestamps = sig.timestamps[start_:stop_2][pos]

                    if stop_2 != stop_:
                        samples_ = signal_samples[stop_2:stop_]

                        try:
                            pos_max = samples_.argmax()
                            pos_min = samples_.argmin()
                        except:
                            pos_max = np.nanargmax(samples_)
                            pos_min = np.nanargmin(samples_)

                        pos2 = (
                            [pos_min, pos_max]
                            if pos_min < pos_max
                            else [pos_max, pos_min]
                        )

                        _size = len(pos)

                        samples_ = signal_samples[stop_2:stop_][pos2]
                        timestamps_ = sig.timestamps[stop_2:stop_][pos2]

                        samples = np.concatenate((samples, samples_))
                        timestamps = np.concatenate((timestamps, timestamps_))

                        pos2 = p1, p2 = [min(e + stop_2, dim - 1) for e in pos2]

                        # pos = np.concatenate([pos, pos2])

                        new_pos = np.empty(_size + 2, dtype=pos.dtype)
                        new_pos[:_size] = pos
                        new_pos[_size] = p1
                        new_pos[_size + 1] = p2
                        pos = new_pos

                    sig.plot_samples = samples
                    sig.plot_timestamps = timestamps

                else:
                    start_ = min(max(0, start_ - 2), dim - 1)
                    stop_ = min(stop_ + 2, dim)

                    if start_ == 0 and stop_ == dim:
                        sig.plot_samples = signal_samples
                        sig.plot_timestamps = sig.timestamps

                        pos = None
                    else:

                        sig.plot_samples = signal_samples[start_:stop_]
                        sig.plot_timestamps = sig.timestamps[start_:stop_]

                        pos = np.arange(start_, stop_)

        else:
            pos = None

        return pos

    def trim(self, start=None, stop=None, width=1900):
        try:
            return self.trim_c(start, stop, width)
        except:
            return self.trim_python(start, stop, width)

    def value_at_timestamp(self, stamp):
        if len(self.timestamps) and self.timestamps[-1] < stamp:
            values = self.samples[-1:]
        else:
            values = super().cut(stamp, stamp).samples

        if len(values) == 0:
            value = "n.a."
            kind = values.dtype.kind
        else:

            if self.mode != "raw":
                if self.conversion:
                    values = self.conversion.convert(values)
            value = values[0]

            kind = values.dtype.kind
            if kind == "S":
                try:
                    value = value.decode("utf-8").strip(" \r\n\t\v\0")
                except:
                    value = value.decode("latin-1").strip(" \r\n\t\v\0")

                value = value or "<empty string>"
            elif kind == 'f':
                value = float(value)
            else:
                value = int(value)

        return value, kind, self.format


class Plot(QtWidgets.QWidget):

    add_channels_request = QtCore.pyqtSignal(list)
    close_request = QtCore.pyqtSignal()
    clicked = QtCore.pyqtSignal()
    cursor_moved_signal = QtCore.pyqtSignal(object, float)
    cursor_removed_signal = QtCore.pyqtSignal(object)
    region_moved_signal = QtCore.pyqtSignal(object, list)
    region_removed_signal = QtCore.pyqtSignal(object)
    show_properties = QtCore.pyqtSignal(list)
    splitter_moved = QtCore.pyqtSignal(object, int)
    pattern_group_added = QtCore.pyqtSignal(object, object)

    def __init__(
        self,
        signals,
        with_dots=False,
        origin=None,
        mdf=None,
        line_interconnect="line",
        hide_missing_channels=False,
        hide_disabled_channels=False,
        x_axis='time',
        *args,
        **kwargs,
    ):
        events = kwargs.pop("events", None)
        super().__init__(*args, **kwargs)
        self.line_interconnect = line_interconnect
        self.setContentsMargins(0, 0, 0, 0)
        self.pattern = {}
        self.mdf = mdf

        self.x_name = 't' if x_axis == 'time' else 'f'
        self.x_unit = 's' if x_axis == 'time' else 'Hz'

        self.info_uuid = None

        self._range_start = None
        self._range_stop = None

        self._can_switch_mode = True
        
        self._accept_cursor_update = False
        self._last_cursor_update = perf_counter()

        main_layout = QtWidgets.QVBoxLayout(self)
        main_layout.setSpacing(1)
        main_layout.setContentsMargins(1, 1, 1, 1)
        # self.setLayout(main_layout)

        vbox = QtWidgets.QVBoxLayout()
        vbox.setSpacing(1)
        vbox.setContentsMargins(1, 1, 1, 1)
        widget = QtWidgets.QWidget()
        self.channel_selection = ChannelsTreeWidget(
            hide_missing_channels=hide_missing_channels,
            hide_disabled_channels=hide_disabled_channels,
            parent=self,
        ) # self
        # self.channel_selection.setUniformItemSizes(True)
        # self.channel_selection.setAlternatingRowColors(False)
        # self.channel_selection.setDragDropMode(QtWidgets.QAbstractItemView.InternalMove)
        self.cursor_info = QtWidgets.QLabel("")
        self.cursor_info.setTextFormat(QtCore.Qt.RichText)
        self.cursor_info.setAlignment(
            QtCore.Qt.AlignRight | QtCore.Qt.AlignTrailing | QtCore.Qt.AlignVCenter
        )

        vbox.addWidget(self.channel_selection)
        vbox.addWidget(self.cursor_info)

        widget.setLayout(vbox)

        self.splitter = QtWidgets.QSplitter()
        self.splitter.addWidget(widget)
        self.splitter.setOpaqueResize(False)

        self.plot = _Plot(
            with_dots=with_dots,
            line_interconnect=self.line_interconnect,
            parent=self,
            events=events,
            origin=origin,
            mdf=self.mdf,
            x_axis=x_axis,
        )

        self.plot.range_modified.connect(self.range_modified)
        self.plot.range_removed.connect(self.range_removed)
        self.plot.range_modified_finished.connect(self.range_modified_finished)
        self.plot.cursor_removed.connect(self.cursor_removed)
        self.plot.cursor_moved.connect(self.cursor_moved)
        self.plot.cursor_move_finished.connect(self.cursor_move_finished)
        self.plot.xrange_changed.connect(self.xrange_changed)
        self.plot.computation_channel_inserted.connect(
            self.computation_channel_inserted
        )
        self.plot.curve_clicked.connect(self.curve_clicked)

        self.splitter.addWidget(self.plot)

        self.info = ChannelStats(self.x_unit)
        self.info.hide()
        self.splitter.addWidget(self.info)

        self.splitter.setStretchFactor(0, 1)
        self.splitter.setStretchFactor(1, 2)
        self.splitter.setStretchFactor(2, 0)

        self.splitter.splitterMoved.connect(self.set_splitter)

        self.plot.add_channels_request.connect(self.add_channels_request)
        self.setAcceptDrops(True)

        main_layout.addWidget(self.splitter)

        if signals:
            self.add_new_channels(signals)

        self.channel_selection.itemsDeleted.connect(self.channel_selection_reduced)
        self.channel_selection.itemPressed.connect(self.channel_selection_modified)
        self.channel_selection.currentItemChanged.connect(
            self.channel_selection_row_changed
        )
        self.channel_selection.add_channels_request.connect(self.add_channels_request)
        self.channel_selection.set_time_offset.connect(self.plot.set_time_offset)
        self.channel_selection.show_properties.connect(self._show_properties)
        self.channel_selection.insert_computation.connect(self.plot.insert_computation)

        self.channel_selection.itemChanged.connect(self.channel_selection_item_changed)
        self.channel_selection.items_rearranged.connect(self.channel_selection_rearranged)
        self.channel_selection.pattern_group_added.connect(self.pattern_group_added_req)
        self.channel_selection.itemDoubleClicked.connect(self.channel_selection_item_double_clicked)
        self.channel_selection.compute_fft_request.connect(self.compute_fft)
        self.channel_selection.itemExpanded.connect(self.update_current_values)
        self.channel_selection.verticalScrollBar().valueChanged.connect(self.update_current_values)

        self.keyboard_events = (
            set(
                [
                    (QtCore.Qt.Key_M, QtCore.Qt.NoModifier),
                    (QtCore.Qt.Key_B, QtCore.Qt.ControlModifier),
                    (QtCore.Qt.Key_H, QtCore.Qt.ControlModifier),
                    (QtCore.Qt.Key_P, QtCore.Qt.ControlModifier),
                ]
            )
            | self.plot.keyboard_events
        )

    def curve_clicked(self, uuid):
        iterator = QtWidgets.QTreeWidgetItemIterator(self.channel_selection)
        while iterator.value():
            item = iterator.value()
            widget = self.channel_selection.itemWidget(item, 1)
            if isinstance(widget, ChannelDisplay) and widget.uuid == uuid:
                self.channel_selection.setCurrentItem(item)
                break

            iterator += 1

    def channel_selection_rearranged(self, uuids):
        uuids = set(uuids)

        iterator = QtWidgets.QTreeWidgetItemIterator(self.channel_selection)
        while iterator.value():
            item = iterator.value()
            widget = self.channel_selection.itemWidget(item, 1)
            if isinstance(widget, ChannelDisplay) and widget.uuid in uuids:
                widget.color_changed.connect(self.plot.set_color)
                widget.enable_changed.connect(self.plot.set_signal_enable)
                widget.ylink_changed.connect(self.plot.set_common_axis)
                widget.individual_axis_changed.connect(self.plot.set_individual_axis)

            iterator += 1

    def channel_selection_item_changed(self, item, column):
        if item is not None and column == 0:
            state = item.checkState(0)
            widget = self.channel_selection.itemWidget(item, 1)
            if isinstance(widget, ChannelDisplay):
                widget.enable_changed.emit(widget.uuid, state)

    def channel_selection_item_double_clicked(self, item, column):
        if isinstance(item, ChannelsGroupTreeItem):
            item.show_info()

    def mousePressEvent(self, event):
        self.clicked.emit()
        super().mousePressEvent(event)

    def channel_selection_modified(self, item):
        if isinstance(item, ChannelsTreeItem):
            uuid = self.channel_selection.itemWidget(item, 1).uuid
            self.info_uuid = uuid

            sig, index = self.plot.signal_by_uuid(uuid)
            if sig.enable:

                self.plot.curves[index].hide()
                self.plot.update_signal_curve(sig, index)
                for i in range(3):
                    QtWidgets.QApplication.processEvents()
                    sleep(0.01)
                self.plot.curves[index].show()
                self.plot.update_signal_curve(sig, index)

                self.plot.set_current_uuid(self.info_uuid)
                if self.info.isVisible():
                    stats = self.plot.get_stats(self.info_uuid)
                    self.info.set_stats(stats)

    def channel_selection_row_changed(self, current, previous):
        if isinstance(current, ChannelsTreeItem):
            item = current
            uuid = self.channel_selection.itemWidget(item, 1).uuid
            self.info_uuid = uuid

            sig, index = self.plot.signal_by_uuid(uuid)
            if sig.enable:

                self.plot.curves[index].hide()
                self.plot.update_signal_curve(sig, index)
                for i in range(3):
                    QtWidgets.QApplication.processEvents()
                    sleep(0.01)
                self.plot.curves[index].show()
                self.plot.update_signal_curve(sig, index)

                self.plot.set_current_uuid(self.info_uuid)
                if self.info.isVisible():
                    stats = self.plot.get_stats(self.info_uuid)
                    self.info.set_stats(stats)

    def channel_selection_reduced(self, deleted):

        self.plot.delete_channels(deleted)

        if self.info_uuid in deleted:
            self.info_uuid = None
            self.info.hide()

        count = 0
        iterator = QtWidgets.QTreeWidgetItemIterator(self.channel_selection)
        while iterator.value():
            count += 1
            iterator += 1

        if not count:
            self.close_request.emit()

    def cursor_move_finished(self):
        x = self.plot.get_current_timebase()
        if x.size:
            dim = len(x)
            position = self.plot.cursor1.value()

            right = np.searchsorted(x, position, side="right")
            if right == 0:
                next_pos = x[0]
            elif right == dim:
                next_pos = x[-1]
            else:
                if position - x[right - 1] < x[right] - position:
                    next_pos = x[right - 1]
                else:
                    next_pos = x[right]
            self._accept_cursor_update = True
            self.plot.cursor1.setPos(next_pos)

        # self.plot.cursor_hint.setData(x=[], y=[])
        self.plot.cursor_hint.hide()

    def cursor_moved(self):
        if (
            self.plot.cursor1 is None
            or (
                perf_counter() - self._last_cursor_update < 0.030
                and not self._accept_cursor_update
            )
        ):
            return
        
        position = self.plot.cursor1.value()

        if not self.plot.region:
            fmt = self.plot.x_axis.format
            if fmt == "phys":
                cursor_info_text = f"{self.x_name} = {position:.9f}{self.x_unit}"
            elif fmt == "time":
                cursor_info_text = f"{self.x_name} = {timedelta(seconds=position)}"
            elif fmt == "date":
                position_date = self.plot.x_axis.origin + timedelta(seconds=position)
                cursor_info_text = f"{self.x_name} = {position_date}"
            self.cursor_info.setText(cursor_info_text)

            iterator = QtWidgets.QTreeWidgetItemIterator(self.channel_selection)
            while iterator.value():
                item = iterator.value()
                iterator += 1
                if not self.channel_selection.is_item_visible(item):
                    continue

                widget = self.channel_selection.itemWidget(item, 1)
                if isinstance(widget, ChannelDisplay):

                    signal, idx = self.plot.signal_by_uuid(widget.uuid)
                    value, kind, fmt = signal.value_at_timestamp(position)

                    widget.set_prefix("= ")
                    widget.kind = kind
                    widget.set_fmt(fmt)

                    widget.set_value(value, update=True)

        if self.info.isVisible():
            stats = self.plot.get_stats(self.info_uuid)
            self.info.set_stats(stats)

        self._last_cursor_update = perf_counter()
        self._accept_cursor_update = False
        self.cursor_moved_signal.emit(self, position)

    def cursor_removed(self):

        iterator = QtWidgets.QTreeWidgetItemIterator(self.channel_selection)
        while iterator.value():
            item = iterator.value()
            widget = self.channel_selection.itemWidget(item, 1)

            if isinstance(widget, ChannelDisplay) and not self.plot.region:
                self.cursor_info.setText("")
                widget.set_prefix("")
                widget.set_value("")

            iterator += 1

        if self.info.isVisible():
            stats = self.plot.get_stats(self.info_uuid)
            self.info.set_stats(stats)

        self.cursor_removed_signal.emit(self)

    def range_modified(self):
        if (
                self.plot.region is None
                or (
                    perf_counter() - self._last_cursor_update < 0.030
                    and not self._accept_cursor_update
            )
        ):
            return

        start, stop = self.plot.region.getRegion()

        fmt = self.plot.x_axis.format
        if fmt == "phys":
            start_info = f"{start:.9f}{self.x_unit}"
            stop_info = f"{stop:.9f}{self.x_unit}"
            delta_info = f"{stop - start:.9f}{self.x_unit}"
        elif fmt == "time":
            start_info = f"{timedelta(seconds=start)}"
            stop_info = f"{timedelta(seconds=stop)}"
            delta_info = f"{timedelta(seconds=(stop - start))}"
        elif fmt == "date":
            start_info = self.plot.x_axis.origin + timedelta(seconds=start)
            stop_info = self.plot.x_axis.origin + timedelta(seconds=stop)

            delta_info = f"{timedelta(seconds=(stop - start))}"

        self.cursor_info.setText(
            "<html><head/><body>"
            f"<p>{self.x_name}1 = {start_info}, {self.x_name}2 = {stop_info}</p>"
            f"<p>Δ{self.x_name} = {delta_info}</p> "
            "</body></html>"
        )

        iterator = QtWidgets.QTreeWidgetItemIterator(self.channel_selection)
        while iterator.value():
            item = iterator.value()
            iterator += 1

            if not self.channel_selection.is_item_visible(item):
                continue

            widget = self.channel_selection.itemWidget(item, 1)
            if isinstance(widget, ChannelDisplay):

                signal, i = self.plot.signal_by_uuid(widget.uuid)

                start_v, kind, fmt = signal.value_at_timestamp(start)
                stop_v, kind, fmt = signal.value_at_timestamp(stop)

                widget.set_prefix("Δ = ")
                widget.set_fmt(signal.format)

                if "n.a." not in (start_v, stop_v):
                    if kind in "ui":
                        delta = np.int64(stop_v) - np.int64(start_v)
                        widget.kind = kind
                        widget.set_value(delta)
                        widget.set_fmt(fmt)
                    elif kind == "f":
                        delta = stop_v - start_v
                        widget.kind = kind
                        widget.set_value(delta)
                        widget.set_fmt(fmt)
                    else:
                        widget.set_value("n.a.")
                else:
                    widget.set_value("n.a.")

        if self.info.isVisible():
            stats = self.plot.get_stats(self.info_uuid)
            self.info.set_stats(stats)

        self._last_cursor_update = perf_counter()
        self._accept_cursor_update = False

        self.region_moved_signal.emit(self, [start, stop])

    def xrange_changed(self):
        if self.info.isVisible():
            stats = self.plot.get_stats(self.info_uuid)
            self.info.set_stats(stats)

    def range_modified_finished(self):
        if not self.plot.region:
            return
        start, stop = self.plot.region.getRegion()

        timebase = self.plot.get_current_timebase()

        if timebase.size:
            timebase = self.plot.timebase
            dim = len(timebase)

            right = np.searchsorted(timebase, start, side="right")
            if right == 0:
                next_pos = timebase[0]
            elif right == dim:
                next_pos = timebase[-1]
            else:
                if start - timebase[right - 1] < timebase[right] - start:
                    next_pos = timebase[right - 1]
                else:
                    next_pos = timebase[right]
            start = next_pos

            right = np.searchsorted(timebase, stop, side="right")
            if right == 0:
                next_pos = timebase[0]
            elif right == dim:
                next_pos = timebase[-1]
            else:
                if stop - timebase[right - 1] < timebase[right] - stop:
                    next_pos = timebase[right - 1]
                else:
                    next_pos = timebase[right]
            stop = next_pos

            self._accept_cursor_update = True
            self.plot.region.setRegion((start, stop))

    def keyPressEvent(self, event):
        key = event.key()
        modifiers = event.modifiers()

        if key == QtCore.Qt.Key_M and modifiers == QtCore.Qt.NoModifier:
            ch_size, plt_size, info_size = self.splitter.sizes()

            if self.info.isVisible():
                self.info.hide()
                self.splitter.setSizes((ch_size, plt_size + info_size, 0))

            else:

                self.info.show()
                self.splitter.setSizes(
                    (
                        ch_size,
                        int(0.8 * (plt_size + info_size)),
                        int(0.2 * (plt_size + info_size)),
                    )
                )

        elif (
            key in (QtCore.Qt.Key_B, QtCore.Qt.Key_H, QtCore.Qt.Key_P)
            and modifiers == QtCore.Qt.ControlModifier
        ):
            selected_items = self.channel_selection.selectedItems()
            if not selected_items:
                signals = [(sig, i) for i, sig in enumerate(self.plot.signals)]

            else:
                uuids = [
                    self.channel_selection.itemWidget(item, 1).uuid
                    for item in selected_items
                ]

                signals = [self.plot.signal_by_uuid(uuid) for uuid in uuids]

            if key == QtCore.Qt.Key_B:
                fmt = "bin"
            elif key == QtCore.Qt.Key_H:
                fmt = "hex"
            else:
                fmt = "phys"

            for signal, idx in signals:
                if signal.plot_samples.dtype.kind in "ui":
                    signal.format = fmt

                    value, kind, fmt = signal.value_at_timestamp(0)

                    widget = self.widget_by_uuid(signal.uuid)
                    widget.kind = kind
                    widget.set_fmt(fmt)

                    if self.plot.current_uuid == signal.uuid:
                        self.plot.y_axis.format = fmt
                        self.plot.y_axis.hide()
                        self.plot.y_axis.show()
            if self.plot.cursor1:
                self.plot.cursor_moved.emit()

        elif (
            key in (QtCore.Qt.Key_R, QtCore.Qt.Key_S)
            and modifiers == QtCore.Qt.AltModifier
            and self._can_switch_mode
        ):
            selected_items = self.channel_selection.selectedItems()
            if not selected_items:
                signals = [(sig, i) for i, sig in enumerate(self.plot.signals)]

            else:
                uuids = [
                    self.channel_selection.itemWidget(item, 1).uuid
                    for item in selected_items
                ]

                signals = [self.plot.signal_by_uuid(uuid) for uuid in uuids]

            if key == QtCore.Qt.Key_R:
                mode = "raw"
                style = QtCore.Qt.DashLine

            else:
                mode = "phys"
                style = QtCore.Qt.SolidLine

            for signal, idx in signals:
                if signal.mode != mode:
                    signal.pen = pg.mkPen(color=signal.color, style=style)

                    view = self.plot.view_boxes[idx]
                    _, (buttom, top) = view.viewRange()

                    try:
                        min_, max_ = float(signal.min), float(signal.max)
                    except:
                        min_, max_ = 0, 1

                    if max_ != min_ and top != buttom:

                        factor = (top - buttom) / (max_ - min_)
                        offset = (buttom - min_) / (top - buttom)
                    else:
                        factor = 1
                        offset = 0

                    signal.mode = mode

                    try:
                        min_, max_ = float(signal.min), float(signal.max)
                    except:
                        min_, max_ = 0, 1

                    if max_ != min_:

                        delta = (max_ - min_) * factor
                        buttom = min_ + offset * delta
                        top = buttom + delta
                    else:
                        buttom, top = max_ - 1, max_ + 1

                    view.setYRange(buttom, top, padding=0, update=True)

                    if self.plot.current_uuid == signal.uuid:
                        self.plot.y_axis.mode = mode
                        self.plot.y_axis.hide()
                        self.plot.y_axis.show()

            self.plot.update_lines()

            if self.plot.cursor1:
                self.plot.cursor_moved.emit()

        elif key == QtCore.Qt.Key_I and modifiers == QtCore.Qt.ControlModifier:
            if self.plot.cursor1:
                position = self.plot.cursor1.value()
                comment, _ = QtWidgets.QInputDialog.getMultiLineText(
                    self,
                    "Insert comments",
                    f"Enter the comments for cursor position {position:.9f}s:",
                    "",
                )
                line = pg.InfiniteLine(
                    pos=position,
                    label=f"t = {position}s\n\n{comment}",
                    pen={"color": "#FF0000", "width": 2, "style": QtCore.Qt.DashLine},
                    labelOpts={
                        "border": {
                            "color": "#FF0000",
                            "width": 2,
                            "style": QtCore.Qt.DashLine,
                        },
                        "fill": "ff9b37",
                        "color": "#000000",
                        "movable": True,
                    },
                )
                self.plot.plotItem.addItem(line, ignoreBounds=True)

        elif key == QtCore.Qt.Key_I and modifiers == QtCore.Qt.AltModifier:
            visible = None
            for item in self.plot.plotItem.items:
                if not isinstance(item, pg.InfiniteLine) or item is self.plot.cursor1:
                    continue

                if visible is None:
                    visible = item.label.isVisible()

                try:
                    if visible:
                        item.label.setVisible(False)
                    else:
                        item.label.setVisible(True)
                except:
                    pass

        elif (key, modifiers) in self.plot.keyboard_events:
            self.plot.keyPressEvent(event)
        else:
            event.ignore()

    def range_removed(self):
        iterator = QtWidgets.QTreeWidgetItemIterator(self.channel_selection)
        while iterator.value():
            item = iterator.value()
            widget = self.channel_selection.itemWidget(item, 1)
            if isinstance(widget, ChannelDisplay):
                widget.set_prefix("")
                widget.set_value("")
                self.cursor_info.setText("")

            iterator += 1

        self._range_start = None
        self._range_stop = None

        if self.plot.cursor1:
            self.plot.cursor_moved.emit()
        if self.info.isVisible():
            stats = self.plot.get_stats(self.info_uuid)
            self.info.set_stats(stats)

        self.region_removed_signal.emit(self)

    def computation_channel_inserted(self):
        sig = self.plot.signals[-1]

        name, unit = sig.name, sig.unit
        item = ChannelsTreeItem((-1, -1), name, sig.computation)
        tooltip = getattr(sig, "tooltip", "")
        it = ChannelDisplay(
            sig.uuid, unit, sig.samples.dtype.kind, 3, tooltip, "", self
        )
        it.setAttribute(QtCore.Qt.WA_StyledBackground)

        font = QtGui.QFont()
        font.setItalic(True)
        it.name.setFont(font)

        it.set_name(name)
        it.set_value("")
        it.set_color(sig.color)
        item.setSizeHint(1, it.sizeHint())
        self.channel_selection.addTopLevelItem(item)
        self.channel_selection.setItemWidget(item, 1, it)

        it.color_changed.connect(self.plot.set_color)
        it.unit_changed.connect(self.plot.set_unit)
        it.name_changed.connect(self.plot.set_name)
        it.enable_changed.connect(self.plot.set_signal_enable)
        it.ylink_changed.connect(self.plot.set_common_axis)
        it.individual_axis_changed.connect(self.plot.set_individual_axis)
        it.unit_changed.connect(self.plot.set_unit)
        it.name_changed.connect(self.plot.set_name)

        it.enable_changed.emit(sig.uuid, 1)
        it.enable_changed.emit(sig.uuid, 0)
        it.enable_changed.emit(sig.uuid, 1)

        self.info_uuid = sig.uuid

        self.plot.set_current_uuid(self.info_uuid, True)

    def add_new_channels(self, channels, mime_data=None, destination=None):

        def add_new_items(tree, root, items, items_pool):
            for (name, group_index, channel_index, mdf_uuid, type_, ranges) in items:

                ranges = deepcopy(ranges)
                for range_info in ranges:
                    range_info['font_color'] = QtGui.QColor(range_info['font_color'])
                    range_info['background_color'] = QtGui.QColor(range_info['background_color'])

                if type_ == "group":
                    pattern = group_index
                    item = ChannelsGroupTreeItem(name, pattern)
                    widget = ChannelGroupDisplay(name, pattern, item=item, ranges=ranges)
                    widget.item = item
                    root.addChild(item)
                    tree.setItemWidget(item, 1, widget)

                    add_new_items(tree, item, channel_index, items_pool)

                else:

                    key = (name, group_index, channel_index, mdf_uuid)

                    if isinstance(name, dict):
                        key = (name['name'],) + key[1:]
                        if key in items_pool:
                            item, widget = items_pool[key]
                            widget.item = item
                            widget.set_ranges(ranges)

                            root.addChild(item)
                            tree.setItemWidget(item, 1, widget)

                            del items_pool[key]
                    else:

                        if key in items_pool:
                            item, widget = items_pool[key]
                            widget.item = item
                            widget.set_ranges(ranges)

                            root.addChild(item)
                            tree.setItemWidget(item, 1, widget)

                            del items_pool[key]

        for sig in channels:
            sig.uuid = os.urandom(6).hex()

        invalid = []

        can_trim = True
        for channel in channels:
            diff = np.diff(channel.timestamps)
            invalid_indexes = np.argwhere(diff <= 0).ravel()
            if len(invalid_indexes):
                invalid_indexes = invalid_indexes[:10] + 1
                idx = invalid_indexes[0]
                ts = channel.timestamps[idx - 1 : idx + 2]
                invalid.append(
                    f"{channel.name} @ index {invalid_indexes[:10] - 1} with first time stamp error: {ts}"
                )
                if len(np.argwhere(diff < 0).ravel()):
                    can_trim = False

        if invalid:
            errors = "\n".join(invalid)
            try:
                mdi_title = self.parent().windowTitle()
                title = f"plot <{mdi_title}>"
            except:
                title = "plot window"

            QtWidgets.QMessageBox.warning(
                self,
                f"Channels with corrupted time stamps added to {title}",
                f"The following channels do not have monotonous increasing time stamps:\n{errors}",
            )
            self.plot._can_trim = can_trim

        valid = []
        invalid = []
        for channel in channels:
            if len(channel):
                samples = channel.samples
                if samples.dtype.kind not in "SUV" and np.all(np.isnan(samples)):
                    invalid.append(channel.name)
                elif channel.conversion:
                    samples = channel.physical().samples
                    if samples.dtype.kind not in "SUV" and np.all(np.isnan(samples)):
                        invalid.append(channel.name)
                    else:
                        valid.append(channel)
                else:
                    valid.append(channel)
            else:
                valid.append(channel)

        if invalid:
            QtWidgets.QMessageBox.warning(
                self,
                "All NaN channels will not be plotted:",
                f"The following channels have all NaN samples and will not be plotted:\n{', '.join(invalid)}",
            )

        channels = valid

        channels = self.plot.add_new_channels(channels)

        enforce_y_axis = False
        iterator = QtWidgets.QTreeWidgetItemIterator(self.channel_selection)
        while iterator.value():
            item = iterator.value()
            widget = self.channel_selection.itemWidget(item, 1)
            if isinstance(widget, ChannelDisplay):
                if widget.ylink.checkState() == QtCore.Qt.Unchecked:
                    enforce_y_axis = False
                    break
                else:
                    enforce_y_axis = True

            iterator += 1

        new_items = {}
        for sig in channels:

            item = ChannelsTreeItem(
                (sig.group_index, sig.channel_index),
                sig.name,
                sig.computation,
                None,
                sig.mdf_uuid,
                check=QtCore.Qt.Checked if sig.enable else QtCore.Qt.Unchecked
            )

            # item.setData(QtCore.Qt.UserRole, sig.name)
            tooltip = getattr(sig, "tooltip", "") or f"{sig.name}\n{sig.comment}"
            if sig.source:
                src = sig.source
                source_type = v4c.SOURCE_TYPE_TO_STRING[src.source_type]
                bus_type = v4c.BUS_TYPE_TO_STRING[src.bus_type]
                details = f"     {source_type} source on bus {bus_type}: name=[{src.name}] path=[{src.path}]"
            else:
                details = ""

            if len(sig.samples) and sig.conversion:
                kind = sig.conversion.convert(sig.samples[:1]).dtype.kind
            else:
                kind = sig.samples.dtype.kind
            it = ChannelDisplay(sig.uuid, sig.unit, kind, 3, tooltip, details, parent=self, item=item)
            if self.channel_selection.details_enabled:
                it.details.setVisible(True)
            it.setAttribute(QtCore.Qt.WA_StyledBackground)

            if sig.computed:
                font = QtGui.QFont()
                font.setItalic(True)
                it.name.setFont(font)

            it.set_name(sig.name)
            it.set_color(sig.color)
            item.setSizeHint(1, it.sizeHint())

            if mime_data is None:

                if destination is None:
                    self.channel_selection.addTopLevelItem(item)
                else:
                    destination.addChild(item)

                self.channel_selection.setItemWidget(item, 1, it)
            else:
                new_items[(item.name, *item.entry, item.mdf_uuid)] = (item, it)

            it.color_changed.connect(self.plot.set_color)
            it.enable_changed.connect(self.plot.set_signal_enable)
            it.ylink_changed.connect(self.plot.set_common_axis)
            it.unit_changed.connect(self.plot.set_unit)
            it.name_changed.connect(self.plot.set_name)
            if enforce_y_axis:
                it.ylink.setCheckState(QtCore.Qt.Checked)
            it.individual_axis_changed.connect(self.plot.set_individual_axis)

            item.setFlags(item.flags() | QtCore.Qt.ItemIsUserCheckable | QtCore.Qt.ItemIsEnabled)
            self.info_uuid = sig.uuid

        if mime_data:
            add_new_items(
                self.channel_selection,
                destination or self.channel_selection.invisibleRootItem(),
                mime_data,
                new_items
            )

            # still have simple signals to add
            if new_items:
                for item, widget in new_items.values():
                    self.channel_selection.addTopLevelItem(item)
                    widget.item = item
                    self.channel_selection.setItemWidget(item, 1, widget)

        self.channel_selection.update_channel_groups_count()
        self.channel_selection.refresh()

    def to_config(self):

        def item_to_config(tree, root):
            channels = []

            for i in range(root.childCount()):
                item = root.child(i)
                widget = tree.itemWidget(item, 1)
                if isinstance(widget, ChannelDisplay):

                    channel = {
                        'type': 'channel'
                    }

                    sig, idx = self.plot.signal_by_uuid(widget.uuid)

                    channel["name"] = sig.name
                    channel["unit"] = sig.unit
                    channel["enabled"] = item.checkState(0) == QtCore.Qt.Checked
                    channel["individual_axis"] = (
                            widget.individual_axis.checkState() == QtCore.Qt.Checked
                    )
                    channel["common_axis"] = widget.ylink.checkState() == QtCore.Qt.Checked
                    channel["color"] = sig.color
                    channel["computed"] = sig.computed
                    channel["ranges"] = copy_ranges(widget.ranges)

                    for range_info in channel['ranges']:
                        range_info['background_color'] = range_info['background_color'].name()
                        range_info['font_color'] = range_info['font_color'].name()

                    channel["precision"] = widget.precision
                    channel["fmt"] = widget.fmt
                    channel["mode"] = sig.mode
                    if sig.computed:
                        channel["computation"] = sig.computation

                    view = self.plot.view_boxes[idx]
                    channel["y_range"] = [float(e) for e in view.viewRange()[1]]
                    channel["mdf_uuid"] = str(sig.mdf_uuid)

                    if sig.computed and sig.conversion:
                        channel["user_defined_name"] = sig.name
                        channel["name"] = sig.computation["expression"].strip("}{")

                        channel["conversion"] = {}
                        for i in range(sig.conversion.val_param_nr):
                            channel["conversion"][
                                f"text_{i}"
                            ] = sig.conversion.referenced_blocks[f"text_{i}"].decode("utf-8")
                            channel["conversion"][f"val_{i}"] = sig.conversion[f"val_{i}"]

                elif isinstance(widget, ChannelGroupDisplay):
                    pattern = item.pattern
                    if pattern:
                        ranges = copy_ranges(pattern["ranges"])

                        for range_info in ranges:
                            range_info['font_color'] = range_info['font_color'].name()
                            range_info['background_color'] = range_info['background_color'].name()

                        pattern["ranges"] = ranges

                    ranges = copy_ranges(widget.ranges)

                    for range_info in ranges:
                        range_info['font_color'] = range_info['font_color'].name()
                        range_info['background_color'] = range_info['background_color'].name()

                    channel = {
                        'type': 'group',
                        'name': widget.name.text().rsplit('\t[')[0],
                        'channels': item_to_config(tree, item) if item.pattern is None else [],
                        "enabled": item.checkState(0) == QtCore.Qt.Checked,
                        'pattern': pattern,
                        "ranges": ranges,
                    }

                channels.append(channel)

            return channels

        pattern = self.pattern
        if pattern:
            ranges = copy_ranges(pattern["ranges"])

            for range_info in ranges:
                range_info['font_color'] = range_info['font_color'].name()
                range_info['background_color'] = range_info['background_color'].name()

            pattern["ranges"] = ranges

        config = {
            "channels": item_to_config(self.channel_selection, self.channel_selection.invisibleRootItem()) if not self.pattern else [],
            "pattern": pattern,
            "splitter": [int(e) for e in self.splitter.sizes()[:2]]
            + [
                0,
            ],
            "x_range": [float(e) for e in self.plot.viewbox.viewRange()[0]],
            "grid": [
                self.plot.plotItem.ctrl.xGridCheck.isChecked(),
                self.plot.plotItem.ctrl.yGridCheck.isChecked(),
            ],
        }

        return config

    def dragEnterEvent(self, e):
        if e.mimeData().hasFormat("application/octet-stream-asammdf"):
            e.accept()
        super().dragEnterEvent(e)

    def dropEvent(self, e):
        if e.source() is self.channel_selection:
            super().dropEvent(e)
        else:
            data = e.mimeData()
            if data.hasFormat("application/octet-stream-asammdf"):
                names = extract_mime_names(data)
                self.add_channels_request.emit(names)
            else:
                super().dropEvent(e)

    def widget_by_uuid(self, uuid):
        iterator = QtWidgets.QTreeWidgetItemIterator(self.channel_selection)
        while iterator.value():
            item = iterator.value()
            widget = self.channel_selection.itemWidget(item, 1)

            if isinstance(widget, ChannelDisplay) and widget.uuid == uuid:
                break

            iterator += 1
        else:
            widget = None
        return widget

    def _show_properties(self, uuid):
        for sig in self.plot.signals:
            if sig.uuid == uuid:
                if sig.computed:
                    view = ComputedChannelInfoWindow(sig, self)
                    view.show()

                else:
                    self.show_properties.emit(
                        [sig.group_index, sig.channel_index, sig.mdf_uuid]
                    )

    def set_splitter(self, pos, index):
        self.splitter_moved.emit(self, pos)

    def pattern_group_added_req(self, group):
        self.pattern_group_added.emit(self, group)

    def set_timestamp(self, stamp):
        if self.plot.cursor1 is None:
            event = QtGui.QKeyEvent(
                QtCore.QEvent.KeyPress,
                QtCore.Qt.Key_C,
                QtCore.Qt.NoModifier,
            )
            self.plot.keyPressEvent(event)
        self.plot.cursor1.setPos(stamp)

    def compute_fft(self, uuid):
        signal, index = self.plot.signal_by_uuid(uuid)
        window = FFTWindow(PlotSignal(signal), parent=self)
        window.show()

    def clear(self):
        event = QtGui.QKeyEvent(
            QtCore.QEvent.KeyPress, QtCore.Qt.Key_A, QtCore.Qt.ControlModifier
        )
        self.channel_selection.keyPressEvent(event)
        event = QtGui.QKeyEvent(
            QtCore.QEvent.KeyPress, QtCore.Qt.Key_Delete, QtCore.Qt.NoModifier
        )
        self.channel_selection.keyPressEvent(event)

    def update_current_values(self, *args):
        if self.plot.region:
            self.range_modified()
        else:
            self.cursor_moved()


class _Plot(pg.PlotWidget):
    cursor_moved = QtCore.pyqtSignal()
    cursor_removed = QtCore.pyqtSignal()
    range_removed = QtCore.pyqtSignal()
    range_modified = QtCore.pyqtSignal()
    range_modified_finished = QtCore.pyqtSignal()
    cursor_move_finished = QtCore.pyqtSignal()
    xrange_changed = QtCore.pyqtSignal()
    computation_channel_inserted = QtCore.pyqtSignal()
    curve_clicked = QtCore.pyqtSignal(str)

    add_channels_request = QtCore.pyqtSignal(list)

    def __init__(
        self,
        signals=None,
        with_dots=False,
        origin=None,
        mdf=None,
        line_interconnect="line",
        x_axis='time',
        *args,
        **kwargs,
    ):
        events = kwargs.pop("events", [])
        super().__init__()

        self.cursor_unit = 's' if x_axis == 'time' else 'Hz'

        self.line_interconnect = (
            line_interconnect if line_interconnect != "line" else ""
        )

        self._last_update = perf_counter()
        self._can_trim = True
        self.mdf = mdf

        self.setAcceptDrops(True)

        self._last_size = self.geometry()
        self._settings = QtCore.QSettings()

        self.setContentsMargins(5, 5, 5, 5)
        self.xrange_changed.connect(self.xrange_changed_handle)
        self.with_dots = with_dots
        if self.with_dots:
            self.curvetype = pg.PlotDataItem
        else:
            self.curvetype = pg.PlotCurveItem
        self.info = None
        self.current_uuid = 0

        self.standalone = kwargs.get("standalone", False)

        self.region = None
        self.region_lock = None
        self.cursor1 = None
        self.cursor2 = None
        self.signals = signals or []

        self.axes = []
        self._axes_layout_pos = 2

        self.disabled_keys = set()

        self._timebase_db = {}
        self.all_timebase = self.timebase = np.array([])
        for sig in self.signals:
            uuids = self._timebase_db.setdefault(id(sig.timestamps), set())
            uuids.add(sig.uuid)

        #        self._compute_all_timebase()

        self.showGrid(x=True, y=True)

        self.plot_item = self.plotItem
        self.plot_item.hideAxis("left")
        self.plot_item.hideAxis("bottom")
        self.plotItem.showGrid(x=False, y=False)
        self.layout = self.plot_item.layout
        self.scene_ = self.plot_item.scene()
        self.scene_.sigMouseClicked.connect(self._clicked)
        self.viewbox = self.plot_item.vb

        self.common_axis_items = set()
        self.common_axis_label = ""
        self.common_viewbox = pg.ViewBox(enableMenu=True)
        self.scene_.addItem(self.common_viewbox)
        self.common_viewbox.setXLink(self.viewbox)

        axis = self.layout.itemAt(3, 1)
        axis.setParent(None)
        self.x_axis = FormatedAxis("bottom")
        self.layout.removeItem(self.x_axis)
        self.layout.addItem(self.x_axis, 3, 1)
        self.x_axis.linkToView(axis.linkedView())
        self.plot_item.axes["bottom"]["item"] = self.x_axis
        if x_axis == 'time':
            fmt = self._settings.value("plot_xaxis")
            if fmt == "seconds":
                fmt = "phys"
        else:
            fmt = 'phys'
        self.x_axis.format = fmt
        self.x_axis.origin = origin

        axis = self.layout.itemAt(2, 0)
        axis.setParent(None)
        self.y_axis = FormatedAxis("left")
        self.layout.removeItem(axis)
        self.layout.addItem(self.y_axis, 2, 0)
        self.y_axis.linkToView(axis.linkedView())
        self.plot_item.axes["left"]["item"] = self.y_axis

        self.cursor_hint = pg.PlotDataItem(
            [],
            [],
            pen="#000000",
            symbolBrush="#000000",
            symbolPen="w",
            symbol="s",
            symbolSize=8,
        )
        self.viewbox.addItem(self.cursor_hint)

        self.view_boxes = []
        self.curves = []

        self._prev_geometry = self.viewbox.sceneBoundingRect()

        self.resizeEvent = self._resizeEvent

        self._uuid_map = {}

        self._enabled_changed_signals = []
        self._enable_timer = QtCore.QTimer()
        self._enable_timer.setSingleShot(True)
        self._enable_timer.timeout.connect(self._signals_enabled_changed_handler)

        if signals:
            self.add_new_channels(signals)

        self.viewbox.sigXRangeChanged.connect(self.xrange_changed.emit)

        self.keyboard_events = set(
            [
                (QtCore.Qt.Key_C, QtCore.Qt.NoModifier),
                (QtCore.Qt.Key_F, QtCore.Qt.NoModifier),
                (QtCore.Qt.Key_F, QtCore.Qt.ShiftModifier),
                (QtCore.Qt.Key_G, QtCore.Qt.NoModifier),
                (QtCore.Qt.Key_I, QtCore.Qt.NoModifier),
                (QtCore.Qt.Key_O, QtCore.Qt.NoModifier),
                (QtCore.Qt.Key_X, QtCore.Qt.NoModifier),
                (QtCore.Qt.Key_R, QtCore.Qt.NoModifier),
                (QtCore.Qt.Key_S, QtCore.Qt.ControlModifier),
                (QtCore.Qt.Key_S, QtCore.Qt.NoModifier),
                (QtCore.Qt.Key_S, QtCore.Qt.ShiftModifier),
                (QtCore.Qt.Key_Y, QtCore.Qt.NoModifier),
                (QtCore.Qt.Key_Left, QtCore.Qt.NoModifier),
                (QtCore.Qt.Key_Right, QtCore.Qt.NoModifier),
                (QtCore.Qt.Key_H, QtCore.Qt.NoModifier),
                (QtCore.Qt.Key_Insert, QtCore.Qt.NoModifier),
            ]
        )

        events = events or []

        for i, event_info in enumerate(events):
            color = COLORS[len(COLORS) - (i % len(COLORS)) - 1]
            if isinstance(event_info, (list, tuple)):
                to_display = event_info
                labels = [" - Start", " - End"]
            else:
                to_display = [event_info]
                labels = [""]
            for event, label in zip(to_display, labels):
                description = f't = {event["value"]}s'
                if event["description"]:
                    description += f'\n\n{event["description"]}'
                line = pg.InfiniteLine(
                    pos=event["value"],
                    label=f'{event["type"]}{label}\n{description}',
                    pen={"color": color, "width": 2, "style": QtCore.Qt.DashLine},
                    labelOpts={
                        "border": {
                            "color": color,
                            "width": 2,
                            "style": QtCore.Qt.DashLine,
                        },
                        "fill": "#000000",
                        "color": color,
                        "movable": True,
                    },
                )
                self.plotItem.addItem(line, ignoreBounds=True)

        self.viewbox.sigResized.connect(self.update_views)
        if signals:
            self.update_views()

    def update_signal_curve(self, signal, signal_index, bounds=False):
        sig = signal
        color = sig.color
        t = sig.plot_timestamps
        plot_samples = sig.plot_samples
        pen = sig.pen

        curve = self.curves[signal_index]

        if not isinstance(curve, self.curvetype):
            curve = self.curvetype(
                t,
                plot_samples,
                pen=pen,
                symbolBrush=color,
                symbolPen=color,
                symbol="o",
                symbolSize=4,
                clickable=True,
                mouseWidth=30,
                dynamicRangeLimit=None,
                stepMode=self.line_interconnect,
            )
            if self.with_dots:
                curve.curve.setClickable(True, 30)

            curve.sigClicked.connect(partial(self.curve_clicked.emit, signal.uuid))

            self.view_boxes[signal_index].removeItem(self.curves[signal_index])

            self.curves[signal_index] = curve

            self.view_boxes[signal_index].addItem(curve)
        else:
            if self.with_dots or self.line_interconnect != curve.opts['stepMode'] or not t.size:
                curve.setData(
<<<<<<< HEAD
                    x=t, y=plot_samples, stepMode=self.line_interconnect,
=======
                    x=t,
                    y=plot_samples,
                    stepMode=self.line_interconnect,
>>>>>>> cc95ec77
                    symbolBrush=color,
                    symbolPen=color,
                    pen=pen,
                    skipFiniteCheck=True,
                )
                curve.update()
            else:
                sig_min = sig.min
                sig_max = sig.max

                if curve._boundsCache[0] is not None:
                    curve._boundsCache[0][1] = (t[0], t[-1])
                    curve._boundsCache[1][1] = (sig_min, sig_max)

                else:
                    curve._boundsCache = [
                        [(1.0, None), (t[0], t[-1])],
                        [(1.0, None), (sig_min, sig_max)],
                    ]

                curve.xData = t
                curve.yData = plot_samples
                curve.path = None
                if bounds:
                    curve._boundingRect = QtCore.QRectF(
                        t[0], sig_min, t[-1] - t[0], sig_max - sig_min
                    )
                else:
                    curve._boundingRect = None
                curve.opts["pen"] = pen
                curve.prepareGeometryChange()
                curve.update()

    def update_lines(self, bounds=False):
        self.curvetype = pg.PlotDataItem if self.with_dots else pg.PlotCurveItem

        if self.curves:
            for sig in self.signals:
                _, signal_index = self.signal_by_uuid(sig.uuid)

                if not sig.enable:
                    self.curves[signal_index].hide()
                else:
                    self.update_signal_curve(sig, signal_index, bounds=bounds)
                    self.curves[signal_index].show()

    def set_color(self, uuid, color):
        sig, index = self.signal_by_uuid(uuid)
        curve = self.curves[index]
        sig.color = color

        if sig.mode == "raw":
            style = QtCore.Qt.DashLine
        else:
            style = QtCore.Qt.SolidLine

        sig.pen = pg.mkPen(color=color, style=style)
        curve.setPen(sig.pen)
        curve.setBrush(color)

        if self.curvetype == pg.PlotDataItem:
            curve.curve.setPen(sig.pen)
            curve.curve.setBrush(color)
            curve.scatter.setPen(sig.pen)
            curve.scatter.setBrush(color)

            if sig.individual_axis:
                self.axes[index].setPen(color)
                self.axes[index].setTextPen(color)

        if uuid == self.current_uuid:
            self.y_axis.setPen(color)
            self.y_axis.setTextPen(color)

    def set_unit(self, uuid, unit):
        sig, index = self.signal_by_uuid(uuid)
        sig.unit = unit

        sig_axis = [self.axes[index]]

        if uuid == self.current_uuid:
            sig_axis.append(self.y_axis)

        for axis in sig_axis:
            if len(sig.name) <= 32:
                if sig.unit:
                    axis.setLabel(f"{sig.name} [{sig.unit}]")
                else:
                    axis.setLabel(f"{sig.name}")
            else:
                if sig.unit:
                    axis.setLabel(f"{sig.name[:29]}...  [{sig.unit}]")
                else:
                    axis.setLabel(f"{sig.name[:29]}...")
            axis.update()

    def set_name(self, uuid, name):
        sig, index = self.signal_by_uuid(uuid)
        sig.name = name

        sig_axis = [self.axes[index]]

        if uuid == self.current_uuid:
            sig_axis.append(self.y_axis)

        for axis in sig_axis:
            if len(sig.name) <= 32:
                if sig.unit:
                    axis.setLabel(f"{sig.name} [{sig.unit}]")
                else:
                    axis.setLabel(f"{sig.name}")
            else:
                if sig.unit:
                    axis.setLabel(f"{sig.name[:29]}...  [{sig.unit}]")
                else:
                    axis.setLabel(f"{sig.name[:29]}...")
            axis.update()

    def set_common_axis(self, uuid, state):
        _, index = self.signal_by_uuid(uuid)
        viewbox = self.view_boxes[index]
        if state in (QtCore.Qt.Checked, True, 1):
            viewbox.setYRange(*self.common_viewbox.viewRange()[1], padding=0)
            viewbox.setYLink(self.common_viewbox)
            self.common_axis_items.add(uuid)
        else:
            self.view_boxes[index].setYLink(None)
            self.common_axis_items.remove(uuid)

        self.common_axis_label = ", ".join(
            self.signal_by_uuid(uuid)[0].name for uuid in self.common_axis_items
        )

        self.set_current_uuid(self.current_uuid, True)

    def set_individual_axis(self, uuid, state):

        _, index = self.signal_by_uuid(uuid)

        if state in (QtCore.Qt.Checked, True, 1):
            if self.signals[index].enable:
                self.axes[index].show()
            self.signals[index].individual_axis = True
        else:
            self.axes[index].hide()
            self.signals[index].individual_axis = False

    def set_signal_enable(self, uuid, state):

        sig, index = self.signal_by_uuid(uuid)

        if state in (QtCore.Qt.Checked, True, 1):
            (start, stop), _ = self.viewbox.viewRange()
            width = self.width() - self.y_axis.width()
            signal = self.signals[index]

            signal.enable = True
            signal.trim(start, stop, width)
            self.view_boxes[index].setXLink(self.viewbox)
            if signal.individual_axis:
                self.axes[index].show()

            uuids = self._timebase_db.setdefault(id(sig.timestamps), set())
            uuids.add(sig.uuid)

        else:
            self.signals[index].enable = False
            self.view_boxes[index].setXLink(None)
            self.axes[index].hide()

            try:
                self._timebase_db[id(sig.timestamps)].remove(uuid)

                if len(self._timebase_db[id(sig.timestamps)]) == 0:
                    del self._timebase_db[id(sig.timestamps)]
            except:
                pass

        self._enable_timer.start(50)

    def _signals_enabled_changed_handler(self):
        self._compute_all_timebase()
        self.update_lines()
        if self.cursor1:
            self.cursor_move_finished.emit()

    def update_views(self):
        geometry = self.viewbox.sceneBoundingRect()
        if geometry != self._prev_geometry:
            for view_box in self.view_boxes:
                view_box.setGeometry(geometry)
            self._prev_geometry = geometry

    def get_stats(self, uuid):
        sig, index = self.signal_by_uuid(uuid)

        return sig.get_stats(
            cursor=self.cursor1.value() if self.cursor1 else None,
            region=self.region.getRegion() if self.region else None,
            view_region=self.viewbox.viewRange()[0],
        )

    def keyPressEvent(self, event):
        key = event.key()
        modifier = event.modifiers()

        if (key, modifier) in self.disabled_keys:
            super().keyPressEvent(event)
        else:
            if key == QtCore.Qt.Key_C and modifier == QtCore.Qt.NoModifier:
                if self.cursor1 is None:
                    start, stop = self.viewbox.viewRange()[0]
                    self.cursor1 = Cursor(self.cursor_unit, pos=0, angle=90, movable=True)
                    self.plotItem.addItem(self.cursor1, ignoreBounds=True)
                    self.cursor1.sigPositionChanged.connect(self.cursor_moved.emit)
                    self.cursor1.sigPositionChangeFinished.connect(
                        self.cursor_move_finished.emit
                    )
                    self.cursor1.setPos((start + stop) / 2)
                    self.cursor_move_finished.emit()

                    if self.region is not None:
                        self.cursor1.hide()

                else:
                    self.plotItem.removeItem(self.cursor1)
                    self.cursor1.setParent(None)
                    self.cursor1 = None
                    self.cursor_removed.emit()

            elif key == QtCore.Qt.Key_Y and modifier == QtCore.Qt.NoModifier:
                if self.region is not None:
                    if self.region_lock is not None:
                        self.region_lock = None
                        self.region.lines[0].pen.setStyle(QtCore.Qt.SolidLine)
                        self.region.lines[1].pen.setStyle(QtCore.Qt.SolidLine)
                    else:
                        self.region_lock = self.region.getRegion()[0]
                        self.region.lines[0].pen.setStyle(QtCore.Qt.DashDotDotLine)

                else:
                    self.region_lock = None

            elif key == QtCore.Qt.Key_X and modifier == QtCore.Qt.NoModifier:
                if self.region is not None:
                    self.viewbox.setXRange(*self.region.getRegion(), padding=0)
                    event_ = QtGui.QKeyEvent(
                        QtCore.QEvent.KeyPress, QtCore.Qt.Key_R, QtCore.Qt.NoModifier
                    )
                    self.keyPressEvent(event_)

            elif key == QtCore.Qt.Key_F and modifier == QtCore.Qt.NoModifier:
                if self.common_axis_items:
                    if any(
                        len(self.signal_by_uuid(uuid)[0].plot_samples)
                        for uuid in self.common_axis_items
                        if self.signal_by_uuid(uuid)[0].enable
                    ):
                        with_common_axis = True

                        common_min = np.nanmin(
                            [
                                np.nanmin(self.signal_by_uuid(uuid)[0].plot_samples)
                                for uuid in self.common_axis_items
                                if len(self.signal_by_uuid(uuid)[0].plot_samples)
                            ]
                        )
                        common_max = np.nanmax(
                            [
                                np.nanmax(self.signal_by_uuid(uuid)[0].plot_samples)
                                for uuid in self.common_axis_items
                                if len(self.signal_by_uuid(uuid)[0].plot_samples)
                            ]
                        )
                    else:
                        with_common_axis = False

                for i, (viewbox, signal) in enumerate(
                    zip(self.view_boxes, self.signals)
                ):
                    if len(signal.plot_samples):
                        if signal.uuid in self.common_axis_items:
                            if with_common_axis:
                                min_ = common_min
                                max_ = common_max
                                with_common_axis = False
                            else:
                                continue
                        else:
                            samples = signal.plot_samples[
                                np.isfinite(signal.plot_samples)
                            ]
                            if len(samples):
                                min_, max_ = (
                                    np.nanmin(samples),
                                    np.nanmax(samples),
                                )
                            else:
                                min_, max_ = 0, 1
                        if min_ != min_:
                            min_ = 0
                        if max_ != max_:
                            max_ = 1

                        viewbox.setYRange(min_, max_, padding=0)

                if self.cursor1:
                    self.cursor_moved.emit()

            elif key == QtCore.Qt.Key_F and modifier == QtCore.Qt.ShiftModifier:
                parent = self.parent().parent()
                uuids = [
                    parent.channel_selection.itemWidget(item, 1).uuid
                    for item in parent.channel_selection.selectedItems()
                    if isinstance(item, ChannelsTreeItem)
                ]
                uuids = set(uuids)

                if not uuids:
                    return

                for i, (viewbox, signal) in enumerate(
                    zip(self.view_boxes, self.signals)
                ):
                    if signal.uuid not in uuids:
                        continue

                    if len(signal.plot_samples):
                        samples = signal.plot_samples[
                            np.isfinite(signal.plot_samples)
                        ]
                        if len(samples):
                            min_, max_ = (
                                np.nanmin(samples),
                                np.nanmax(samples),
                            )
                        else:
                            min_, max_ = 0, 1

                        if min_ != min_:
                            min_ = 0
                        if max_ != max_:
                            max_ = 1

                        viewbox.setYRange(min_, max_, padding=0)

                if self.cursor1:
                    self.cursor_moved.emit()

            elif key == QtCore.Qt.Key_G and modifier == QtCore.Qt.NoModifier:
                y = self.plotItem.ctrl.yGridCheck.isChecked()
                x = self.plotItem.ctrl.xGridCheck.isChecked()

                if x and y:
                    self.plotItem.showGrid(x=False, y=False)
                elif x:
                    self.plotItem.showGrid(x=True, y=True)
                else:
                    self.plotItem.showGrid(x=True, y=False)

            elif (
                key in (QtCore.Qt.Key_I, QtCore.Qt.Key_O)
                and modifier == QtCore.Qt.NoModifier
            ):
                x_range, _ = self.viewbox.viewRange()
                delta = x_range[1] - x_range[0]
                step = delta * 0.05
                if key == QtCore.Qt.Key_I:
                    step = -step
                if self.cursor1:
                    pos = self.cursor1.value()
                    x_range = pos - delta / 2, pos + delta / 2
                self.viewbox.setXRange(x_range[0] - step, x_range[1] + step, padding=0)

            elif key == QtCore.Qt.Key_R and modifier == QtCore.Qt.NoModifier:
                if self.region is None:

                    self.region = pg.LinearRegionItem((0, 0))
                    self.region.setZValue(-10)
                    self.plotItem.addItem(self.region)
                    self.region.sigRegionChanged.connect(self.range_modified.emit)
                    self.region.sigRegionChangeFinished.connect(
                        self.range_modified_finished_handler
                    )
                    for line in self.region.lines:
                        line.addMarker("^", 0)
                        line.addMarker("v", 1)
                    start, stop = self.viewbox.viewRange()[0]
                    start, stop = (
                        start + 0.1 * (stop - start),
                        stop - 0.1 * (stop - start),
                    )
                    self.region.setRegion((start, stop))

                    if self.cursor1 is not None:
                        self.cursor1.hide()
                        self.region.setRegion(
                            tuple(
                                sorted(
                                    (self.cursor1.value(), stop)
                                )
                            )
                        )

                else:
                    self.region_lock = None
                    self.region.setParent(None)
                    self.region.hide()
                    self.region = None
                    self.range_removed.emit()

                    if self.cursor1 is not None:
                        self.cursor1.show()

            elif key == QtCore.Qt.Key_S and modifier == QtCore.Qt.ControlModifier:
                file_name, _ = QtWidgets.QFileDialog.getSaveFileName(
                    self,
                    "Select output measurement file",
                    "",
                    "MDF version 4 files (*.mf4)",
                )

                if file_name:
                    signals = [signal for signal in self.signals if signal.enable]
                    if signals:
                        with MDF() as mdf:
                            groups = {}
                            for sig in signals:
                                id_ = id(sig.timestamps)
                                group_ = groups.setdefault(id_, [])
                                group_.append(sig)

                            for signals in groups.values():
                                sigs = []
                                for signal in signals:
                                    if ":" in signal.name:
                                        sig = signal.copy()
                                        sig.name = sig.name.split(":")[-1].strip()
                                        sigs.append(sig)
                                    else:
                                        sigs.append(signal)
                                mdf.append(sigs, common_timebase=True)
                            mdf.save(file_name, overwrite=True)

            elif key == QtCore.Qt.Key_S and modifier == QtCore.Qt.NoModifier:

                parent = self.parent().parent()
                uuids = []

                iterator = QtWidgets.QTreeWidgetItemIterator(parent.channel_selection)
                while iterator.value():
                    item = iterator.value()
                    if isinstance(item, ChannelsTreeItem):
                        uuids.append(parent.channel_selection.itemWidget(item, 1).uuid)

                    iterator += 1

                uuids = reversed(uuids)

                count = sum(
                    1
                    for i, (sig, curve) in enumerate(zip(self.signals, self.curves))
                    if sig.min != "n.a."
                    and curve.isVisible()
                    and sig.uuid not in self.common_axis_items
                )

                if any(
                    sig.min != "n.a."
                    and curve.isVisible()
                    and sig.uuid in self.common_axis_items
                    for (sig, curve) in zip(self.signals, self.curves)
                ):
                    count += 1
                    with_common_axis = True
                else:
                    with_common_axis = False

                if count:

                    position = 0
                    for uuid in uuids:
                        signal, index = self.signal_by_uuid(uuid)
                        viewbox = self.view_boxes[index]

                        if not signal.empty and signal.enable:
                            if (
                                with_common_axis
                                and signal.uuid in self.common_axis_items
                            ):
                                with_common_axis = False

                                min_ = np.nanmin(
                                    [
                                        np.nanmin(
                                            self.signal_by_uuid(uuid)[0].plot_samples
                                        )
                                        for uuid in self.common_axis_items
                                        if len(
                                            self.signal_by_uuid(uuid)[0].plot_samples
                                        )
                                        and self.signal_by_uuid(uuid)[0].enable
                                    ]
                                )
                                max_ = np.nanmax(
                                    [
                                        np.nanmax(
                                            self.signal_by_uuid(uuid)[0].plot_samples
                                        )
                                        for uuid in self.common_axis_items
                                        if len(
                                            self.signal_by_uuid(uuid)[0].plot_samples
                                        )
                                        and self.signal_by_uuid(uuid)[0].enable
                                    ]
                                )

                            else:
                                if signal.uuid in self.common_axis_items:
                                    continue
                                min_ = signal.min
                                max_ = signal.max

                            if min_ == -float("inf") and max_ == float("inf"):
                                min_ = 0
                                max_ = 1
                            elif min_ == -float("inf"):
                                min_ = max_ - 1
                            elif max_ == float("inf"):
                                max_ = min_ + 1

                            if min_ == max_:
                                min_, max_ = min_ - 1, max_ + 1

                            dim = (float(max_) - min_) * 1.1

                            max_ = min_ + dim * count - 0.05 * dim
                            min_ = min_ - 0.05 * dim

                            min_, max_ = (
                                min_ - dim * position,
                                max_ - dim * position,
                            )

                            viewbox.setYRange(min_, max_, padding=0)

                            position += 1

                else:
                    xrange, _ = self.viewbox.viewRange()
                    self.viewbox.autoRange(padding=0)
                    self.viewbox.setXRange(*xrange, padding=0)
                    self.viewbox.disableAutoRange()
                if self.cursor1:
                    self.cursor_moved.emit()

            elif key == QtCore.Qt.Key_S and modifier == QtCore.Qt.ShiftModifier:

                parent = self.parent().parent()
                uuids = [
                    parent.channel_selection.itemWidget(item, 1).uuid
                    for item in parent.channel_selection.selectedItems()
                    if isinstance(item, ChannelsTreeItem)
                ]
                uuids = list(reversed(uuids))
                uuids_set = set(uuids)

                if not uuids:
                    return

                count = sum(
                    1
                    for i, (sig, curve) in enumerate(zip(self.signals, self.curves))
                    if sig.uuid in uuids_set
                    and sig.min != "n.a."
                    and curve.isVisible()
                )

                if count:

                    position = 0
                    for uuid in uuids:
                        signal, index = self.signal_by_uuid(uuid)
                        viewbox = self.view_boxes[index]

                        if not signal.empty and signal.enable:

                            min_ = signal.min
                            max_ = signal.max

                            if min_ == -float("inf") and max_ == float("inf"):
                                min_ = 0
                                max_ = 1
                            elif min_ == -float("inf"):
                                min_ = max_ - 1
                            elif max_ == float("inf"):
                                max_ = min_ + 1

                            if min_ == max_:
                                min_, max_ = min_ - 1, max_ + 1

                            dim = (float(max_) - min_) * 1.1

                            max_ = min_ + dim * count - 0.05 * dim
                            min_ = min_ - 0.05 * dim

                            min_, max_ = (
                                min_ - dim * position,
                                max_ - dim * position,
                            )

                            viewbox.setYRange(min_, max_, padding=0)

                            position += 1

                else:
                    xrange, _ = self.viewbox.viewRange()
                    self.viewbox.autoRange(padding=0)
                    self.viewbox.setXRange(*xrange, padding=0)
                    self.viewbox.disableAutoRange()
                if self.cursor1:
                    self.cursor_moved.emit()

            elif (
                key in (QtCore.Qt.Key_Left, QtCore.Qt.Key_Right)
                and modifier == QtCore.Qt.NoModifier
            ):
                if self.cursor1:
                    prev_pos = pos = self.cursor1.value()
                    x = self.get_current_timebase()
                    dim = x.size
                    if dim:
                        pos = np.searchsorted(x, pos)
                        if key == QtCore.Qt.Key_Right:
                            pos += 1
                        else:
                            pos -= 1
                        pos = np.clip(pos, 0, dim - 1)
                        pos = x[pos]
                    else:
                        if key == QtCore.Qt.Key_Right:
                            pos += 1
                        else:
                            pos -= 1

                    (left_side, right_side), _ = self.viewbox.viewRange()

                    if pos >= right_side:
                        delta = abs(pos - prev_pos)
                        self.viewbox.setXRange(
                            left_side + delta, right_side + delta, padding=0
                        )
                    elif pos <= left_side:
                        delta = abs(pos - prev_pos)
                        self.viewbox.setXRange(
                            left_side - delta, right_side - delta, padding=0
                        )
                    else:
                        delta = 0

                    self.cursor1.set_value(pos)

            elif key == QtCore.Qt.Key_H and modifier == QtCore.Qt.NoModifier:
                if len(self.all_timebase):
                    start_ts = np.amin(self.all_timebase)
                    stop_ts = np.amax(self.all_timebase)

                    self.viewbox.setXRange(start_ts, stop_ts)
                    event_ = QtGui.QKeyEvent(
                        QtCore.QEvent.KeyPress, QtCore.Qt.Key_F, QtCore.Qt.NoModifier
                    )
                    self.keyPressEvent(event_)

                    if self.cursor1:
                        self.cursor_moved.emit()

            elif key == QtCore.Qt.Key_Insert and modifier == QtCore.Qt.NoModifier:
                self.insert_computation()

            else:
                self.parent().keyPressEvent(event)

    def range_modified_finished_handler(self):
        if self.region_lock is not None:
            for i in range(2):
                if self.region.lines[i].value() == self.region_lock:
                    self.region.lines[i].pen.setStyle(QtCore.Qt.DashDotDotLine)
                else:
                    self.region.lines[i].pen.setStyle(QtCore.Qt.SolidLine)
        self.range_modified_finished.emit()

    def trim(self, signals=None):
        signals = signals or self.signals
        if not self._can_trim:
            return
        (start, stop), _ = self.viewbox.viewRange()

        width = self.width() - self.y_axis.width()

        for sig in signals:
            if sig.enable:
                # sig.trim_orig(start, stop, width)
                try:
                    sig.trim(start, stop, width)
                except:
                    sig.trim_python(start, stop, width)

    def xrange_changed_handle(self):
        self.trim()
        self.update_lines()

    def _resizeEvent(self, ev):

        new_size, last_size = self.geometry(), self._last_size
        if new_size != last_size:
            self._last_size = new_size
            self.xrange_changed_handle()
            super().resizeEvent(ev)

    def set_current_uuid(self, uuid, force=False):
        axis = self.y_axis
        viewbox = self.viewbox

        sig, index = self.signal_by_uuid(uuid)

        if sig.conversion and hasattr(sig.conversion, "text_0"):
            axis.text_conversion = sig.conversion
        else:
            axis.text_conversion = None
        axis.format = sig.format

        if uuid in self.common_axis_items:
            if self.current_uuid not in self.common_axis_items or force:
                for sig_, vbox in zip(self.signals, self.view_boxes):
                    if sig_.uuid not in self.common_axis_items:
                        vbox.setYLink(None)

                vbox = self.view_boxes[index]
                viewbox.setYRange(*vbox.viewRange()[1], padding=0)
                self.common_viewbox.setYRange(*vbox.viewRange()[1], padding=0)
                self.common_viewbox.setYLink(viewbox)

                if self._settings.value("plot_background") == "Black":
                    axis.setPen("#FFFFFF")
                    axis.setTextPen("#FFFFFF")
                else:
                    axis.setPen("#000000")
                    axis.setTextPen("#000000")
                axis.setLabel(self.common_axis_label)

        else:
            self.common_viewbox.setYLink(None)
            for sig_, vbox in zip(self.signals, self.view_boxes):
                if sig_.uuid not in self.common_axis_items:
                    vbox.setYLink(None)

            viewbox.setYRange(*self.view_boxes[index].viewRange()[1], padding=0)
            self.view_boxes[index].setYLink(viewbox)
            if len(sig.name) <= 32:
                if sig.unit:
                    axis.setLabel(f"{sig.name} [{sig.unit}]")
                else:
                    axis.setLabel(f"{sig.name}")
            else:
                if sig.unit:
                    axis.setLabel(f"{sig.name[:29]}...  [{sig.unit}]")
                else:
                    axis.setLabel(f"{sig.name[:29]}...")

            axis.setPen(sig.color)
            axis.setTextPen(sig.color)
            axis.update()

        self.current_uuid = uuid
        axis.setWidth()

    def _clicked(self, event):
        modifiers = QtWidgets.QApplication.keyboardModifiers()

        if (QtCore.Qt.Key_C, QtCore.Qt.NoModifier) not in self.disabled_keys:

            if self.region is None:
                pos = self.plot_item.vb.mapSceneToView(event.scenePos())

                if self.cursor1 is not None:
                    self.plotItem.removeItem(self.cursor1)
                    self.cursor1.setParent(None)
                    self.cursor1 = None

                self.cursor1 = Cursor(self.cursor_unit, pos=pos, angle=90, movable=True)
                self.plotItem.addItem(self.cursor1, ignoreBounds=True)
                self.cursor1.sigPositionChanged.connect(self.cursor_moved.emit)
                self.cursor1.sigPositionChangeFinished.connect(
                    self.cursor_move_finished.emit
                )
                self.cursor_move_finished.emit()

            else:
                pos = self.plot_item.vb.mapSceneToView(event.scenePos())
                start, stop = self.region.getRegion()

                if self.region_lock is not None:
                    self.region.setRegion((self.region_lock, pos.x()))
                else:
                    if modifiers == QtCore.Qt.ControlModifier:
                        self.region.setRegion((start, pos.x()))
                    else:
                        self.region.setRegion((pos.x(), stop))

    def add_new_channels(self, channels, computed=False):

        geometry = self.viewbox.sceneBoundingRect()
        initial_index = len(self.signals)

        for sig in channels:
            if not hasattr(sig, "computed"):
                sig.computed = computed
                if not computed:
                    sig.computation = {}

        (start, stop), _ = self.viewbox.viewRange()

        width = self.width() - self.y_axis.width()
        trim_info = start, stop, width

        channels = [
            PlotSignal(sig, i, trim_info=trim_info)
            for i, sig in enumerate(channels, len(self.signals))
        ]

        for sig in channels:
            uuids = self._timebase_db.setdefault(id(sig.timestamps), set())
            uuids.add(sig.uuid)
        self.signals.extend(channels)

        self._uuid_map = {sig.uuid: (sig, i) for i, sig in enumerate(self.signals)}

        self._compute_all_timebase()

        if initial_index == 0 and len(self.all_timebase):
            start_t, stop_t = np.amin(self.all_timebase), np.amax(self.all_timebase)
            self.viewbox.setXRange(start_t, stop_t)

        axis_uuid = None

        for index, sig in enumerate(channels, initial_index):
            color = sig.color

            axis = FormatedAxis(
                "right",
                pen=color,
                textPen=color,
                text=sig.name if len(sig.name) <= 32 else "{sig.name[:29]}...",
                units=sig.unit,
            )
            if sig.conversion and hasattr(sig.conversion, "text_0"):
                axis.text_conversion = sig.conversion

            view_box = pg.ViewBox(enableMenu=False)
            view_box.setGeometry(geometry)
            view_box.disableAutoRange()

            axis.linkToView(view_box)
            #            if len(sig.name) <= 32:
            #                axis.labelText = sig.name
            #            else:
            #                axis.labelText = f"{sig.name[:29]}..."
            #            axis.labelUnits = sig.unit
            #            axis.labelStyle = {"color": color}
            #
            #            axis.setLabel(axis.labelText, sig.unit, color=color)

            self.layout.addItem(axis, 2, self._axes_layout_pos)
            self._axes_layout_pos += 1

            #self.layout.addItem(view_box, 2, 1)
            self.scene_.addItem(view_box)

            t = sig.plot_timestamps

            curve = self.curvetype(
                t,
                sig.plot_samples,
                pen=color,
                symbolBrush=color,
                symbolPen=color,
                symbol="o",
                symbolSize=4,
                clickable=True,
                mouseWidth=30,
                dynamicRangeLimit=None,
                stepMode=self.line_interconnect,
                #                connect='finite',
            )
            curve.hide()
            if self.with_dots:
                curve.curve.setClickable(True, 30)

            curve.sigClicked.connect(partial(self.curve_clicked.emit, sig.uuid))

            self.view_boxes.append(view_box)
            self.curves.append(curve)
            if not sig.empty:
                view_box.setYRange(sig.min, sig.max, padding=0, update=True)

            #            (start, stop), _ = self.viewbox.viewRange()
            #            view_box.setXRange(start, stop, padding=0, update=True)

            self.axes.append(axis)
            axis.hide()
            view_box.addItem(curve)

            if initial_index == 0 and index == 0:
                axis_uuid = sig.uuid

        for index, sig in enumerate(channels, initial_index):
            self.view_boxes[index].setXLink(self.viewbox)

        for curve in self.curves[initial_index:]:
            curve.show()

        if axis_uuid is not None:
            self.set_current_uuid(sig.uuid)

        return channels

    def _compute_all_timebase(self):
        if self._timebase_db:
            timebases = [
                sig.timestamps
                for sig in self.signals
                if id(sig.timestamps) in self._timebase_db
            ]
            if timebases:
                try:
                    new_timebase = np.unique(np.concatenate(timebases))
                except MemoryError:
                    new_timebase = reduce(np.union1d, timebases)
            else:
                new_timebase = np.array([])
            self.all_timebase = self.timebase = new_timebase
        else:
            self.all_timebase = self.timebase = np.array([])

    def get_current_timebase(self):
        if self.current_uuid:
            sig, _ = self._uuid_map[self.current_uuid]
            t = sig.timestamps
            if t.size:
                return t
            else:
                return self.all_timebase
        else:
            return self.all_timebase

    def signal_by_uuid(self, uuid):
        return self._uuid_map[uuid]

    def signal_by_name(self, name):
        for i, sig in enumerate(self.signals):
            if sig.name == name:
                return sig, i

        raise Exception(
            f"Signal not found: {name} {[sig.name for sig in self.signals]}"
        )

    def dragEnterEvent(self, e):
        if e.mimeData().hasFormat("application/octet-stream-asammdf"):
            e.accept()
        super().dragEnterEvent(e)

    def dropEvent(self, e):
        if e.source() is self.parent().channel_selection:
            super().dropEvent(e)
        else:
            data = e.mimeData()
            if data.hasFormat("application/octet-stream-asammdf"):
                names = extract_mime_names(data)
                self.add_channels_request.emit(names)
            else:
                super().dropEvent(e)

    def delete_channels(self, deleted):

        needs_timebase_compute = False

        indexes = sorted(
            [(self.signal_by_uuid(uuid)[1], uuid) for uuid in deleted], reverse=True
        )

        for i, uuid in indexes:
            item = self.curves.pop(i)
            item.sigClicked.disconnect()
            item.hide()
            item.setParent(None)
            self.view_boxes[i].removeItem(item)

            item = self.axes.pop(i)
            self.layout.removeItem(item)
            item.scene().removeItem(item)
            item.unlinkFromView()

            item = self.view_boxes.pop(i)
            item.setXLink(None)
            item.setYLink(None)
            self.plotItem.scene().removeItem(item)
            self.layout.removeItem(item)

            sig = self.signals.pop(i)

            if uuid in self.common_axis_items:
                self.common_axis_items.remove(uuid)

            if sig.enable:
                try:
                    self._timebase_db[id(sig.timestamps)].remove(sig.uuid)

                    if len(self._timebase_db[id(sig.timestamps)]) == 0:
                        del self._timebase_db[id(sig.timestamps)]
                        needs_timebase_compute = True
                except KeyError:
                    pass

        uuids = [sig.uuid for sig in self.signals]

        self._uuid_map = {sig.uuid: (sig, i) for i, sig in enumerate(self.signals)}

        if uuids:
            if self.current_uuid in uuids:
                self.set_current_uuid(self.current_uuid, True)
            else:
                self.set_current_uuid(uuids[0], True)
        else:
            self.current_uuid = None

        if needs_timebase_compute:
            self._compute_all_timebase()

    def set_time_offset(self, info):
        absolute, offset, *uuids = info

        signals = [sig for sig in self.signals if sig.uuid in uuids]

        if absolute:
            for sig in signals:
                if not len(sig.timestamps):
                    continue
                id_ = id(sig.timestamps)
                delta = sig.timestamps[0] - offset
                sig.timestamps = sig.timestamps - delta

                uuids = self._timebase_db.setdefault(id(sig.timestamps), set())
                uuids.add(sig.uuid)

                self._timebase_db[id_].remove(sig.uuid)
                if len(self._timebase_db[id_]) == 0:
                    del self._timebase_db[id_]
        else:
            for sig in signals:
                if not len(sig.timestamps):
                    continue
                id_ = id(sig.timestamps)

                sig.timestamps = sig.timestamps + offset

                uuids = self._timebase_db.setdefault(id(sig.timestamps), set())
                uuids.add(sig.uuid)

                self._timebase_db[id_].remove(sig.uuid)
                if len(self._timebase_db[id_]) == 0:
                    del self._timebase_db[id_]

        self.xrange_changed_handle()

        self._compute_all_timebase()

        self.xrange_changed_handle()

    def insert_computation(self, name=""):
        dlg = DefineChannel(self.signals, self.all_timebase, name, self.mdf, self)
        dlg.setModal(True)
        dlg.exec_()
        sig = dlg.result

        if sig is not None:
            sig.uuid = os.urandom(6).hex()
            sig.group_index = -1
            sig.channel_index = -1
            sig.mdf_uuid = os.urandom(6).hex()
            self.add_new_channels([sig], computed=True)
            self.computation_channel_inserted.emit()

from .fft_window import FFTWindow<|MERGE_RESOLUTION|>--- conflicted
+++ resolved
@@ -11,11 +11,11 @@
 from PyQt5 import QtCore, QtGui, QtWidgets
 import pyqtgraph as pg
 
-
 try:
     from ...blocks.cutils import positions
 except:
     pass
+
 
 def _keys(self, styles):
     def getId(obj):
@@ -26,11 +26,17 @@
             return obj._id
 
     res = [
-        (symbol if isinstance(symbol, (str, int)) else getId(symbol), size, getId(pen), getId(brush))
+        (
+            symbol if isinstance(symbol, (str, int)) else getId(symbol),
+            size,
+            getId(pen),
+            getId(brush),
+        )
         for symbol, size, pen, brush in styles[:1]
     ]
-    
+
     return res
+
 
 # speed-up monkey patches
 pg.graphicsItems.ScatterPlotItem.SymbolAtlas._keys = _keys
@@ -41,7 +47,7 @@
 from ...signal import Signal
 from ..dialogs.define_channel import DefineChannel
 from ..ui import resource_rc as resource_rc
-from ..utils import COLORS, extract_mime_names, copy_ranges
+from ..utils import COLORS, copy_ranges, extract_mime_names
 from .channel_display import ChannelDisplay
 from .channel_group_display import ChannelGroupDisplay
 from .channel_stats import ChannelStats
@@ -50,7 +56,7 @@
 from .formated_axis import FormatedAxis
 from .list import ListWidget
 from .list_item import ListItem
-from .tree import ChannelsTreeItem, ChannelsTreeWidget, ChannelsGroupTreeItem
+from .tree import ChannelsGroupTreeItem, ChannelsTreeItem, ChannelsTreeWidget
 
 bin_ = bin
 
@@ -73,7 +79,6 @@
     if a <= b:
         return b
     return a
-
 
 
 class PlotSignal(Signal):
@@ -281,7 +286,9 @@
     def std(self, std):
         self._std = std
 
-    def cut(self, start=None, stop=None, include_ends=True, interpolation_mode=0, fast=False):
+    def cut(
+        self, start=None, stop=None, include_ends=True, interpolation_mode=0, fast=False
+    ):
         cut_sig = super().cut(start, stop, include_ends, interpolation_mode)
 
         cut_sig.group_index = self.group_index
@@ -408,7 +415,9 @@
                     stats["overall_gradient"] = 0
                     stats["overall_integral"] = 0
                 else:
-                    stats["overall_gradient"] = (sig.samples[-1] - sig.samples[0]) / (sig.timestamps[-1] - sig.timestamps[0])
+                    stats["overall_gradient"] = (sig.samples[-1] - sig.samples[0]) / (
+                        sig.timestamps[-1] - sig.timestamps[0]
+                    )
                     stats["overall_integral"] = np.trapz(sig.samples, sig.timestamps)
 
                 stats["overall_min"] = fmt.format(sig.min)
@@ -506,8 +515,12 @@
                             new_stats["selected_gradient"] = 0
                             new_stats["selected_integral"] = 0
                         else:
-                            new_stats["selected_gradient"] = (samples[-1] - samples[0]) / (timestamps[-1] - timestamps[0])
-                            new_stats["selected_integral"] = np.trapz(samples, timestamps)
+                            new_stats["selected_gradient"] = (
+                                samples[-1] - samples[0]
+                            ) / (timestamps[-1] - timestamps[0])
+                            new_stats["selected_integral"] = np.trapz(
+                                samples, timestamps
+                            )
 
                     else:
                         new_stats["selected_min"] = "n.a."
@@ -592,7 +605,9 @@
                         new_stats["visible_gradient"] = 0
                         new_stats["visible_integral"] = 0
                     else:
-                        new_stats["visible_gradient"] = (samples[-1] - samples[0]) / (timestamps[-1] - timestamps[0])
+                        new_stats["visible_gradient"] = (samples[-1] - samples[0]) / (
+                            timestamps[-1] - timestamps[0]
+                        )
                         new_stats["visible_integral"] = np.trapz(samples, timestamps)
 
                 else:
@@ -751,15 +766,9 @@
                         rest = visible_duplication
                     steps = visible_duplication
 
-                    pos = np.empty(2*count, dtype='i4')
-
-<<<<<<< HEAD
-                    # print(samples.shape, pos.shape, steps, count, rest)
-
-                    positions(samples.astype('f8'), pos, steps, count, rest)
-=======
+                    pos = np.empty(2 * count, dtype="i4")
+
                     positions(samples.astype("f8"), pos, steps, count, rest)
->>>>>>> cc95ec77
 
                     sig.plot_samples = samples[pos]
                     sig.plot_timestamps = timestamps[pos]
@@ -959,7 +968,7 @@
                     value = value.decode("latin-1").strip(" \r\n\t\v\0")
 
                 value = value or "<empty string>"
-            elif kind == 'f':
+            elif kind == "f":
                 value = float(value)
             else:
                 value = int(value)
@@ -989,7 +998,7 @@
         line_interconnect="line",
         hide_missing_channels=False,
         hide_disabled_channels=False,
-        x_axis='time',
+        x_axis="time",
         *args,
         **kwargs,
     ):
@@ -1000,8 +1009,8 @@
         self.pattern = {}
         self.mdf = mdf
 
-        self.x_name = 't' if x_axis == 'time' else 'f'
-        self.x_unit = 's' if x_axis == 'time' else 'Hz'
+        self.x_name = "t" if x_axis == "time" else "f"
+        self.x_unit = "s" if x_axis == "time" else "Hz"
 
         self.info_uuid = None
 
@@ -1009,7 +1018,7 @@
         self._range_stop = None
 
         self._can_switch_mode = True
-        
+
         self._accept_cursor_update = False
         self._last_cursor_update = perf_counter()
 
@@ -1026,7 +1035,7 @@
             hide_missing_channels=hide_missing_channels,
             hide_disabled_channels=hide_disabled_channels,
             parent=self,
-        ) # self
+        )  # self
         # self.channel_selection.setUniformItemSizes(True)
         # self.channel_selection.setAlternatingRowColors(False)
         # self.channel_selection.setDragDropMode(QtWidgets.QAbstractItemView.InternalMove)
@@ -1098,12 +1107,18 @@
         self.channel_selection.insert_computation.connect(self.plot.insert_computation)
 
         self.channel_selection.itemChanged.connect(self.channel_selection_item_changed)
-        self.channel_selection.items_rearranged.connect(self.channel_selection_rearranged)
+        self.channel_selection.items_rearranged.connect(
+            self.channel_selection_rearranged
+        )
         self.channel_selection.pattern_group_added.connect(self.pattern_group_added_req)
-        self.channel_selection.itemDoubleClicked.connect(self.channel_selection_item_double_clicked)
+        self.channel_selection.itemDoubleClicked.connect(
+            self.channel_selection_item_double_clicked
+        )
         self.channel_selection.compute_fft_request.connect(self.compute_fft)
         self.channel_selection.itemExpanded.connect(self.update_current_values)
-        self.channel_selection.verticalScrollBar().valueChanged.connect(self.update_current_values)
+        self.channel_selection.verticalScrollBar().valueChanged.connect(
+            self.update_current_values
+        )
 
         self.keyboard_events = (
             set(
@@ -1241,15 +1256,12 @@
         self.plot.cursor_hint.hide()
 
     def cursor_moved(self):
-        if (
-            self.plot.cursor1 is None
-            or (
-                perf_counter() - self._last_cursor_update < 0.030
-                and not self._accept_cursor_update
-            )
+        if self.plot.cursor1 is None or (
+            perf_counter() - self._last_cursor_update < 0.030
+            and not self._accept_cursor_update
         ):
             return
-        
+
         position = self.plot.cursor1.value()
 
         if not self.plot.region:
@@ -1311,12 +1323,9 @@
         self.cursor_removed_signal.emit(self)
 
     def range_modified(self):
-        if (
-                self.plot.region is None
-                or (
-                    perf_counter() - self._last_cursor_update < 0.030
-                    and not self._accept_cursor_update
-            )
+        if self.plot.region is None or (
+            perf_counter() - self._last_cursor_update < 0.030
+            and not self._accept_cursor_update
         ):
             return
 
@@ -1676,19 +1685,22 @@
         self.plot.set_current_uuid(self.info_uuid, True)
 
     def add_new_channels(self, channels, mime_data=None, destination=None):
-
         def add_new_items(tree, root, items, items_pool):
             for (name, group_index, channel_index, mdf_uuid, type_, ranges) in items:
 
                 ranges = deepcopy(ranges)
                 for range_info in ranges:
-                    range_info['font_color'] = QtGui.QColor(range_info['font_color'])
-                    range_info['background_color'] = QtGui.QColor(range_info['background_color'])
+                    range_info["font_color"] = QtGui.QColor(range_info["font_color"])
+                    range_info["background_color"] = QtGui.QColor(
+                        range_info["background_color"]
+                    )
 
                 if type_ == "group":
                     pattern = group_index
                     item = ChannelsGroupTreeItem(name, pattern)
-                    widget = ChannelGroupDisplay(name, pattern, item=item, ranges=ranges)
+                    widget = ChannelGroupDisplay(
+                        name, pattern, item=item, ranges=ranges
+                    )
                     widget.item = item
                     root.addChild(item)
                     tree.setItemWidget(item, 1, widget)
@@ -1700,7 +1712,7 @@
                     key = (name, group_index, channel_index, mdf_uuid)
 
                     if isinstance(name, dict):
-                        key = (name['name'],) + key[1:]
+                        key = (name["name"],) + key[1:]
                         if key in items_pool:
                             item, widget = items_pool[key]
                             widget.item = item
@@ -1808,7 +1820,7 @@
                 sig.computation,
                 None,
                 sig.mdf_uuid,
-                check=QtCore.Qt.Checked if sig.enable else QtCore.Qt.Unchecked
+                check=QtCore.Qt.Checked if sig.enable else QtCore.Qt.Unchecked,
             )
 
             # item.setData(QtCore.Qt.UserRole, sig.name)
@@ -1825,7 +1837,9 @@
                 kind = sig.conversion.convert(sig.samples[:1]).dtype.kind
             else:
                 kind = sig.samples.dtype.kind
-            it = ChannelDisplay(sig.uuid, sig.unit, kind, 3, tooltip, details, parent=self, item=item)
+            it = ChannelDisplay(
+                sig.uuid, sig.unit, kind, 3, tooltip, details, parent=self, item=item
+            )
             if self.channel_selection.details_enabled:
                 it.details.setVisible(True)
             it.setAttribute(QtCore.Qt.WA_StyledBackground)
@@ -1859,7 +1873,9 @@
                 it.ylink.setCheckState(QtCore.Qt.Checked)
             it.individual_axis_changed.connect(self.plot.set_individual_axis)
 
-            item.setFlags(item.flags() | QtCore.Qt.ItemIsUserCheckable | QtCore.Qt.ItemIsEnabled)
+            item.setFlags(
+                item.flags() | QtCore.Qt.ItemIsUserCheckable | QtCore.Qt.ItemIsEnabled
+            )
             self.info_uuid = sig.uuid
 
         if mime_data:
@@ -1867,7 +1883,7 @@
                 self.channel_selection,
                 destination or self.channel_selection.invisibleRootItem(),
                 mime_data,
-                new_items
+                new_items,
             )
 
             # still have simple signals to add
@@ -1881,7 +1897,6 @@
         self.channel_selection.refresh()
 
     def to_config(self):
-
         def item_to_config(tree, root):
             channels = []
 
@@ -1890,9 +1905,7 @@
                 widget = tree.itemWidget(item, 1)
                 if isinstance(widget, ChannelDisplay):
 
-                    channel = {
-                        'type': 'channel'
-                    }
+                    channel = {"type": "channel"}
 
                     sig, idx = self.plot.signal_by_uuid(widget.uuid)
 
@@ -1900,16 +1913,20 @@
                     channel["unit"] = sig.unit
                     channel["enabled"] = item.checkState(0) == QtCore.Qt.Checked
                     channel["individual_axis"] = (
-                            widget.individual_axis.checkState() == QtCore.Qt.Checked
+                        widget.individual_axis.checkState() == QtCore.Qt.Checked
                     )
-                    channel["common_axis"] = widget.ylink.checkState() == QtCore.Qt.Checked
+                    channel["common_axis"] = (
+                        widget.ylink.checkState() == QtCore.Qt.Checked
+                    )
                     channel["color"] = sig.color
                     channel["computed"] = sig.computed
                     channel["ranges"] = copy_ranges(widget.ranges)
 
-                    for range_info in channel['ranges']:
-                        range_info['background_color'] = range_info['background_color'].name()
-                        range_info['font_color'] = range_info['font_color'].name()
+                    for range_info in channel["ranges"]:
+                        range_info["background_color"] = range_info[
+                            "background_color"
+                        ].name()
+                        range_info["font_color"] = range_info["font_color"].name()
 
                     channel["precision"] = widget.precision
                     channel["fmt"] = widget.fmt
@@ -1929,8 +1946,12 @@
                         for i in range(sig.conversion.val_param_nr):
                             channel["conversion"][
                                 f"text_{i}"
-                            ] = sig.conversion.referenced_blocks[f"text_{i}"].decode("utf-8")
-                            channel["conversion"][f"val_{i}"] = sig.conversion[f"val_{i}"]
+                            ] = sig.conversion.referenced_blocks[f"text_{i}"].decode(
+                                "utf-8"
+                            )
+                            channel["conversion"][f"val_{i}"] = sig.conversion[
+                                f"val_{i}"
+                            ]
 
                 elif isinstance(widget, ChannelGroupDisplay):
                     pattern = item.pattern
@@ -1938,23 +1959,29 @@
                         ranges = copy_ranges(pattern["ranges"])
 
                         for range_info in ranges:
-                            range_info['font_color'] = range_info['font_color'].name()
-                            range_info['background_color'] = range_info['background_color'].name()
+                            range_info["font_color"] = range_info["font_color"].name()
+                            range_info["background_color"] = range_info[
+                                "background_color"
+                            ].name()
 
                         pattern["ranges"] = ranges
 
                     ranges = copy_ranges(widget.ranges)
 
                     for range_info in ranges:
-                        range_info['font_color'] = range_info['font_color'].name()
-                        range_info['background_color'] = range_info['background_color'].name()
+                        range_info["font_color"] = range_info["font_color"].name()
+                        range_info["background_color"] = range_info[
+                            "background_color"
+                        ].name()
 
                     channel = {
-                        'type': 'group',
-                        'name': widget.name.text().rsplit('\t[')[0],
-                        'channels': item_to_config(tree, item) if item.pattern is None else [],
+                        "type": "group",
+                        "name": widget.name.text().rsplit("\t[")[0],
+                        "channels": item_to_config(tree, item)
+                        if item.pattern is None
+                        else [],
                         "enabled": item.checkState(0) == QtCore.Qt.Checked,
-                        'pattern': pattern,
+                        "pattern": pattern,
                         "ranges": ranges,
                     }
 
@@ -1967,13 +1994,17 @@
             ranges = copy_ranges(pattern["ranges"])
 
             for range_info in ranges:
-                range_info['font_color'] = range_info['font_color'].name()
-                range_info['background_color'] = range_info['background_color'].name()
+                range_info["font_color"] = range_info["font_color"].name()
+                range_info["background_color"] = range_info["background_color"].name()
 
             pattern["ranges"] = ranges
 
         config = {
-            "channels": item_to_config(self.channel_selection, self.channel_selection.invisibleRootItem()) if not self.pattern else [],
+            "channels": item_to_config(
+                self.channel_selection, self.channel_selection.invisibleRootItem()
+            )
+            if not self.pattern
+            else [],
             "pattern": pattern,
             "splitter": [int(e) for e in self.splitter.sizes()[:2]]
             + [
@@ -2088,14 +2119,14 @@
         origin=None,
         mdf=None,
         line_interconnect="line",
-        x_axis='time',
+        x_axis="time",
         *args,
         **kwargs,
     ):
         events = kwargs.pop("events", [])
         super().__init__()
 
-        self.cursor_unit = 's' if x_axis == 'time' else 'Hz'
+        self.cursor_unit = "s" if x_axis == "time" else "Hz"
 
         self.line_interconnect = (
             line_interconnect if line_interconnect != "line" else ""
@@ -2165,12 +2196,12 @@
         self.layout.addItem(self.x_axis, 3, 1)
         self.x_axis.linkToView(axis.linkedView())
         self.plot_item.axes["bottom"]["item"] = self.x_axis
-        if x_axis == 'time':
+        if x_axis == "time":
             fmt = self._settings.value("plot_xaxis")
             if fmt == "seconds":
                 fmt = "phys"
         else:
-            fmt = 'phys'
+            fmt = "phys"
         self.x_axis.format = fmt
         self.x_axis.origin = origin
 
@@ -2302,15 +2333,15 @@
 
             self.view_boxes[signal_index].addItem(curve)
         else:
-            if self.with_dots or self.line_interconnect != curve.opts['stepMode'] or not t.size:
+            if (
+                self.with_dots
+                or self.line_interconnect != curve.opts["stepMode"]
+                or not t.size
+            ):
                 curve.setData(
-<<<<<<< HEAD
-                    x=t, y=plot_samples, stepMode=self.line_interconnect,
-=======
                     x=t,
                     y=plot_samples,
                     stepMode=self.line_interconnect,
->>>>>>> cc95ec77
                     symbolBrush=color,
                     symbolPen=color,
                     pen=pen,
@@ -2523,7 +2554,9 @@
             if key == QtCore.Qt.Key_C and modifier == QtCore.Qt.NoModifier:
                 if self.cursor1 is None:
                     start, stop = self.viewbox.viewRange()[0]
-                    self.cursor1 = Cursor(self.cursor_unit, pos=0, angle=90, movable=True)
+                    self.cursor1 = Cursor(
+                        self.cursor_unit, pos=0, angle=90, movable=True
+                    )
                     self.plotItem.addItem(self.cursor1, ignoreBounds=True)
                     self.cursor1.sigPositionChanged.connect(self.cursor_moved.emit)
                     self.cursor1.sigPositionChangeFinished.connect(
@@ -2639,9 +2672,7 @@
                         continue
 
                     if len(signal.plot_samples):
-                        samples = signal.plot_samples[
-                            np.isfinite(signal.plot_samples)
-                        ]
+                        samples = signal.plot_samples[np.isfinite(signal.plot_samples)]
                         if len(samples):
                             min_, max_ = (
                                 np.nanmin(samples),
@@ -2708,11 +2739,7 @@
                     if self.cursor1 is not None:
                         self.cursor1.hide()
                         self.region.setRegion(
-                            tuple(
-                                sorted(
-                                    (self.cursor1.value(), stop)
-                                )
-                            )
+                            tuple(sorted((self.cursor1.value(), stop)))
                         )
 
                 else:
@@ -2884,9 +2911,7 @@
                 count = sum(
                     1
                     for i, (sig, curve) in enumerate(zip(self.signals, self.curves))
-                    if sig.uuid in uuids_set
-                    and sig.min != "n.a."
-                    and curve.isVisible()
+                    if sig.uuid in uuids_set and sig.min != "n.a." and curve.isVisible()
                 )
 
                 if count:
@@ -3186,7 +3211,7 @@
             self.layout.addItem(axis, 2, self._axes_layout_pos)
             self._axes_layout_pos += 1
 
-            #self.layout.addItem(view_box, 2, 1)
+            # self.layout.addItem(view_box, 2, 1)
             self.scene_.addItem(view_box)
 
             t = sig.plot_timestamps
@@ -3404,4 +3429,5 @@
             self.add_new_channels([sig], computed=True)
             self.computation_channel_inserted.emit()
 
+
 from .fft_window import FFTWindow