# -*- coding: utf-8 -*-
from datetime import datetime
from functools import partial
import json
from pathlib import Path
import os
from traceback import format_exc
from time import perf_counter

import psutil
from natsort import natsorted
import numpy as np
import pandas as pd
import pyqtgraph as pg

from PyQt5 import QtGui
from PyQt5 import QtWidgets
from PyQt5 import QtCore

from ..ui import resource_rc as resource_rc
from ..ui.file_widget import Ui_file_widget

from ...mdf import MDF, SUPPORTED_VERSIONS
from ...signal import Signal
from ...blocks.utils import MdfException, extract_cncomment_xml, csv_bytearray2hex
from ..utils import TERMINATED, run_thread_with_progress, setup_progress
from .plot import Plot
from .numeric import Numeric
from .tabular import Tabular
from .search import SearchWidget
from .tree import TreeWidget
from .tree_item import TreeItem
from .mdi_area import MdiAreaWidget

from ..dialogs.advanced_search import AdvancedSearch
from ..dialogs.channel_info import ChannelInfoDialog
from ..dialogs.channel_group_info import ChannelGroupInfoDialog


class FileWidget(Ui_file_widget, QtWidgets.QWidget):

    open_new_file = QtCore.pyqtSignal(str)

    def __init__(
        self,
        file_name,
        with_dots,
        subplots=False,
        subplots_link=False,
        ignore_value2text_conversions=False,
        *args,
        **kwargs,
    ):

        super().__init__(*args, **kwargs)
        self.setupUi(self)
        self._settings = QtCore.QSettings()

        file_name = Path(file_name)
        self.subplots = subplots
        self.subplots_link = subplots_link
        self.ignore_value2text_conversions = ignore_value2text_conversions
        self._viewbox = pg.ViewBox()
        self._viewbox.setXRange(0, 10)

        self.file_name = file_name
        self.progress = None
        self.mdf = None
        self.info_index = None
        self.with_dots = with_dots

        self._window_counter = 1
        self._show_filter_tree = False

        progress = QtWidgets.QProgressDialog(
            f'Opening "{self.file_name}"', "", 0, 100, self.parent()
        )

        progress.setWindowModality(QtCore.Qt.ApplicationModal)
        progress.setCancelButton(None)
        progress.setAutoClose(True)
        progress.setWindowTitle("Opening measurement")
        icon = QtGui.QIcon()
        icon.addPixmap(QtGui.QPixmap(":/open.png"), QtGui.QIcon.Normal, QtGui.QIcon.Off)
        progress.setWindowIcon(icon)
        progress.show()

        if file_name.suffix.lower() in (".erg", ".bsig"):

            extension = file_name.suffix.lower().strip(".")
            progress.setLabelText(f"Converting from {extension} to mdf")
            try:
                from mfile import ERG, BSIG

                if file_name.suffix.lower() == ".erg":
                    cls = ERG
                else:
                    cls = BSIG
                mdf_path = (
                    cls(file_name).export_mdf().save(file_name.with_suffix(".tmp.mf4"))
                )
                self.mdf = MDF(mdf_path)
            except:
                print(format_exc())
                return

        elif file_name.suffix.lower() == ".zip":
            progress.setLabelText("Opening zipped MF4 file")
            try:
                from mfile import ZIP

                self.mdf = ZIP(file_name)
            except:
                print(format_exc())
                return

        else:

            if file_name.suffix.lower() == ".dl3":
                progress.setLabelText("Converting from dl3 to mdf")
                datalyser_active = any(
                    proc.name() == "Datalyser3.exe" for proc in psutil.process_iter()
                )
                try:
                    import win32com.client

                    index = 0
                    while True:
                        mdf_name = file_name.with_suffix(f".{index}.mdf")
                        if mdf_name.exists():
                            index += 1
                        else:
                            break

                    datalyser = win32com.client.Dispatch("Datalyser3.Datalyser3_COM")
                    if not datalyser_active:
                        try:
                            datalyser.DCOM_set_datalyser_visibility(False)
                        except:
                            pass
                    datalyser.DCOM_convert_file_mdf_dl3(file_name, str(mdf_name), 0)
                    if not datalyser_active:
                        datalyser.DCOM_TerminateDAS()
                    file_name = mdf_name
                except Exception as err:
                    print(err)
                    return

            target = MDF
            kwargs = {"name": file_name, "callback": self.update_progress}

            self.mdf = run_thread_with_progress(
                self,
                target=target,
                kwargs=kwargs,
                factor=33,
                offset=0,
                progress=progress,
            )

            if self.mdf is TERMINATED:
                return

        channels_db_items = sorted(self.mdf.channels_db, key=lambda x: x.lower())
        self.channels_db_items = channels_db_items

        progress.setLabelText("Loading graphical elements")

        progress.setValue(37)

        splitter = QtWidgets.QSplitter(self)
        splitter.setOrientation(QtCore.Qt.Vertical)

        channel_and_search = QtWidgets.QWidget(splitter)

        self.channel_view = QtWidgets.QComboBox()
        self.channel_view.addItems(["Natural sort", "Internal file structure"])
        self.channel_view.setCurrentIndex(0)
        self.channel_view.currentIndexChanged.connect(self._update_channel_tree)

        self.channels_tree = TreeWidget(self)
        self.channels_tree.setDragEnabled(True)

        self.filter_tree = TreeWidget(self)

        vbox = QtWidgets.QVBoxLayout(channel_and_search)
        vbox.setSpacing(2)
        self.advanced_search_btn = QtWidgets.QPushButton("", channel_and_search)
        icon = QtGui.QIcon()
        icon.addPixmap(
            QtGui.QPixmap(":/search.png"), QtGui.QIcon.Normal, QtGui.QIcon.Off
        )
        self.advanced_search_btn.setIcon(icon)
        self.advanced_search_btn.setToolTip("Advanced search and select channels")
        self.advanced_search_btn.clicked.connect(self.search)
        vbox.addWidget(self.channel_view)

        vbox.addWidget(self.channels_tree, 1)

        hbox = QtWidgets.QHBoxLayout()

        self.clear_channels_btn = QtWidgets.QPushButton("", channel_and_search)
        self.clear_channels_btn.setToolTip("Reset selection")
        icon = QtGui.QIcon()
        icon.addPixmap(
            QtGui.QPixmap(":/erase.png"), QtGui.QIcon.Normal, QtGui.QIcon.Off
        )
        self.clear_channels_btn.setIcon(icon)
        self.clear_channels_btn.setObjectName("clear_channels_btn")

        self.load_channel_list_btn = QtWidgets.QPushButton("", channel_and_search)
        self.load_channel_list_btn.setToolTip("Load channel selection list")
        icon1 = QtGui.QIcon()
        icon1.addPixmap(
            QtGui.QPixmap(":/open.png"), QtGui.QIcon.Normal, QtGui.QIcon.Off
        )
        self.load_channel_list_btn.setIcon(icon1)
        self.load_channel_list_btn.setObjectName("load_channel_list_btn")

        self.save_channel_list_btn = QtWidgets.QPushButton("", channel_and_search)
        self.save_channel_list_btn.setToolTip("Save channel selection list")
        icon2 = QtGui.QIcon()
        icon2.addPixmap(
            QtGui.QPixmap(":/save.png"), QtGui.QIcon.Normal, QtGui.QIcon.Off
        )
        self.save_channel_list_btn.setIcon(icon2)
        self.save_channel_list_btn.setObjectName("save_channel_list_btn")

        self.select_all_btn = QtWidgets.QPushButton("", channel_and_search)
        self.select_all_btn.setToolTip("Select all channels")
        icon1 = QtGui.QIcon()
        icon1.addPixmap(
            QtGui.QPixmap(":/checkmark.png"), QtGui.QIcon.Normal, QtGui.QIcon.Off
        )
        self.select_all_btn.setIcon(icon1)

        hbox.addWidget(self.load_channel_list_btn)
        hbox.addWidget(self.save_channel_list_btn)
        line = QtWidgets.QFrame()
        line.setFrameShape(QtWidgets.QFrame.VLine)
        line.setFrameShadow(QtWidgets.QFrame.Sunken)
        hbox.addWidget(line)
        hbox.addWidget(self.select_all_btn)
        hbox.addWidget(self.clear_channels_btn)
        line = QtWidgets.QFrame()
        line.setFrameShape(QtWidgets.QFrame.VLine)
        line.setFrameShadow(QtWidgets.QFrame.Sunken)
        hbox.addWidget(line)
        hbox.addWidget(self.advanced_search_btn)
        line = QtWidgets.QFrame()
        line.setFrameShape(QtWidgets.QFrame.VLine)
        line.setFrameShadow(QtWidgets.QFrame.Sunken)
        hbox.addWidget(line)
        self.create_window_btn = QtWidgets.QPushButton("", channel_and_search)
        self.create_window_btn.setToolTip("Create window using the selected channels")
        icon3 = QtGui.QIcon()
        icon3.addPixmap(
            QtGui.QPixmap(":/graph.png"), QtGui.QIcon.Normal, QtGui.QIcon.Off
        )
        self.create_window_btn.setIcon(icon3)
        self.create_window_btn.setObjectName("create_window_btn")
        hbox.addWidget(self.create_window_btn)

        hbox.addSpacerItem(
            QtWidgets.QSpacerItem(
                40, 20, QtWidgets.QSizePolicy.Expanding, QtWidgets.QSizePolicy.Minimum
            )
        )
        vbox.addLayout(hbox)

        self.mdi_area = MdiAreaWidget()
        self.mdi_area.add_window_request.connect(self.add_window)
        self.mdi_area.setHorizontalScrollBarPolicy(QtCore.Qt.ScrollBarAsNeeded)
        self.mdi_area.setVerticalScrollBarPolicy(QtCore.Qt.ScrollBarAsNeeded)
        self.splitter.addWidget(self.mdi_area)

        self.channels_tree.itemDoubleClicked.connect(self.show_info)
        self.filter_tree.itemDoubleClicked.connect(self.show_info)

        self.channels_layout.insertWidget(0, splitter)
        self.filter_layout.addWidget(self.filter_tree, 1, 0, 8, 1)

        groups_nr = len(self.mdf.groups)

        self.channels_tree.setHeaderLabel("Channels")
        self.channels_tree.setToolTip(
            "Double click channel to see extended information"
        )
        self.filter_tree.setHeaderLabel("Channels")
        self.filter_tree.setToolTip("Double click channel to see extended information")

        self.channel_view.setCurrentIndex(-1)
        self.channel_view.setCurrentText(
            self._settings.value("channels_view", "Internal file structure")
        )

        progress.setValue(70)

        self.raster_type_channel.toggled.connect(self.set_raster_type)

        progress.setValue(90)

        self.resample_format.insertItems(0, SUPPORTED_VERSIONS)
        index = self.resample_format.findText(self.mdf.version)
        if index >= 0:
            self.resample_format.setCurrentIndex(index)
        self.resample_compression.insertItems(
            0, ("no compression", "deflate", "transposed deflate")
        )
        self.resample_split_size.setValue(10)
        self.resample_btn.clicked.connect(self.resample)

        self.filter_format.insertItems(0, SUPPORTED_VERSIONS)
        index = self.filter_format.findText(self.mdf.version)
        if index >= 0:
            self.filter_format.setCurrentIndex(index)
        self.filter_compression.insertItems(
            0, ("no compression", "deflate", "transposed deflate")
        )
        self.filter_split_size.setValue(10)
        self.filter_btn.clicked.connect(self.filter)

        self.convert_format.insertItems(0, SUPPORTED_VERSIONS)
        self.convert_compression.insertItems(
            0, ("no compression", "deflate", "transposed deflate")
        )
        self.convert_split_size.setValue(10)
        self.convert_btn.clicked.connect(self.convert)

        self.cut_format.insertItems(0, SUPPORTED_VERSIONS)
        index = self.cut_format.findText(self.mdf.version)
        if index >= 0:
            self.cut_format.setCurrentIndex(index)
        self.cut_compression.insertItems(
            0, ("no compression", "deflate", "transposed deflate")
        )
        self.cut_split_size.setValue(10)
        self.cut_btn.clicked.connect(self.cut)

        self.cut_interval.setText("Unknown measurement interval")

        self.extract_can_format.insertItems(0, SUPPORTED_VERSIONS)
        index = self.extract_can_format.findText(self.mdf.version)
        if index >= 0:
            self.extract_can_format.setCurrentIndex(index)
        self.extract_can_compression.insertItems(
            0, ("no compression", "deflate", "transposed deflate")
        )
        self.extract_can_btn.clicked.connect(self.extract_can_logging)
        self.extract_can_csv_btn.clicked.connect(self.extract_can_csv_logging)
        self.load_can_database_btn.clicked.connect(self.load_can_database)

        if self.mdf.version >= "4.00":
            if any(group.CAN_logging for group in self.mdf.groups):
                self.aspects.setTabEnabled(7, True)
            else:
                self.aspects.setTabEnabled(7, False)

        progress.setValue(99)

        self.empty_channels.insertItems(0, ("skip", "zeros"))
        self.empty_channels_can.insertItems(0, ("skip", "zeros"))
        self.mat_format.insertItems(0, ("4", "5", "7.3"))
        self.oned_as.insertItems(0, ("row", "column"))
        self.export_type.insertItems(0, ("csv", "hdf5", "mat", "parquet"))
        self.export_btn.clicked.connect(self.export)
        self.export_type.currentTextChanged.connect(self.export_changed)
        self.export_type.setCurrentIndex(-1)

        # info tab
        file_stats = os.stat(self.mdf.name)
        file_info = QtWidgets.QTreeWidgetItem()
        file_info.setText(0, "File information")

        self.info.addTopLevelItem(file_info)

        children = []

        item = QtWidgets.QTreeWidgetItem()
        item.setText(0, "Path")
        item.setText(1, str(self.mdf.name))
        children.append(item)

        item = QtWidgets.QTreeWidgetItem()
        item.setText(0, "Size")
        item.setText(1, f"{file_stats.st_size / 1024 / 1024:.1f} MB")
        children.append(item)

        date_ = datetime.fromtimestamp(file_stats.st_ctime)
        item = QtWidgets.QTreeWidgetItem()
        item.setText(0, "Created")
        item.setText(1, date_.strftime("%d-%b-%Y %H-%M-%S"))
        children.append(item)

        date_ = datetime.fromtimestamp(file_stats.st_mtime)
        item = QtWidgets.QTreeWidgetItem()
        item.setText(0, "Last modified")
        item.setText(1, date_.strftime("%d-%b-%Y %H:%M:%S"))
        children.append(item)

        file_info.addChildren(children)

        mdf_info = QtWidgets.QTreeWidgetItem()
        mdf_info.setText(0, "MDF information")

        self.info.addTopLevelItem(mdf_info)

        children = []

        item = QtWidgets.QTreeWidgetItem()
        item.setText(0, "Version")
        item.setText(1, self.mdf.version)
        children.append(item)

        item = QtWidgets.QTreeWidgetItem()
        item.setText(0, "Program identification")
        item.setText(
            1,
            self.mdf.identification.program_identification.decode("ascii").strip(
                " \r\n\t\0"
            ),
        )
        children.append(item)

        item = QtWidgets.QTreeWidgetItem()
        item.setText(0, "Measurement start time")
        item.setText(
            1, self.mdf.header.start_time.strftime("%d-%b-%Y %H:%M:%S + %fus UTC")
        )
        children.append(item)

        item = QtWidgets.QTreeWidgetItem()
        item.setText(0, "Measurement comment")
        item.setText(1, self.mdf.header.comment)
        item.setTextAlignment(0, QtCore.Qt.AlignTop)
        children.append(item)

        channel_groups = QtWidgets.QTreeWidgetItem()
        channel_groups.setText(0, "Channel groups")
        channel_groups.setText(1, str(len(self.mdf.groups)))
        children.append(channel_groups)

        channel_groups_children = []
        for i, group in enumerate(self.mdf.groups):
            channel_group = group.channel_group
            if hasattr(channel_group, "comment"):
                comment = channel_group.comment
            else:
                comment = ""
            if comment:
                name = f"Channel group {i} ({comment})"
            else:
                name = f"Channel group {i}"

            cycles = channel_group.cycles_nr
            if self.mdf.version < "4.00":
                size = channel_group.samples_byte_nr * cycles
            else:
                if channel_group.flags & 0x1:
                    size = channel_group.samples_byte_nr + (
                        channel_group.invalidation_bytes_nr << 32
                    )
                else:
                    size = (
                        channel_group.samples_byte_nr
                        + channel_group.invalidation_bytes_nr
                    ) * cycles

            channel_group = QtWidgets.QTreeWidgetItem()
            channel_group.setText(0, name)

            item = QtWidgets.QTreeWidgetItem()
            item.setText(0, "Channels")
            item.setText(1, f"{len(group.channels)}")
            channel_group.addChild(item)

            item = QtWidgets.QTreeWidgetItem()
            item.setText(0, "Cycles")
            item.setText(1, str(cycles))
            channel_group.addChild(item)

            item = QtWidgets.QTreeWidgetItem()
            item.setText(0, "Raw size")
            item.setText(1, f"{size / 1024 / 1024:.1f} MB")
            channel_group.addChild(item)

            channel_groups_children.append(channel_group)

        channel_groups.addChildren(channel_groups_children)

        channels = QtWidgets.QTreeWidgetItem()
        channels.setText(0, "Channels")
        channels.setText(
            1, str(sum(len(entry) for entry in self.mdf.channels_db.values()))
        )
        children.append(channels)

        mdf_info.addChildren(children)

        self.info.expandAll()

        self.info.header().setSectionResizeMode(
            0, QtWidgets.QHeaderView.ResizeToContents
        )

        # self.channels_tree.itemChanged.connect(self.select)
        self.create_window_btn.clicked.connect(self._create_window)

        self.clear_filter_btn.clicked.connect(self.clear_filter)
        self.clear_channels_btn.clicked.connect(self.clear_channels)
        self.select_all_btn.clicked.connect(self.select_all_channels)

        self.aspects.setCurrentIndex(0)

        self.aspects.currentChanged.connect(self.aspect_changed)

        progress.setValue(100)

        self.load_channel_list_btn.clicked.connect(self.load_channel_list)
        self.save_channel_list_btn.clicked.connect(self.save_channel_list)
        self.load_filter_list_btn.clicked.connect(self.load_filter_list)
        self.save_filter_list_btn.clicked.connect(self.save_filter_list)

        self.scramble_btn.clicked.connect(self.scramble)
        self.setAcceptDrops(True)

        self._cursor_source = None

    def set_raster_type(self, event):
        if self.raster_type_channel.isChecked():
            self.raster_channel.setEnabled(True)
            self.raster.setEnabled(False)
            self.raster.setValue(0)
        else:
            self.raster_channel.setEnabled(False)
            self.raster_channel.setCurrentIndex(0)
            self.raster.setEnabled(True)

    def _update_channel_tree(self, index=None):
        if self.channel_view.currentIndex() == -1:
            return

        if self._show_filter_tree:
            widgets = (self.channels_tree, self.filter_tree)
        else:
            widgets = (self.channels_tree, )
        for widget in widgets:
            iterator = QtWidgets.QTreeWidgetItemIterator(widget)
            signals = set()

            if self.channel_view.currentIndex() == 0:
                while iterator.value():
                    item = iterator.value()
                    if item.parent() is None:
                        iterator += 1
                        continue

                    if item.checkState(0) == QtCore.Qt.Checked:
                        signals.add(item.entry)

                    iterator += 1
            else:
                while iterator.value():
                    item = iterator.value()

                    if item.checkState(0) == QtCore.Qt.Checked:
                        signals.add(item.entry)

                    iterator += 1

            widget.clear()

            if self.channel_view.currentIndex() == 0:
                items = []
                for i, group in enumerate(self.mdf.groups):
                    for j, ch in enumerate(group.channels):
                        entry = i, j

                        channel = TreeItem(entry, ch.name)
                        channel.setText(0, ch.name)
                        if entry in signals:
                            channel.setCheckState(0, QtCore.Qt.Checked)
                        else:
                            channel.setCheckState(0, QtCore.Qt.Unchecked)
                        items.append(channel)

                    if self.mdf.version >= "4.00":
                        for j, ch in enumerate(group.logging_channels, 1):
                            entry = i, -j

                            channel = TreeItem(entry, ch.name)
                            channel.setText(0, ch.name)
                            if entry in signals:
                                channel.setCheckState(0, QtCore.Qt.Checked)
                            else:
                                channel.setCheckState(0, QtCore.Qt.Unchecked)
                            items.append(channel)
                if len(items) < 30000:
                    items = natsorted(items, key=lambda x: x.name)
                else:
                    items.sort(key=lambda x: x.name)
                widget.addTopLevelItems(items)
            else:
                for i, group in enumerate(self.mdf.groups):
                    entry = i, 0xFFFFFFFFFFFFFFFF
                    channel_group = TreeItem(entry)
                    comment = group.channel_group.comment
                    comment = extract_cncomment_xml(comment)

                    if comment:
                        channel_group.setText(0, f"Channel group {i} ({comment})")
                    else:
                        channel_group.setText(0, f"Channel group {i}")
                    channel_group.setFlags(
                        channel_group.flags()
                        | QtCore.Qt.ItemIsTristate
                        | QtCore.Qt.ItemIsUserCheckable
                    )

                    widget.addTopLevelItem(channel_group)

                    group_children = []

                    for j, ch in enumerate(group.channels):
                        entry = i, j

                        channel = TreeItem(entry, ch.name)
                        channel.setText(0, ch.name)
                        if entry in signals:
                            channel.setCheckState(0, QtCore.Qt.Checked)
                        else:
                            channel.setCheckState(0, QtCore.Qt.Unchecked)
                        group_children.append(channel)

                    if self.mdf.version >= "4.00":
                        for j, ch in enumerate(group.logging_channels, 1):
                            name = ch.name
                            entry = i, -j

                            channel = TreeItem(entry, name)
                            channel.setText(0, name)
                            if entry in signals:
                                channel.setCheckState(0, QtCore.Qt.Checked)
                            else:
                                channel.setCheckState(0, QtCore.Qt.Unchecked)
                            group_children.append(channel)

                    channel_group.addChildren(group_children)

                    del group_children

        self._settings.setValue("channels_view", self.channel_view.currentText())

    def export_changed(self, name):
        if name == "parquet":
            self.export_compression.setEnabled(True)
            self.export_compression.clear()
            self.export_compression.addItems(["GZIP", "SNAPPY"])
            self.export_compression.setCurrentIndex(-1)
        elif name == "hdf5":
            self.export_compression.setEnabled(True)
            self.export_compression.clear()
            self.export_compression.addItems(["gzip", "lzf", "szip"])
            self.export_compression.setCurrentIndex(-1)
        elif name == "mat":
            self.export_compression.setEnabled(True)
            self.export_compression.clear()
            self.export_compression.addItems(["enabled", "disabled"])
            self.export_compression.setCurrentIndex(-1)
        else:
            self.export_compression.clear()
            self.export_compression.setEnabled(False)

    def set_line_style(self, with_dots=None):
        if with_dots is not None:

            self.with_dots = with_dots

            current_plot = self.get_current_plot()
            if current_plot:
                current_plot.plot.update_lines(with_dots=with_dots)

    def set_subplots(self, option):
        self.subplots = option

    def set_subplots_link(self, subplots_link):
        self.subplots_link = subplots_link
        viewbox = None
        if subplots_link:
            for i, mdi in enumerate(self.mdi_area.subWindowList()):
                widget = mdi.widget()
                if isinstance(widget, Plot):
                    if viewbox is None:
                        viewbox = widget.plot.viewbox
                    else:
                        widget.plot.viewbox.setXLink(viewbox)
                    widget.cursor_moved_signal.connect(self.set_cursor)
                    widget.cursor_removed_signal.connect(self.remove_cursor)
                elif isinstance(widget, Numeric):
                    widget.timestamp_changed_signal.connect(self.set_cursor)
        else:
            for mdi in self.mdi_area.subWindowList():
                widget = mdi.widget()
                if isinstance(widget, Plot):
                    widget.plot.viewbox.setXLink(None)
                    try:
                        widget.cursor_moved_signal.disconnect(self.set_cursor)
                    except:
                        pass
                    try:
                        widget.cursor_removed_signal.disconnect(self.remove_cursor)
                    except:
                        pass
                elif isinstance(widget, Numeric):
                    try:
                        widget.timestamp_changed_signal.disconnect(self.set_cursor)
                    except:
                        pass

    def set_cursor(self, widget, pos):
        if self._cursor_source is None:
            self._cursor_source = widget
            for mdi in self.mdi_area.subWindowList():
                wid = mdi.widget()
                if isinstance(wid, Plot) and wid is not widget:
                    if wid.plot.cursor1 is None:
                        event = QtGui.QKeyEvent(
                            QtCore.QEvent.KeyPress,
                            QtCore.Qt.Key_C,
                            QtCore.Qt.NoModifier,
                        )
                        wid.plot.keyPressEvent(event)
                    wid.plot.cursor1.setPos(pos)
                elif isinstance(wid, Numeric) and wid is not widget:
                    wid.timestamp.setValue(pos)
            self._cursor_source = None

    def remove_cursor(self, widget):
        if self._cursor_source is None:
            self._cursor_source = widget
            for mdi in self.mdi_area.subWindowList():
                plt = mdi.widget()
                if isinstance(plt, Plot) and plt is not widget:
                    plt.cursor_removed()
            self._cursor_source = None

    def save_all_subplots(self):
        file_name, _ = QtWidgets.QFileDialog.getSaveFileName(
            self, "Select output measurement file", "", "MDF version 4 files (*.mf4)",
        )

        if file_name:
            with MDF() as mdf:
                for mdi in self.mdi_area.subWindowList():
                    plt = mdi.widget()

                    mdf.append(plt.plot.signals)
                mdf.save(file_name, overwrite=True)

    def search(self):
        if self.aspects.tabText(self.aspects.currentIndex()) == "Channels":
            show_add_window = True
            widget = self.channels_tree
        else:
            show_add_window = False
            widget = self.filter_tree
        dlg = AdvancedSearch(
            self.mdf.channels_db, show_add_window=show_add_window, parent=self,
        )
        dlg.setModal(True)
        dlg.exec_()
        result = dlg.result
        if result:
            names = set()
            if self.channel_view.currentIndex() == 1:
                iterator = QtWidgets.QTreeWidgetItemIterator(widget)

                dg_cntr = -1
                ch_cntr = 0

                while iterator.value():
                    item = iterator.value()
                    if item.parent() is None:
                        iterator += 1
                        dg_cntr += 1
                        ch_cntr = 0
                        continue

                    if (dg_cntr, ch_cntr) in result:
                        item.setCheckState(0, QtCore.Qt.Checked)
                        names.add(item.text(0))

                    iterator += 1
                    ch_cntr += 1
            else:
                iterator = QtWidgets.QTreeWidgetItemIterator(widget)
                while iterator.value():
                    item = iterator.value()

                    if item.entry in result:
                        item.setCheckState(0, QtCore.Qt.Checked)
                        names.add(item.text(0))

                    iterator += 1

            if dlg.add_window_request:
                options = [
                    "New plot window",
                    "New numeric window",
                    "New tabular window",
                ] + [mdi.windowTitle() for mdi in self.mdi_area.subWindowList()]
                ret, ok = QtWidgets.QInputDialog.getItem(
                    None, "Select window type", "Type:", options, 0, False,
                )
                if ok:
                    index = options.index(ret)
                    if index == 0:
                        self.add_window(["Plot", sorted(names)])
                    elif index == 1:
                        self.add_window(["Numeric", sorted(names)])
                    elif index == 2:
                        self.add_window(["Tabular", sorted(names)])
                    else:
                        widgets = [
                            mdi.widget() for mdi in self.mdi_area.subWindowList()
                        ]
                        widget = widgets[index - 3]
                        self.add_new_channels(names, widget)

    def to_config(self):
        config = {}

        iterator = QtWidgets.QTreeWidgetItemIterator(self.channels_tree)

        signals = []
        if self.channel_view.currentIndex() == 1:
            while iterator.value():
                item = iterator.value()
                if item.parent() is None:
                    iterator += 1
                    continue

                if item.checkState(0) == QtCore.Qt.Checked:
                    signals.append(item.text(0))

                iterator += 1
        else:
            while iterator.value():
                item = iterator.value()

                if item.checkState(0) == QtCore.Qt.Checked:
                    signals.append(item.text(0))

                iterator += 1

        config["selected_channels"] = signals

        windows = []
        for window in self.mdi_area.subWindowList():
            wid = window.widget()
            window_config = {
                "title": window.windowTitle(),
                "configuration": wid.to_config(),
            }
            if isinstance(wid, Numeric):
                window_config["type"] = "Numeric"
            elif isinstance(wid, Plot):
                window_config["type"] = "Plot"
            else:
                window_config["type"] = "Tabular"
            windows.append(window_config)

        config["windows"] = windows

        return config

    def save_channel_list(self, event=None, file_name=None):

        if file_name is None:
            file_name, _ = QtWidgets.QFileDialog.getSaveFileName(
                self, "Select output channel list file", "", "TXT files (*.txt)"
            )

        if file_name:
            Path(file_name).write_text(
                json.dumps(self.to_config(), indent=4, sort_keys=True)
            )

    def load_channel_list(self, event=None, file_name=None):
        if file_name is None:
            file_name, _ = QtWidgets.QFileDialog.getOpenFileName(
                self,
                "Select channel list file",
                "",
                "Config file (*.cfg);;TXT files (*.txt);;All file types (*.cfg *.txt)",
                "All file types (*.cfg *.txt)",
            )

        if file_name:
            if not isinstance(file_name, dict):
                with open(file_name, "r") as infile:
                    info = json.load(infile)
            else:
                info = file_name

            channels = info.get("selected_channels", [])

            if channels:

                iterator = QtWidgets.QTreeWidgetItemIterator(self.channels_tree)

                if self.channel_view.currentIndex() == 1:
                    while iterator.value():
                        item = iterator.value()
                        if item.parent() is None:
                            iterator += 1
                            continue

                        channel_name = item.text(0)
                        if channel_name in channels:
                            item.setCheckState(0, QtCore.Qt.Checked)
                            channels.pop(channels.index(channel_name))
                        else:
                            item.setCheckState(0, QtCore.Qt.Unchecked)

                        iterator += 1
                else:
                    while iterator.value():
                        item = iterator.value()

                        channel_name = item.text(0)
                        if channel_name in channels:
                            item.setCheckState(0, QtCore.Qt.Checked)
                            channels.pop(channels.index(channel_name))
                        else:
                            item.setCheckState(0, QtCore.Qt.Unchecked)

                        iterator += 1

            for window in info.get("windows", []):
                self.load_window(window)

    def save_filter_list(self):
        file_name, _ = QtWidgets.QFileDialog.getSaveFileName(
            self, "Select output filter list file", "", "TXT files (*.txt)"
        )

        if file_name:
            with open(file_name, "w") as output:
                iterator = QtWidgets.QTreeWidgetItemIterator(self.filter_tree)

                signals = []
                while iterator.value():
                    item = iterator.value()
                    if item.parent() is None:
                        iterator += 1
                        continue

                    if item.checkState(0) == QtCore.Qt.Checked:
                        signals.append(item.text(0))

                    iterator += 1

                output.write("\n".join(signals))

    def load_filter_list(self):
        file_name, _ = QtWidgets.QFileDialog.getOpenFileName(
            self, "Select filter list file", "", "TXT files (*.txt)"
        )

        if file_name:
            self.aspects.setCurrentIndex(4)
            with open(file_name, "r") as infile:
                channels = [line.strip() for line in infile.readlines()]
                channels = [name for name in channels if name]

            iterator = QtWidgets.QTreeWidgetItemIterator(self.filter_tree)

            while iterator.value():
                item = iterator.value()
                if item.parent() is None:
                    iterator += 1
                    continue

                channel_name = item.text(0)
                if channel_name in channels:
                    item.setCheckState(0, QtCore.Qt.Checked)
                    channels.pop(channels.index(channel_name))
                else:
                    item.setCheckState(0, QtCore.Qt.Unchecked)

                iterator += 1

    def compute_cut_hints(self):
        t_min = []
        t_max = []
        for i, group in enumerate(self.mdf.groups):
            cycles_nr = group.channel_group.cycles_nr
            if cycles_nr:
                master_min = self.mdf.get_master(i, record_offset=0, record_count=1,)
                if len(master_min):
                    t_min.append(master_min[0])
                self.mdf._master_channel_cache.clear()
                master_max = self.mdf.get_master(
                    i, record_offset=cycles_nr - 1, record_count=1,
                )
                if len(master_max):
                    t_max.append(master_max[0])
                self.mdf._master_channel_cache.clear()

        if t_min:
            time_range = t_min, t_max

            self.cut_start.setRange(*time_range)
            self.cut_stop.setRange(*time_range)

            self.cut_interval.setText(
                "Cut interval ({:.6f}s - {:.6f}s)".format(*time_range)
            )
        else:
            self.cut_start.setRange(0, 0)
            self.cut_stop.setRange(0, 0)

            self.cut_interval.setText("Empty measurement")

    def update_progress(self, current_index, max_index):
        self.progress = current_index, max_index

    def show_info(self, item, column):
        group, index = item.entry
        if index == 0xFFFFFFFFFFFFFFFF:
            channel_group = self.mdf.groups[group].channel_group

            msg = ChannelGroupInfoDialog(channel_group, group, self)
            msg.show()
        else:
            channel = self.mdf.get_channel_metadata(group=group, index=index)

            msg = ChannelInfoDialog(channel, self)
            msg.show()

    def clear_filter(self):
        iterator = QtWidgets.QTreeWidgetItemIterator(self.filter_tree)

        while iterator.value():
            item = iterator.value()
            item.setCheckState(0, QtCore.Qt.Unchecked)

            if item.parent() is None:
                item.setExpanded(False)

            iterator += 1

    def clear_channels(self):
        iterator = QtWidgets.QTreeWidgetItemIterator(self.channels_tree)

        if self.channel_view.currentIndex() == 1:
            while iterator.value():
                item = iterator.value()
                if item.parent() is None:
                    item.setExpanded(False)
                else:
                    item.setCheckState(0, QtCore.Qt.Unchecked)
                iterator += 1
        else:
            while iterator.value():
                item = iterator.value()
                item.setCheckState(0, QtCore.Qt.Unchecked)
                iterator += 1

    def select_all_channels(self):
        iterator = QtWidgets.QTreeWidgetItemIterator(self.channels_tree)

        if self.channel_view.currentIndex() == 1:
            while iterator.value():
                item = iterator.value()
                if item.parent() is None:
                    item.setExpanded(False)
                else:
                    item.setCheckState(0, QtCore.Qt.Checked)
                iterator += 1
        else:
            while iterator.value():
                item = iterator.value()
                item.setCheckState(0, QtCore.Qt.Checked)
                iterator += 1

    def get_current_plot(self):
        mdi = self.mdi_area.activeSubWindow()
        if mdi is not None:
            widget = mdi.widget()
            if isinstance(widget, Plot):
                return widget
            else:
                return None
        else:
            return None

    def close(self):
        mdf_name = self.mdf.name
        self.mdf.close()
        if self.file_name.suffix.lower() in (".dl3", ".erg"):
            mdf_name.unlink()
        self.channels_tree.clear()
        self.filter_tree.clear()

        self.mdf = None

    def convert(self, event):
        version = self.convert_format.currentText()

        if version < "4.00":
            filter = "MDF version 3 files (*.dat *.mdf)"
            suffix = ".mdf"
        else:
            filter = "MDF version 4 files (*.mf4)"
            suffix = ".mf4"

        split = self.convert_split.checkState() == QtCore.Qt.Checked
        if split:
            split_size = int(self.convert_split_size.value() * 1024 * 1024)
        else:
            split_size = 0

        self.mdf.configure(write_fragment_size=split_size)

        compression = self.convert_compression.currentIndex()

        file_name, _ = QtWidgets.QFileDialog.getSaveFileName(
            self,
            "Select output measurement file",
            "",
            f"{filter};;All files (*.*)",
            filter,
        )

        if file_name:
            file_name = Path(file_name).with_suffix(suffix)

            progress = setup_progress(
                parent=self,
                title="Converting measurement",
                message=f'Converting "{self.file_name}" from {self.mdf.version} to {version}',
                icon_name="convert",
            )

            # convert self.mdf
            target = self.mdf.convert
            kwargs = {"version": version}

            mdf = run_thread_with_progress(
                self,
                target=target,
                kwargs=kwargs,
                factor=50,
                offset=0,
                progress=progress,
            )

            if mdf is TERMINATED:
                progress.cancel()
                return

            mdf.configure(write_fragment_size=split_size)

            # then save it
            progress.setLabelText(f'Saving converted file "{file_name}"')

            target = mdf.save
            kwargs = {"dst": file_name, "compression": compression, "overwrite": True}

            run_thread_with_progress(
                self,
                target=target,
                kwargs=kwargs,
                factor=50,
                offset=50,
                progress=progress,
            )

        self.progress = None
        progress.cancel()

    def resample(self, event):
        version = self.resample_format.currentText()

        if self.raster_type_channel.isChecked():
            raster = self.raster_channel.currentText()
        else:
            raster = self.raster.value()

        if version < "4.00":
            filter = "MDF version 3 files (*.dat *.mdf)"
            suffix = ".mdf"
        else:
            filter = "MDF version 4 files (*.mf4)"
            suffix = ".mf4"

        split = self.resample_split.checkState() == QtCore.Qt.Checked
        if split:
            split_size = int(self.resample_split_size.value() * 1024 * 1024)
        else:
            split_size = 0

        self.mdf.configure(write_fragment_size=split_size)

        compression = self.resample_compression.currentIndex()
        time_from_zero = self.resample_time_from_zero.checkState() == QtCore.Qt.Checked

        file_name, _ = QtWidgets.QFileDialog.getSaveFileName(
            self,
            "Select output measurement file",
            "",
            f"{filter};;All files (*.*)",
            filter,
        )

        if file_name:
            file_name = Path(file_name).with_suffix(suffix)

            progress = setup_progress(
                parent=self,
                title="Resampling measurement",
                message=f'Resampling "{self.file_name}" to {raster}s raster ',
                icon_name="resample",
            )

            # resample self.mdf
            target = self.mdf.resample
            kwargs = {
                "raster": raster,
                "version": version,
                "time_from_zero": time_from_zero,
            }

            mdf = run_thread_with_progress(
                self,
                target=target,
                kwargs=kwargs,
                factor=66,
                offset=0,
                progress=progress,
            )

            if mdf is TERMINATED:
                progress.cancel()
                return

            mdf.configure(write_fragment_size=split_size)

            # then save it
            progress.setLabelText(f'Saving resampled file "{file_name}"')

            target = mdf.save
            kwargs = {"dst": file_name, "compression": compression, "overwrite": True}

            run_thread_with_progress(
                self,
                target=target,
                kwargs=kwargs,
                factor=34,
                offset=66,
                progress=progress,
            )

        self.progress = None
        progress.cancel()

    def cut(self, event):
        version = self.cut_format.currentText()
        start = self.cut_start.value()
        stop = self.cut_stop.value()
        time_from_zero = self.cut_time_from_zero.checkState() == QtCore.Qt.Checked

        if self.whence.checkState() == QtCore.Qt.Checked:
            whence = 1
        else:
            whence = 0

        if version < "4.00":
            filter = "MDF version 3 files (*.dat *.mdf)"
            suffix = ".mdf"
        else:
            filter = "MDF version 4 files (*.mf4)"
            suffix = ".mf4"

        split = self.cut_split.checkState() == QtCore.Qt.Checked
        if split:
            split_size = int(self.cut_split_size.value() * 1024 * 1024)
        else:
            split_size = 0

        self.mdf.configure(write_fragment_size=split_size)

        compression = self.cut_compression.currentIndex()

        file_name, _ = QtWidgets.QFileDialog.getSaveFileName(
            self,
            "Select output measurement file",
            "",
            f"{filter};;All files (*.*)",
            filter,
        )

        if file_name:
            file_name = Path(file_name).with_suffix(suffix)
            progress = setup_progress(
                parent=self,
                title="Cutting measurement",
                message=f'Cutting "{self.file_name}" from {start}s to {stop}s',
                icon_name="cut",
            )

            # cut self.mdf
            target = self.mdf.cut
            kwargs = {
                "start": start,
                "stop": stop,
                "whence": whence,
                "version": version,
                "time_from_zero": time_from_zero,
            }

            mdf = run_thread_with_progress(
                self,
                target=target,
                kwargs=kwargs,
                factor=66,
                offset=0,
                progress=progress,
            )

            if mdf is TERMINATED:
                progress.cancel()
                return

            mdf.configure(write_fragment_size=split_size)

            # then save it
            progress.setLabelText(f'Saving cut file "{file_name}"')

            target = mdf.save
            kwargs = {"dst": file_name, "compression": compression, "overwrite": True}

            run_thread_with_progress(
                self,
                target=target,
                kwargs=kwargs,
                factor=34,
                offset=66,
                progress=progress,
            )

        self.progress = None
        progress.cancel()

    def export(self, event):
        export_type = self.export_type.currentText()

        single_time_base = self.single_time_base.checkState() == QtCore.Qt.Checked
        time_from_zero = self.time_from_zero.checkState() == QtCore.Qt.Checked
        use_display_names = self.use_display_names.checkState() == QtCore.Qt.Checked
        empty_channels = self.empty_channels.currentText()
        mat_format = self.mat_format.currentText()
        raster = self.export_raster.value()
        oned_as = self.oned_as.currentText()
        reduce_memory_usage = self.reduce_memory_usage.checkState() == QtCore.Qt.Checked
        compression = self.export_compression.currentText()
        time_as_date = self.time_as_date.checkState() == QtCore.Qt.Checked

        filters = {
            "csv": "CSV files (*.csv)",
            "hdf5": "HDF5 files (*.hdf)",
            "mat": "Matlab MAT files (*.mat)",
            "parquet": "Apache Parquet files (*.parquet)",
        }

        file_name, _ = QtWidgets.QFileDialog.getSaveFileName(
            self,
            "Select export file",
            "",
            f"{filters[export_type]};;All files (*.*)",
            filters[export_type],
        )

        if file_name:
            progress = setup_progress(
                parent=self,
                title="Export measurement",
                message=f'Exporting "{self.file_name}" to {export_type}',
                icon_name="export",
            )

            if export_type == "mat":
                if compression:
                    compression = True if compression == "enabled" else False
                else:
                    compression = False

            # cut self.mdf
            target = self.mdf.export
            kwargs = {
                "fmt": export_type,
                "filename": file_name,
                "single_time_base": single_time_base,
                "use_display_names": use_display_names,
                "time_from_zero": time_from_zero,
                "empty_channels": empty_channels,
                "format": mat_format,
                "raster": raster,
                "oned_as": oned_as,
                "reduce_memory_usage": reduce_memory_usage,
                "compression": compression,
                "time_as_date": time_as_date,
            }

            mdf = run_thread_with_progress(
                self,
                target=target,
                kwargs=kwargs,
                factor=100,
                offset=0,
                progress=progress,
            )

            if mdf is TERMINATED:
                progress.cancel()
                return

            self.progress = None
            progress.cancel()

    def add_window(self, args):
        window_type, names = args

        if names and isinstance(names[0], str):
            signals_ = [
                (None, *self.mdf.whereis(name)[0]) for name in names if name in self.mdf
            ]
        else:
            signals_ = names

        if not signals_:
            return

        if window_type == "Tabular":
            signals = self.mdf.to_dataframe(
                channels=signals_,
                ignore_value2text_conversions=self.ignore_value2text_conversions,
                time_from_zero=False,
            )

            for name in signals.columns:
                if name.endswith("CAN_DataFrame.ID"):
                    signals[name] = signals[name].astype("<u4") & 0x1FFFFFFF
        else:

            signals = self.mdf.select(
                signals_,
                ignore_value2text_conversions=self.ignore_value2text_conversions,
                copy_master=False,
            )

            for sig, sig_ in zip(signals, signals_):
                sig.group_index = sig_[1]
                sig.channel_index = sig_[2]

            signals = [sig for sig in signals if not sig.samples.dtype.names]

            for signal in signals:
                if len(signal.samples.shape) > 1:
                    signal.samples = csv_bytearray2hex(
                        pd.Series(list(signal.samples))
                    ).astype(bytes)

                if signal.name.endswith("CAN_DataFrame.ID"):
                    signal.samples = signal.samples.astype("<u4") & 0x1FFFFFFF

            signals = natsorted(signals, key=lambda x: x.name)

        if window_type == "Numeric":
            numeric = Numeric(signals)

            if not self.subplots:
                for mdi in self.mdi_area.subWindowList():
                    mdi.close()
                w = self.mdi_area.addSubWindow(numeric)

                w.showMaximized()
            else:
                w = self.mdi_area.addSubWindow(numeric)

                if len(self.mdi_area.subWindowList()) == 1:
                    w.showMaximized()
                else:
                    w.show()
                    self.mdi_area.tileSubWindows()

            menu = w.systemMenu()

            def set_title(mdi):
                name, ok = QtWidgets.QInputDialog.getText(
                    None, "Set sub-plot title", "Title:",
                )
                if ok and name:
                    mdi.setWindowTitle(name)

            action = QtWidgets.QAction("Set title", menu)
            action.triggered.connect(partial(set_title, w))
            before = menu.actions()[0]
            menu.insertAction(before, action)
            w.setSystemMenu(menu)

            w.setWindowTitle(f"Numeric {self._window_counter}")
            self._window_counter += 1

            numeric.add_channels_request.connect(
                partial(self.add_new_channels, widget=numeric)
            )
            if self.subplots_link:
                numeric.timestamp_changed_signal.connect(self.set_cursor)

        elif window_type == "Plot":
            plot = Plot([], False)

            if not self.subplots:
                for mdi in self.mdi_area.subWindowList():
                    mdi.close()
                w = self.mdi_area.addSubWindow(plot)

                w.showMaximized()
            else:
                w = self.mdi_area.addSubWindow(plot)

                if len(self.mdi_area.subWindowList()) == 1:
                    w.showMaximized()
                else:
                    w.show()
                    self.mdi_area.tileSubWindows()

            plot.hide()

            plot.add_new_channels(signals)
            plot.plot.update_lines(with_dots=self.with_dots)

            plot.show()

            menu = w.systemMenu()

            def set_title(mdi):
                name, ok = QtWidgets.QInputDialog.getText(
                    None, "Set sub-plot title", "Title:",
                )
                if ok and name:
                    mdi.setWindowTitle(name)

            action = QtWidgets.QAction("Set title", menu)
            action.triggered.connect(partial(set_title, w))
            before = menu.actions()[0]
            menu.insertAction(before, action)
            w.setSystemMenu(menu)

            w.setWindowTitle(f"Plot {self._window_counter}")
            self._window_counter += 1

            if self.subplots_link:

                for i, mdi in enumerate(self.mdi_area.subWindowList()):
                    try:
                        viewbox = mdi.widget().plot.viewbox
                        plot.plot.viewbox.setXLink(viewbox)
                        break
                    except:
                        continue

            plot.add_channels_request.connect(
                partial(self.add_new_channels, widget=plot)
            )

            self.set_subplots_link(self.subplots_link)

        elif window_type == "Tabular":
            numeric = Tabular(signals, start=self.mdf.header.start_time.timestamp())

            if not self.subplots:
                for mdi in self.mdi_area.subWindowList():
                    mdi.close()
                w = self.mdi_area.addSubWindow(numeric)

                w.showMaximized()
            else:
                w = self.mdi_area.addSubWindow(numeric)

                if len(self.mdi_area.subWindowList()) == 1:
                    w.showMaximized()
                else:
                    w.show()
                    self.mdi_area.tileSubWindows()

            menu = w.systemMenu()

            def set_title(mdi):
                name, ok = QtWidgets.QInputDialog.getText(
                    None, "Set sub-plot title", "Title:",
                )
                if ok and name:
                    mdi.setWindowTitle(name)

            action = QtWidgets.QAction("Set title", menu)
            action.triggered.connect(partial(set_title, w))
            before = menu.actions()[0]
            menu.insertAction(before, action)
            w.setSystemMenu(menu)

            w.setWindowTitle(f"Tabular {self._window_counter}")
            self._window_counter += 1

    def load_window(self, window_info):

        if window_info["type"] == "Numeric":
            fmt = window_info["configuration"]["format"]

            signals_ = [
                (None, *self.mdf.whereis(name)[0])
                for name in window_info["configuration"]["channels"]
                if name in self.mdf
            ]

            if not signals_:
                return

            signals = self.mdf.select(
                signals_,
                ignore_value2text_conversions=self.ignore_value2text_conversions,
            )

            for sig, sig_ in zip(signals, signals_):
                sig.group_index = sig_[1]

            signals = [
                sig
                for sig in signals
                if not sig.samples.dtype.names and len(sig.samples.shape) <= 1
            ]

            signals = natsorted(signals, key=lambda x: x.name)

            numeric = Numeric(signals)

            if not self.subplots:
                for mdi in self.mdi_area.subWindowList():
                    mdi.close()
                w = self.mdi_area.addSubWindow(numeric)

                w.showMaximized()
            else:
                w = self.mdi_area.addSubWindow(numeric)

                if len(self.mdi_area.subWindowList()) == 1:
                    w.showMaximized()
                else:
                    w.show()
                    self.mdi_area.tileSubWindows()

            if window_info["title"]:
                w.setWindowTitle(window_info["title"])
            else:
                w.setWindowTitle(f"Numeric {self._window_counter}")
                self._window_counter += 1

            numeric.format = fmt
            numeric._update_values()

            menu = w.systemMenu()

            def set_title(mdi):
                name, ok = QtWidgets.QInputDialog.getText(
                    None, "Set sub-plot title", "Title:",
                )
                if ok and name:
                    mdi.setWindowTitle(name)

            action = QtWidgets.QAction("Set title", menu)
            action.triggered.connect(partial(set_title, w))
            before = menu.actions()[0]
            menu.insertAction(before, action)
            w.setSystemMenu(menu)

            numeric.add_channels_request.connect(
                partial(self.add_new_channels, widget=numeric)
            )

        elif window_info["type"] == "Plot":

            def get_required_signals(channel):
                names = []
                if "computed" in channel:
                    if channel["computed"]:
                        computation = channel["computation"]
                        if computation["type"] == "arithmetic":
                            for op in (
                                computation["operand1"],
                                computation["operand2"],
                            ):
                                if isinstance(op, str):
                                    names.append(op)
                                elif isinstance(op, (int, float)):
                                    pass
                                else:
                                    names.extend(get_required_signals(op))
                        else:
                            op = computation["channel"]
                            if isinstance(op, str):
                                names.append(op)
                            else:
                                names.extend(get_required_signals(op))
                    else:
                        names.append(channel["name"])
                else:
                    if channel["type"] == "arithmetic":
                        for op in (channel["operand1"], channel["operand2"]):
                            if isinstance(op, str):
                                names.append(op)
                            elif isinstance(op, (int, float)):
                                pass
                            else:
                                names.extend(get_required_signals(op))
                    else:
                        op = channel["channel"]
                        if isinstance(op, str):
                            names.append(op)
                        else:
                            names.extend(get_required_signals(op))

                return names

            def compute(description, measured_signals, all_timebase):
                type_ = description["type"]

                if type_ == "arithmetic":
                    op = description["op"]

                    operand1 = description["operand1"]
                    if isinstance(operand1, dict):
                        operand1 = compute(operand1, measured_signals, all_timebase)
                    elif isinstance(operand1, str):
                        operand1 = measured_signals[operand1]

                    operand2 = description["operand2"]
                    if isinstance(operand2, dict):
                        operand2 = compute(operand2, measured_signals, all_timebase)
                    elif isinstance(operand2, str):
                        operand2 = measured_signals[operand2]

                    result = eval(f"operand1 {op} operand2")
                    if not hasattr(result, "name"):
                        result = Signal(
                            name="_",
                            samples=np.ones(len(all_timebase)) * result,
                            timestamps=all_timebase,
                        )

                else:
                    function = description["name"]
                    args = description["args"]

                    channel = description["channel"]

                    if isinstance(channel, dict):
                        channel = compute(channel, measured_signals, all_timebase)
                    else:
                        channel = measured_signals[channel]

                    func = getattr(np, function)

                    if function in [
                        "arccos",
                        "arcsin",
                        "arctan",
                        "cos",
                        "deg2rad",
                        "degrees",
                        "rad2deg",
                        "radians",
                        "sin",
                        "tan",
                        "floor",
                        "rint",
                        "fix",
                        "trunc",
                        "cumprod",
                        "cumsum",
                        "diff",
                        "exp",
                        "log10",
                        "log",
                        "log2",
                        "absolute",
                        "cbrt",
                        "sqrt",
                        "square",
                        "gradient",
                    ]:

                        samples = func(channel.samples)
                        if function == "diff":
                            timestamps = channel.timestamps[1:]
                        else:
                            timestamps = channel.timestamps

                    elif function == "around":
                        samples = func(channel.samples, *args)
                        timestamps = channel.timestamps
                    elif function == "clip":
                        samples = func(channel.samples, *args)
                        timestamps = channel.timestamps

                    result = Signal(samples=samples, timestamps=timestamps, name="_",)

                return result

            measured_signals_ = [
                (None, *self.mdf.whereis(channel["name"])[0])
                for channel in window_info["configuration"]["channels"]
                if not channel["computed"] and channel["name"] in self.mdf
            ]

            measured_signals = {
                sig.name: sig
                for sig in self.mdf.select(
                    measured_signals_,
                    ignore_value2text_conversions=self.ignore_value2text_conversions,
                )
            }

            for signal, entry_info in zip(measured_signals.values(), measured_signals_):
                signal.computed = False
                signal.computation = {}
                signal.group_index = entry_info[1]
                signal.channel_index = entry_info[2]

            if measured_signals:
                all_timebase = np.unique(
                    np.concatenate(
                        [sig.timestamps for sig in measured_signals.values()]
                    )
                )
            else:
                all_timebase = []

            computed_signals_descriptions = [
                channel
                for channel in window_info["configuration"]["channels"]
                if channel["computed"]
            ]

            required_channels = []
            for ch in computed_signals_descriptions:
                required_channels.extend(get_required_signals(ch))

            required_channels = set(required_channels)
            required_channels = [
                (None, *self.mdf.whereis(channel)[0])
                for channel in required_channels
                if channel not in list(measured_signals) and channel in self.mdf
            ]
            required_channels = {
                sig.name: sig
                for sig in self.mdf.select(
                    required_channels,
                    ignore_value2text_conversions=self.ignore_value2text_conversions,
                )
            }

            required_channels.update(measured_signals)

            computed_signals = {}

            for channel in computed_signals_descriptions:
                computation = channel["computation"]

                try:

                    signal = compute(computation, required_channels, all_timebase)
                    signal.color = channel["color"]
                    signal.computed = True
                    signal.computation = channel["computation"]
                    signal.name = channel["name"]
                    signal.unit = channel["unit"]
                    signal.group_index = -1
                    signal.channel_index = -1

                    computed_signals[signal.name] = signal
                except:
                    pass

            signals = list(measured_signals.values()) + list(computed_signals.values())

            if not signals:
                return

            plot = Plot([], self.with_dots)

            if not self.subplots:
                for mdi in self.mdi_area.subWindowList():
                    mdi.close()
                w = self.mdi_area.addSubWindow(plot)

                w.showMaximized()
            else:
                w = self.mdi_area.addSubWindow(plot)

                if len(self.mdi_area.subWindowList()) == 1:
                    w.showMaximized()
                else:
                    w.show()
                    self.mdi_area.tileSubWindows()

            plot.hide()

            plot.add_new_channels(signals)

            plot.show()

            menu = w.systemMenu()

            def set_title(mdi):
                name, ok = QtWidgets.QInputDialog.getText(
                    None, "Set sub-plot title", "Title:",
                )
                if ok and name:
                    mdi.setWindowTitle(name)

            action = QtWidgets.QAction("Set title", menu)
            action.triggered.connect(partial(set_title, w))
            before = menu.actions()[0]
            menu.insertAction(before, action)
            w.setSystemMenu(menu)

            if window_info["title"]:
                w.setWindowTitle(window_info["title"])
            else:
                w.setWindowTitle(f"Plot {self._window_counter}")
                self._window_counter += 1

            plot.add_channels_request.connect(
                partial(self.add_new_channels, widget=plot)
            )

            descriptions = {
                channel["name"]: channel
                for channel in window_info["configuration"]["channels"]
            }

            count = plot.channel_selection.count()

            for i in range(count):
                wid = plot.channel_selection.itemWidget(plot.channel_selection.item(i))
                name = wid._name

                description = descriptions[name]

                wid.set_fmt(description["fmt"])
                wid.set_precision(description["precision"])
                wid.set_color(description["color"])
                wid.color_changed.emit(wid.uuid, description["color"])
                wid.ranges = {
                    (range["start"], range["stop"]): range["color"]
                    for range in description["ranges"]
                }
                wid.ylink.setCheckState(
                    QtCore.Qt.Checked
                    if description["common_axis"]
                    else QtCore.Qt.Unchecked
                )
                wid.display.setCheckState(
                    QtCore.Qt.Checked if description["enabled"] else QtCore.Qt.Unchecked
                )

            self.set_subplots_link(self.subplots_link)

        elif window_info["type"] == "Tabular":

            signals_ = [
                (None, *self.mdf.whereis(name)[0])
                for name in window_info["configuration"]["channels"]
                if name in self.mdf
            ]

            if not signals_:
                return

            signals = self.mdf.to_dataframe(
                channels=signals_,
                ignore_value2text_conversions=self.ignore_value2text_conversions,
            )

            tabular = Tabular(signals, start=self.mdf.header.start_time.timestamp())

            if not self.subplots:
                for mdi in self.mdi_area.subWindowList():
                    mdi.close()
                w = self.mdi_area.addSubWindow(tabular)

                w.showMaximized()
            else:
                w = self.mdi_area.addSubWindow(tabular)

                if len(self.mdi_area.subWindowList()) == 1:
                    w.showMaximized()
                else:
                    w.show()
                    self.mdi_area.tileSubWindows()

            if window_info["title"]:
                w.setWindowTitle(window_info["title"])
            else:
                w.setWindowTitle(f"Tabular {self._window_counter}")
                self._window_counter += 1

            filter_count = 0
            available_columns = [signals.index.name,] + list(signals.columns)
            for filter_info in window_info["configuration"]["filters"]:
                if filter_info["column"] in available_columns:
                    tabular.add_filter()
                    filter = tabular.filters.itemWidget(
                        tabular.filters.item(filter_count)
                    )
                    filter.enabled.setCheckState(
                        QtCore.Qt.Checked
                        if filter_info["enabled"]
                        else QtCore.Qt.Unchecked
                    )
                    filter.relation.setCurrentText(filter_info["relation"])
                    filter.column.setCurrentText(filter_info["column"])
                    filter.op.setCurrentText(filter_info["op"])
                    filter.target.setText(str(filter_info["target"]).strip('"'))
                    filter.validate_target()

                    filter_count += 1

            if filter_count and window_info["configuration"]["filtered"]:
                tabular.apply_filters()

            tabular.time_as_date.setCheckState(
                QtCore.Qt.Checked
                if window_info["configuration"]["time_as_date"]
                else QtCore.Qt.Unchecked
            )

            tabular.sort.setCheckState(
                QtCore.Qt.Checked
                if window_info["configuration"]["sorted"]
                else QtCore.Qt.Unchecked
            )

            menu = w.systemMenu()

            def set_title(mdi):
                name, ok = QtWidgets.QInputDialog.getText(
                    None, "Set sub-plot title", "Title:",
                )
                if ok and name:
                    mdi.setWindowTitle(name)

            action = QtWidgets.QAction("Set title", menu)
            action.triggered.connect(partial(set_title, w))
            before = menu.actions()[0]
            menu.insertAction(before, action)
            w.setSystemMenu(menu)

    def _create_window(self, event):

        ret, ok = QtWidgets.QInputDialog.getItem(
            self,
            "Select window type",
            "Type:",
            ["Plot", "Numeric", "Tabular"],
            0,
            False,
        )
        if ok:

            try:
                iter(event)
                signals = event
            except:

                iterator = QtWidgets.QTreeWidgetItemIterator(self.channels_tree)

                signals = []

                if self.channel_view.currentIndex() == 1:
                    while iterator.value():
                        item = iterator.value()
                        if item.parent() is None:
                            iterator += 1
                            continue

                        if item.checkState(0) == QtCore.Qt.Checked:
                            group, index = item.entry
                            ch = self.mdf.groups[group].channels[index]
                            if not ch.component_addr:
                                signals.append((None, group, index))

                        iterator += 1
                else:
                    while iterator.value():
                        item = iterator.value()

                        if item.checkState(0) == QtCore.Qt.Checked:
                            group, index = item.entry
                            ch = self.mdf.groups[group].channels[index]
                            if not ch.component_addr:
                                signals.append((None, group, index))

                        iterator += 1

            self.add_window((ret, signals))

    def filter(self, event):
        iterator = QtWidgets.QTreeWidgetItemIterator(self.filter_tree)

        group = -1
        index = 0
        channels = []
        while iterator.value():
            item = iterator.value()
            if item.parent() is None:
                iterator += 1
                group += 1
                index = 0
                continue

            if item.checkState(0) == QtCore.Qt.Checked:
                channels.append((None, group, index))

            index += 1
            iterator += 1

        version = self.filter_format.itemText(self.filter_format.currentIndex())

        if version < "4.00":
            filter = "MDF version 3 files (*.dat *.mdf)"
            suffix = ".mdf"
        else:
            filter = "MDF version 4 files (*.mf4)"
            suffix = ".mf4"

        split = self.filter_split.checkState() == QtCore.Qt.Checked
        if split:
            split_size = int(self.filter_split_size.value() * 1024 * 1024)
        else:
            split_size = 0

        self.mdf.configure(write_fragment_size=split_size)

        compression = self.filter_compression.currentIndex()

        file_name, _ = QtWidgets.QFileDialog.getSaveFileName(
            self,
            "Select output measurement file",
            "",
            f"{filter};;All files (*.*)",
            filter,
        )

        if file_name:
            file_name = Path(file_name).with_suffix(suffix)
            progress = setup_progress(
                parent=self,
                title="Filtering measurement",
                message=f'Filtering selected channels from "{self.file_name}"',
                icon_name="filter",
            )

            # filtering self.mdf
            target = self.mdf.filter
            kwargs = {"channels": channels, "version": version}

            mdf = run_thread_with_progress(
                self,
                target=target,
                kwargs=kwargs,
                factor=66,
                offset=0,
                progress=progress,
            )

            if mdf is TERMINATED:
                progress.cancel()
                return

            mdf.configure(write_fragment_size=split_size)

            # then save it
            progress.setLabelText(f'Saving filtered file "{file_name}"')

            target = mdf.save
            kwargs = {"dst": file_name, "compression": compression, "overwrite": True}

            run_thread_with_progress(
                self,
                target=target,
                kwargs=kwargs,
                factor=34,
                offset=66,
                progress=progress,
            )

        self.progress = None
        progress.cancel()

    def scramble(self, event):

        progress = setup_progress(
            parent=self,
            title="Scrambling measurement",
            message=f'Scrambling "{self.file_name}"',
            icon_name="scramble",
        )

        # scrambling self.mdf
        target = MDF.scramble
        kwargs = {"name": self.file_name, "callback": self.update_progress}

        mdf = run_thread_with_progress(
            self, target=target, kwargs=kwargs, factor=100, offset=0, progress=progress,
        )

        if mdf is TERMINATED:
            progress.cancel()
            return

        self.progress = None
        progress.cancel()

        path = Path(self.file_name)

        self.open_new_file.emit(str(path.with_suffix(f".scrambled{path.suffix}")))

    def add_new_channels(self, names, widget):
        try:
            sigs = self.mdf.select(names)

            for sig in sigs:
                group, index = self.mdf.whereis(sig.name)[0]
                sig.group_index = group
                sig.channel_index = index

            sigs = [
                sig
                for sig in sigs
                if not sig.samples.dtype.names and len(sig.samples.shape) <= 1
            ]
            widget.add_new_channels(sigs)
        except MdfException:
            pass

    def extract_can_logging(self, event):
        version = self.extract_can_format.currentText()
        count = self.can_database_list.count()

        self.output_info_can.setPlainText("")

        dbc_files = []
        for i in range(count):
            item = self.can_database_list.item(i)
            dbc_files.append(item.text())

        compression = self.extract_can_compression.currentIndex()
        ignore_invalid_signals = (
            self.ignore_invalid_signals_mdf.checkState() == QtCore.Qt.Checked
        )

        if version < "4.00":
            filter = "MDF version 3 files (*.dat *.mdf)"
            suffix = ".mdf"
        else:
            filter = "MDF version 4 files (*.mf4)"
            suffix = ".mf4"

        file_name, _ = QtWidgets.QFileDialog.getSaveFileName(
            self,
            "Select output measurement file",
            "",
            f"{filter};;All files (*.*)",
            filter,
        )

        if file_name:

            file_name = Path(file_name).with_suffix(suffix)

            progress = setup_progress(
                parent=self,
                title="Extract CAN logging",
                message=f'Extracting CAN signals from "{self.file_name}"',
                icon_name="down",
            )

            # convert self.mdf
            target = self.mdf.extract_can_logging
            kwargs = {
                "dbc_files": dbc_files,
                "version": version,
                "ignore_invalid_signals": ignore_invalid_signals,
            }

            mdf = run_thread_with_progress(
                self,
                target=target,
                kwargs=kwargs,
                factor=70,
                offset=0,
                progress=progress,
            )

            if mdf is TERMINATED:
                progress.cancel()
                return

            # then save it
            progress.setLabelText(f'Saving file to "{file_name}"')

            target = mdf.save
            kwargs = {
                "dst": file_name,
                "compression": compression,
                "overwrite": True,
            }

            run_thread_with_progress(
                self,
                target=target,
                kwargs=kwargs,
                factor=30,
                offset=70,
                progress=progress,
            )

            self.progress = None
            progress.cancel()

            call_info = dict(self.mdf.last_call_info)

            found_id_count = sum(len(e) for e in call_info["found_ids"].values())

            message = [
                "Summary:",
                f'- {found_id_count} of {len(call_info["total_unique_ids"])} IDs in the MDF4 file were matched in the DBC and converted',
            ]
            if call_info["unknown_id_count"]:
                message.append(
                    f'- {call_info["unknown_id_count"]} unknown IDs in the MDF4 file'
                )
            else:
                message.append(f"- no unknown IDs inf the MDF4 file")

            message += [
                "",
                "Detailed information:",
                "",
                "The following CAN IDs were in the MDF log file and matched in the DBC:",
            ]
            for dbc_name, found_ids in call_info["found_ids"].items():
                for msg_id, msg_name in sorted(found_ids):
                    message.append(f"- 0x{msg_id:X} --> {msg_name} in <{dbc_name}>")

            message += [
                "",
                "The following CAN IDs were in the MDF log file, but not matched in the DBC:",
            ]
            for msg_id in sorted(call_info["unknown_ids"]):
                message.append(f"- 0x{msg_id:X}")

            self.output_info_can.setPlainText("\n".join(message))

            self.open_new_file.emit(str(file_name))

    def extract_can_csv_logging(self, event):
        version = self.extract_can_format.currentText()
        count = self.can_database_list.count()

        self.output_info_can.setPlainText("")

        dbc_files = []
        for i in range(count):
            item = self.can_database_list.item(i)
            dbc_files.append(item.text())

        ignore_invalid_signals = (
            self.ignore_invalid_signals_csv.checkState() == QtCore.Qt.Checked
        )
        single_time_base = self.single_time_base_can.checkState() == QtCore.Qt.Checked
        time_from_zero = self.time_from_zero_can.checkState() == QtCore.Qt.Checked
        empty_channels = self.empty_channels_can.currentText()
        raster = self.export_raster.value()
        time_as_date = self.can_time_as_date.checkState() == QtCore.Qt.Checked

        file_name, _ = QtWidgets.QFileDialog.getSaveFileName(
            self,
            "Select output CSV file",
            "",
            "CSV (*.csv);;All files (*.*)",
            "CSV (*.csv)",
        )

        if file_name:

            progress = setup_progress(
                parent=self,
                title="Extract CAN logging to CSV",
                message=f'Extracting CAN signals from "{self.file_name}"',
                icon_name="csv",
            )

            # convert self.mdf
            target = self.mdf.extract_can_logging
            kwargs = {
                "dbc_files": dbc_files,
                "version": version,
                "ignore_invalid_signals": ignore_invalid_signals,
            }

            mdf = run_thread_with_progress(
                self,
                target=target,
                kwargs=kwargs,
                factor=70,
                offset=0,
                progress=progress,
            )

            if mdf is TERMINATED:
                progress.cancel()
                return

            # then save it
            progress.setLabelText(f'Saving file to "{file_name}"')

            target = mdf.export
            kwargs = {
                "fmt": "csv",
                "filename": file_name,
                "single_time_base": single_time_base,
                "time_from_zero": time_from_zero,
                "empty_channels": empty_channels,
                "raster": raster,
                "time_as_date": time_as_date,
                "ignore_value2text_conversions": self.ignore_value2text_conversions,
            }

            run_thread_with_progress(
                self,
                target=target,
                kwargs=kwargs,
                factor=30,
                offset=70,
                progress=progress,
            )

            self.progress = None
            progress.cancel()

            call_info = dict(self.mdf.last_call_info)

            found_id_count = sum(len(e) for e in call_info["found_ids"].values())

            message = [
                "Summary:",
                f'- {found_id_count} of {len(call_info["total_unique_ids"])} IDs in the MDF4 file were matched in the DBC and converted',
            ]
            if call_info["unknown_id_count"]:
                message.append(
                    f'- {call_info["unknown_id_count"]} unknown IDs in the MDF4 file'
                )
            else:
                message.append(f"- no unknown IDs inf the MDF4 file")

            message += [
                "",
                "Detailed information:",
                "",
                "The following CAN IDs were in the MDF log file and matched in the DBC:",
            ]
            for dbc_name, found_ids in call_info["found_ids"].items():
                for msg_id, msg_name in sorted(found_ids):
                    message.append(f"- 0x{msg_id:X} --> {msg_name} in <{dbc_name}>")

            message += [
                "",
                "The following CAN IDs were in the MDF log file, but not matched in the DBC:",
            ]
            for msg_id in sorted(call_info["unknown_ids"]):
                message.append(f"- 0x{msg_id:X}")

            self.output_info_can.setPlainText("\n".join(message))

    def load_can_database(self, event):
        file_names, _ = QtWidgets.QFileDialog.getOpenFileNames(
            self,
            "Select CAN database file",
            "",
            "ARXML or DBC (*.dbc *.axml)",
            "ARXML or DBC (*.dbc *.axml)",
        )

        if file_names:
            self.can_database_list.addItems(file_names)

    def keyPressEvent(self, event):
        key = event.key()
        modifier = event.modifiers()

        if key == QtCore.Qt.Key_F and modifier == QtCore.Qt.ControlModifier:
            self.search()
        else:
            super().keyPressEvent(event)

    def aspect_changed(self, index):
<<<<<<< HEAD
        if self.aspects.tabText(self.aspects.currentIndex()) == "Filter":
=======
        if self.aspects.tabText(self.aspects.currentIndex()) == "Resample" and not self.raster_channel.count():
            self.raster_channel.addItems(self.channels_db_items)
        elif self.aspects.tabText(self.aspects.currentIndex()) == "Filter" and not self._show_filter_tree:
>>>>>>> b6efa1aa
            self._show_filter_tree = True

            widget = self.filter_tree

            if self.channel_view.currentIndex() == 0:
                items = []
                for i, group in enumerate(self.mdf.groups):
                    for j, ch in enumerate(group.channels):
                        entry = i, j

                        channel = TreeItem(entry, ch.name)
                        channel.setText(0, ch.name)
                        channel.setCheckState(0, QtCore.Qt.Unchecked)
                        items.append(channel)

                    if self.mdf.version >= "4.00":
                        for j, ch in enumerate(group.logging_channels, 1):
                            entry = i, -j

                            channel = TreeItem(entry, ch.name)
                            channel.setText(0, ch.name)
                            channel.setCheckState(0, QtCore.Qt.Unchecked)
                            items.append(channel)
                if len(items) < 30000:
                    items = natsorted(items, key=lambda x: x.name)
                else:
                    items.sort(key=lambda x: x.name)
                widget.addTopLevelItems(items)
            else:
                for i, group in enumerate(self.mdf.groups):
                    entry = i, 0xFFFFFFFFFFFFFFFF
                    channel_group = TreeItem(entry)
                    comment = group.channel_group.comment
                    comment = extract_cncomment_xml(comment)

                    if comment:
                        channel_group.setText(0, f"Channel group {i} ({comment})")
                    else:
                        channel_group.setText(0, f"Channel group {i}")
                    channel_group.setFlags(
                        channel_group.flags()
                        | QtCore.Qt.ItemIsTristate
                        | QtCore.Qt.ItemIsUserCheckable
                    )

                    widget.addTopLevelItem(channel_group)

                    group_children = []

                    for j, ch in enumerate(group.channels):
                        entry = i, j

                        channel = TreeItem(entry, ch.name)
                        channel.setText(0, ch.name)
                        channel.setCheckState(0, QtCore.Qt.Unchecked)
                        group_children.append(channel)

                    if self.mdf.version >= "4.00":
                        for j, ch in enumerate(group.logging_channels, 1):
                            name = ch.name
                            entry = i, -j

                            channel = TreeItem(entry, name)
                            channel.setText(0, name)
                            channel.setCheckState(0, QtCore.Qt.Unchecked)
                            group_children.append(channel)

                    channel_group.addChildren(group_children)

                    del group_children<|MERGE_RESOLUTION|>--- conflicted
+++ resolved
@@ -2519,13 +2519,9 @@
             super().keyPressEvent(event)
 
     def aspect_changed(self, index):
-<<<<<<< HEAD
-        if self.aspects.tabText(self.aspects.currentIndex()) == "Filter":
-=======
         if self.aspects.tabText(self.aspects.currentIndex()) == "Resample" and not self.raster_channel.count():
             self.raster_channel.addItems(self.channels_db_items)
         elif self.aspects.tabText(self.aspects.currentIndex()) == "Filter" and not self._show_filter_tree:
->>>>>>> b6efa1aa
             self._show_filter_tree = True
 
             widget = self.filter_tree
